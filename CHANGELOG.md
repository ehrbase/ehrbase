--- conflicted
+++ resolved
@@ -15,6 +15,7 @@
  ### Added
  ### Changed 
  ### Fixed 
+* Refactor getStoredQueryList to comply with openEHR REST API specs ([#1456](https://github.com/ehrbase/ehrbase/pull/1456))
 
 ## [2.19.0]
  ### Added
@@ -56,11 +57,7 @@
  ### Added
  ### Changed 
  ### Fixed 
-<<<<<<< HEAD
 * Fix AQL handling for "FOLDER CONTAINS VERSION CONTAINS COMPOSITION" [#1459](https://github.com/ehrbase/ehrbase/pull/1459)
-=======
-* Refactor getStoredQueryList to comply with openEHR REST API specs ([#1456](https://github.com/ehrbase/ehrbase/pull/1456))
->>>>>>> aecbad99
 
 ## [2.12.0]
  ### Added

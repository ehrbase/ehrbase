# Changelog

All notable changes to this project will be documented in this file.

The format is based on [Keep a Changelog](https://keepachangelog.com/en/1.0.0/), and this project adheres
to [Semantic Versioning](https://semver.org/spec/v2.0.0.html).

## [unrealised]

### Added

- Add Flyway callback to check `IntervalStyle` configuration
  parameter ([#720](https://github.com/ehrbase/ehrbase/pull/720)).

### Changed

- Upgrade to Archie 1.0.4 ([#719](https://github.com/ehrbase/ehrbase/pull/719))

### Fixed
- fixed SQL encoding whenever template is unresolved (https://github.com/ehrbase/ehrbase/pull/723)
<<<<<<< HEAD
- modified handling of conflicting identified parties (https://github.com/ehrbase/ehrbase/issues/710)
=======
- Fixes wrong status code returned by EHRbase while creating FLAT composition ([#726](https://github.com/ehrbase/ehrbase/pull/726))

- Fix NullPointerException while deleting unknown (or already deleted) composition
  parameter ([#722](https://github.com/ehrbase/ehrbase/pull/722)).
>>>>>>> 5ceb8e48

## [0.18.3]

### Added

### Changed

- removed log4j (see https://github.com/ehrbase/ehrbase/pull/711)

### Fixed

## [0.18.2]

### Fixed

- updated log4j from 1.15.0 to 1.60.0

## [0.18.1]

### Fixed

- Fix deployment issue with Flyway migration V62__add_entry_history_missing_columns.sql

## [0.18.0]

### Added

- Migrated to Archie openEHR library version > 1.0.0, incl. its new strict invariant checks (
  see: https://github.com/ehrbase/ehrbase/pull/570)
- Support Structured format on ecis composition endpoints (see https://github.com/ehrbase/ehrbase/pull/648)
- Add new configuration options to customise user/admin role names when using OAuth authentication
  (see https://github.com/ehrbase/ehrbase/pull/667)
- Add configuration properties to customize CORS configuration (see https://github.com/ehrbase/ehrbase/pull/697)

### Changed

### Fixed

- Missing details in response returned by Directory REST API (see: https://github.com/ehrbase/ehrbase/pull/605)
- Add foreign key between `folder` and `ehr` tables (see: https://github.com/ehrbase/ehrbase/pull/616)
- Improves 'Admin Delete EHR' performance (see https://github.com/ehrbase/ehrbase/pull/626)
- many fixes to the flat support (see https://github.com/ehrbase/ehrbase/pull/627)
- Fix conversion between `DvDateTime` and `Timestamp` (see https://github.com/ehrbase/ehrbase/pull/634)
- Fix FLAT format does not return the archetype data if the archetype_id contains the letters "and"
- Datetime inconsistent handling (see https://github.com/ehrbase/ehrbase/pull/649)
- Fix issue using DV_DATE_TIME without time-zone (see https://github.com/ehrbase/ehrbase/pull/658)
- update lg4j version (see https://github.com/ehrbase/ehrbase/pull/702)

## [0.17.2]

### Added

- Github Action worklows to deploy multiarch images (`latest`, `next`, `version-tag`) to Docker Hub (
  see: https://github.com/ehrbase/ehrbase/pull/578)

### Changed

- Removes SELECT statement when PartyProxy object is empty (see: https://github.com/ehrbase/ehrbase/pull/581)
- Provide configuration properties for configuring context paths of openEHR REST API and Admin API (
  see: https://github.com/ehrbase/ehrbase/pull/585)

### Fixed

- `Accept` header with multiple MIME types causes an IllegalArgumentException (
  see: https://github.com/ehrbase/ehrbase/pull/583)
- Composition version Uid schema in EhrScape API (see: https://github.com/ehrbase/ehrbase/pull/520)
- Terminology Service calls from within AQL queries does not work (see: https://github.com/ehrbase/ehrbase/pull/572)

## [0.17.1] (beta)

### Added

- Default handling for audit metadata (see: https://github.com/ehrbase/ehrbase/pull/552)

### Changed

- Updated the SDK dependency to the latest version (see: https://github.com/ehrbase/ehrbase/pull/565)
- Refactored versioned object (interfaces) on service and access layer (
  see: https://github.com/ehrbase/ehrbase/pull/552)

### Fixed

- Assigner in DV_IDENTIFIER not selected in aql (see: https://github.com/ehrbase/ehrbase/pull/561)
- ehr_status.uuid not selects via aql (see: https://github.com/ehrbase/ehrbase/pull/561)
- DB migration file conflict (see: https://github.com/ehrbase/ehrbase/pull/564)
- Ddmin delete of multiple status versions (see: https://github.com/ehrbase/ehrbase/pull/552)

## [0.17.0] (beta)

### Added

- Implement validation of compositions using external FHIR TS (see: https://github.com/ehrbase/ehrbase/pull/493)
- Support for Attribute-based Access Control (see: https://github.com/ehrbase/ehrbase/pull/499)
- Support AQL array resolution in EHR_STATUS::other_details

### Changed

- Update paths for Admin API, Management API and `/status` endpoint (see: https://github.com/ehrbase/ehrbase/pull/541)

### Fixed

- Folder handling (update, delete and missing audits) (see: https://github.com/ehrbase/ehrbase/pull/529)
- Fixed and refactored handling of audits and versioned objects (see: https://github.com/ehrbase/ehrbase/pull/552/)

## [0.16.0] (beta)

### Added

- Endpoints and integration tests for VERSIONED_COMPOSITION (see: https://github.com/ehrbase/ehrbase/pull/448)
- ATNA Logging for composition endpoints, querying and operations on the EHR object (
  see: https://github.com/ehrbase/ehrbase/pull/452)
- EHRbase Release Checklist (see: https://github.com/ehrbase/ehrbase/pull/451)
- CACHE_ENABLED ENV to Dockerfile (see: https://github.com/ehrbase/ehrbase/pull/467)

### Changed

- Updated the SDK dependency to the latest version (see: https://github.com/ehrbase/ehrbase/pull/463)
- Force retrieval of operational template from DB (see: https://github.com/ehrbase/ehrbase/pull/468)

### Fixed

- WHERE field construct (see: https://github.com/ehrbase/ehrbase/pull/439)
- Inconsistent behavior in SMICS Virology Query (see: https://github.com/ehrbase/ehrbase/pull/456)
- Bunch of AQL issues (see: https://github.com/ehrbase/ehrbase/pull/461)
- AQL: Error in processing OR in Contains clause (see: https://github.com/ehrbase/ehrbase/pull/462)
- Cache issue on Startup (see: https://github.com/ehrbase/ehrbase/pull/465)

## [0.15.0] (beta)

### Added

- Adds Admin API endpoints: Del EHR, Del Composition and Del Contribution (
  see: https://github.com/ehrbase/ehrbase/pull/344)
- Add ATNA logging configuration capabilities (see https://github.com/ehrbase/ehrbase/pull/355)
- Support for EHR_STATUS and (partial) FOLDER version objects in contributions (
  see: https://github.com/ehrbase/ehrbase/pull/372)
- Add status endpoint to retrieve version information on running EHRbase instance and for heartbeat checks. (
  see: https://github.com/ehrbase/ehrbase/pull/393)
- Add /status/info endpoint using actuator for basic info on running app (
  see: https://github.com/ehrbase/ehrbase/pull/400)
- Add /status/health endpoint for kubernetes liveness and readiness probes (
  see: https://github.com/ehrbase/ehrbase/pull/400)
- Add /status/env endpoint for environment information (see: https://github.com/ehrbase/ehrbase/pull/400)
- Add /status/metrics endpoint for detailed metrics on specific topics (db connection, http requests, etc.) (
  see: https://github.com/ehrbase/ehrbase/pull/400)
- Add /status/prometheus endpoint for prometheus metrics (see: https://github.com/ehrbase/ehrbase/pull/400)
- Endpoints and integration tests for VERISONED_EHR_STATUS (see: https://github.com/ehrbase/ehrbase/pull/415)

### Changed

- support AQL querying on full EHR (f.e. SELECT e) (see )
- Update Dockerfile for usage with metrics and status (see https://github.com/ehrbase/ehrbase/pull/408)
- Refactored DB handling of contributions, removed misleading `CONTIRUBITON_HISTORY` table (
  see https://github.com/ehrbase/ehrbase/pull/416)

## [0.14.0] (beta)

### Added

- Add admin API endpoint stubs (see: https://github.com/ehrbase/ehrbase/pull/280)
- Add support for FeederAudit in Locatable. Refactored Composition Serializer for DB encoding (
  see https://github.com/ehrbase/ehrbase/tree/feature/311_feeder_audit
  , https://github.com/ehrbase/openEHR_SDK/tree/feature/311_feeder_audit)
- Change the strategy to resolve CONTAINS in AQL (https://github.com/ehrbase/ehrbase/pull/276)
- Add admin template API functionality (see: https://github.com/ehrbase/ehrbase/pull/301)
- Persist caches to java.io.tmpdir  (see: https://github.com/ehrbase/ehrbase/pull/308)
- Precalculate containment tree from OPT template (see https://github.com/ehrbase/ehrbase/pull/312)

### Changed

- Detection of duplicate directories on EHR on POST
- Using ObjectVersionId for DIRECTORY Controller and Service Layers (see: https://github.com/ehrbase/ehrbase/pull/297)
- Added Junit5 support via spring-boot-starter-test (https://github.com/ehrbase/ehrbase/pull/298)
- Enable cartesian products on embedded arrays in JSONB (see https://github.com/ehrbase/ehrbase/pull/309)
- Use new OPT-Parser from sdk (see https://github.com/ehrbase/ehrbase/pull/314)
- Add CORS config to enable clients to detect auth method (see https://github.com/ehrbase/ehrbase/pull/354).

### Fixed

- Detect duplicates on POST Directory (see: https://github.com/ehrbase/ehrbase/pull/281)
- Support context-less composition (see: https://github.com/ehrbase/ehrbase/pull/288)
- Fixed missing AQL level of parenthesis when using NOT in WHERE clause (
  see https://github.com/ehrbase/ehrbase/pull/293)
- Allow duplicated paths in AQL resultsets (see: https://github.com/ehrbase/ehrbase/issues/263)
- Transaction timestamps are now truncated to ms (see: https://github.com/ehrbase/ehrbase/pull/299)
- Change response code on not found directory to 412 if not found (see: https://github.com/ehrbase/ehrbase/pull/304)

## [0.13.0] (beta)

### Added

- Added support for various functions in AQL (aggregation, statistical, string etc.) (
  see: https://github.com/ehrbase/ehrbase/pull/223/)

### Changed

#### DIRECTORY

- PreconditionFailed error response contains proper ETag and Location headers (
  see: https://github.com/ehrbase/ehrbase/pull/183)

#### Robot Tests

- Update of AQL-Query test suite (see: https://github.com/ehrbase/ehrbase/pull/179)

### Fixed

- force a default timezone if not present for context/start_time and context/end_time if
  specified (https://github.com/ehrbase/ehrbase/pull/215)
- Representation of version uid of EHR_STATUS (see: https://github.com/ehrbase/ehrbase/pull/180)
- Refactored support of PartyProxy and ObjectId in both CRUD and AQL operations (
  see https://github.com/ehrbase/ehrbase/pull/248)
- fix support of mandatory attributes in ENTRY specialization including rm_version (
  see https://github.com/ehrbase/ehrbase/pull/247)

#### DIRECTORY

- Directory IDs from input path or If-Match header must now be in version_uid format (
  see https://github.com/ehrbase/ehrbase/pull/183)
- Folder IDs inside body are now parsed correctly (see: https://github.com/ehrbase/ehrbase/pull/183)
- PreconditionFailed error response contains proper ETag and Location headers (
  see: https://github.com/ehrbase/ehrbase/pull/183)

#### Robot Tests

- Added validation checking for other_details and ehr_status. (see: https://github.com/ehrbase/ehrbase/pull/207)
- Supports archetype_node_id and name for EHR_STATUS (see: https://github.com/ehrbase/ehrbase/pull/207)
- fixes bad canonical encoding for observation/data/origin (see: https://github.com/ehrbase/ehrbase/pull/213)
- POST without accept header for ehr, composition and contribution endpoints (
  see: https://github.com/ehrbase/ehrbase/pull/199)

## [0.12.0] (alpha)

### Added

- Basic Authentication as opt-in (see: https://github.com/ehrbase/ehrbase/pull/200)
- Allow Templates can now be overwritten via spring configuration (see: https://github.com/ehrbase/ehrbase/pull/194)

### Fixed

- Contribution endpoint checks for some invalid input combinations (see: https://github.com/ehrbase/ehrbase/pull/202)
- Fixes response code on /ehr PUT with invalid ID (see: https://github.com/ehrbase/project_management/issues/163)
- Fixes STATUS w/ empty subject bug (see: https://github.com/ehrbase/ehrbase/pull/196)
- Now querying on composition category returns the correct result (composition/category...)
- Fixes storage of party self inside compositions (see: https://github.com/ehrbase/ehrbase/pull/195)
- Added support of AQL query in the form of c/composer (see: https://github.com/ehrbase/ehrbase/pull/184)
- Java error with UTF-8 encoding resolved (see: https://github.com/ehrbase/ehrbase/pull/173)
- AQL refactoring and fixes to support correct canonical json representation (
  see: https://github.com/ehrbase/ehrbase/pull/201)
- fix terminal value test for non DataValue 'value' attribute (see: https://github.com/ehrbase/ehrbase/pull/189)

## [0.11.0] (alpha)

**Note:** Due to the transition to this changelog the following list is not complete. Starting with the next release
this file will provide a proper overview.

### Added

- Docker and docker-compose support for both application and database
- Get folder with version_at_time parameter
- Get Folder with path parameter

### Changed

- FasterXML Jackson version raised to 2.10.2
- Java version raised from 8 to 11
- Jooq version raised to 3.12.3
- Spring Boot raised to version 2

### Fixed

- Response code when composition is logically deleted (see: https://github.com/ehrbase/ehrbase/pull/144)
- Response and `PREFER` header handling of `/ehr` endpoints (see: https://github.com/ehrbase/ehrbase/pull/165)
- Deserialization of EhrStatus attributes is_modifiable and is_queryable are defaulting to `true` now (
  see: https://github.com/ehrbase/ehrbase/pull/158)
- Updating of composition with invalid template (e.g. completely different template than the previous version) (
  see: https://github.com/ehrbase/ehrbase/pull/166)
- Folder names are checked for duplicates (see: https://github.com/ehrbase/ehrbase/pull/168)
- AQL parser threw an unspecific exception when an alias was used in a WHERE
  clause (https://github.com/ehrbase/ehrbase/pull/149)
- Improved exception handling in composition validation (see: https://github.com/ehrbase/ehrbase/pull/147)
- Improved Reference Model validation (see: https://github.com/ehrbase/ehrbase/pull/147)
- Error when reading a composition that has a provider name set(see: https://github.com/ehrbase/ehrbase/pull/143)
- Allow content to be null inside a composition (see: https://github.com/ehrbase/ehrbase/pull/129)
- Fixed deletion of compositions through a contribution (see: https://github.com/ehrbase/ehrbase/pull/128)
- Start time of a composition was not properly updated (see: https://github.com/ehrbase/ehrbase/pull/137)
- Fixed validation of null values on participations (see: https://github.com/ehrbase/ehrbase/pull/132)
- Order by in AQL did not work properly (see: https://github.com/ehrbase/ehrbase/pull/112)
- Order of variables in AQL result was not preserved (see: https://github.com/ehrbase/ehrbase/pull/103)
- Validation of compositions for unsupported language(see: https://github.com/ehrbase/ehrbase/pull/107)
- Duplicated ehr attributes in query due to cartesian product (see: https://github.com/ehrbase/ehrbase/pull/106)
- Retrieve of EHR_STATUS gave Null Pointer Exception for non-existing EHRs (
  see: https://github.com/ehrbase/ehrbase/pull/136)
- Correct resolution of ehr/system_id in AQL (see: https://github.com/ehrbase/ehrbase/pull/102)
- Detection of duplicate aliases in aql select (see: https://github.com/ehrbase/ehrbase/pull/98)

## [0.10.0] (alpha)

### Added

- openEHR REST API DIRECTORY Endpoints
- openEHR REST API EHR_STATUS Endpoints (including other_details)
- Spring Transactions: EHRbase now ensures complete rollback if part of a transaction fails.
- Improved Template storage: openEHR Templates are stored inside the postgres database instead of the file system (
  including handling of duplicates)
- AQL queries with partial paths return data in canonical json format (including full compositions)
- Multimedia data can be correctly stored and retrieved
- Spring configuration allows setting the System ID
- Validation of openEHR Terminology (openEHR terminology codes are tested against an internal terminology service)

### Fixed

- Order of columns in AQL result sets are now reliably preserved (https://github.com/ehrbase/ehrbase/issues/37)
- Some projection issues for EHR attributes have been resolved in AQL
- Fixed error regarding DISTINCT operator in AQL (https://github.com/ehrbase/ehrbase/issues/50)
- Fixed null pointer exceptions that could occur in persistent compositions

## [0.9.0] (pre-alpha)

### Added

- openEHR REST API DIRECTORY Endpoints
- openEHR REST API EHR_STATUS Endpoints (including other_details)
- Spring Transactions: EHRbase now ensures complete rollback if part of a transaction fails.
- Improved Template storage: openEHR Templates are stored inside the postgres database instead of the file system (
  including handling of duplicates)
- AQL queries with partial paths return data in canonical json format (including full compositions)
- Multimedia data can be correctly stored and retrieved
- Spring configuration allows setting the System ID
- Validation of openEHR Terminology (openEHR terminology codes are tested against an internal terminology service)

### Fixed

- Order of columns in AQL result sets are now reliably preserved (https://github.com/ehrbase/ehrbase/issues/37)
- Some projection issues for EHR attributes have been resolved in AQL
- Fixed error regarding DISTINCT operator in AQL (https://github.com/ehrbase/ehrbase/issues/50)
- Fixed null pointer exceptions that could occur in persistent compositions

[unreleased]: https://github.com/ehrbase/ehrbase/compare/v0.17.2...HEAD

[0.17.2]: https://github.com/ehrbase/ehrbase/compare/v0.17.1...v0.17.2

[0.17.1]: https://github.com/ehrbase/ehrbase/compare/v0.17.0...v0.17.1

[0.17.0]: https://github.com/ehrbase/ehrbase/compare/v0.16.0...v0.17.0

[0.16.0]: https://github.com/ehrbase/ehrbase/compare/v0.15.0...v0.16.0

[0.15.0]: https://github.com/ehrbase/ehrbase/compare/v0.14.0...v0.15.0

[0.14.0]: https://github.com/ehrbase/ehrbase/compare/v0.13.0...v0.14.0

[0.13.0]: https://github.com/ehrbase/ehrbase/compare/v0.12.0...v0.13.0

[0.12.0]: https://github.com/ehrbase/ehrbase/compare/v0.11.0...v0.12.0

[0.11.0]: https://github.com/ehrbase/ehrbase/compare/v0.10.0...v0.11.0

[0.10.0]: https://github.com/ehrbase/ehrbase/compare/v0.9.0...v0.10.0

[0.9.0]: https://github.com/ehrbase/ehrbase/releases/tag/v0.9.0<|MERGE_RESOLUTION|>--- conflicted
+++ resolved
@@ -18,14 +18,14 @@
 
 ### Fixed
 - fixed SQL encoding whenever template is unresolved (https://github.com/ehrbase/ehrbase/pull/723)
-<<<<<<< HEAD
+
 - modified handling of conflicting identified parties (https://github.com/ehrbase/ehrbase/issues/710)
-=======
+
 - Fixes wrong status code returned by EHRbase while creating FLAT composition ([#726](https://github.com/ehrbase/ehrbase/pull/726))
 
 - Fix NullPointerException while deleting unknown (or already deleted) composition
   parameter ([#722](https://github.com/ehrbase/ehrbase/pull/722)).
->>>>>>> 5ceb8e48
+
 
 ## [0.18.3]
 

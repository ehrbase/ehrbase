--- conflicted
+++ resolved
@@ -7,11 +7,9 @@
 
 ## [unreleased]
  ### Added
-<<<<<<< HEAD
 * Revived option to pre-fill template cache ([#1394](https://github.com/ehrbase/ehrbase/pull/1394))
  ### Changed 
  ### Fixed
-=======
 * Feature toggle for ehrscape API (ehrbase.rest.ehrscape.enabled, default: false) ([#1415](https://github.com/ehrbase/ehrbase/pull/1415))
  ### Changed
  ### Fixed 
@@ -27,7 +25,6 @@
  ### Changed 
  ### Fixed 
 * Fixed HTTP 500 in case stored query does not exist [#1409](https://github.com/ehrbase/ehrbase/pull/1409)
->>>>>>> f077fc10
 
 ## [2.8.0]
  ### Added

# Changelog

All notable changes to this project will be documented in this file.

The format is based on [Keep a Changelog](https://keepachangelog.com/en/1.0.0/),
and this project adheres to [Semantic Versioning](https://semver.org/spec/v2.0.0.html).

## [Unreleased]

### Added

### Changed

### Fixed

## [0.13.0] (beta)

### Added
- added support for various functions in AQL (aggregation, statistical, string etc.) (see: https://github.com/ehrbase/ehrbase/pull/223/)

### Changed
- Update of AQL-Query test suite (see: https://github.com/ehrbase/ehrbase/pull/179)

### Fixed
- Added validation checking for other_details and ehr_status. (see: https://github.com/ehrbase/ehrbase/pull/207)
- Supports archetype_node_id and name for EHR_STATUS (see: https://github.com/ehrbase/ehrbase/pull/207)
- fixes bad canonical encoding for observation/data/origin (see: https://github.com/ehrbase/ehrbase/pull/213)
- POST without accept header for ehr, composition and contribution endpoints (see: https://github.com/ehrbase/ehrbase/pull/199)
- force a default timezone if not present for context/start_time and context/end_time if specified (https://github.com/ehrbase/ehrbase/pull/215)
- Representation of version uid of EHR_STATUS (see: https://github.com/ehrbase/ehrbase/pull/180)
<<<<<<< HEAD
- fix support of context/participations (see CR #267)
=======
- Refactored support of PartyProxy and ObjectId in both CRUD and AQL operations (see https://github.com/ehrbase/ehrbase/pull/248)
>>>>>>> 811ce81b


## [0.12.0] (alpha)

### Added

- Basic Authentication as opt-in (see: https://github.com/ehrbase/ehrbase/pull/200)
- Allow Templates can now be overwritten via spring configuration (see: https://github.com/ehrbase/ehrbase/pull/194)

### Fixed

- Contribution endpoint checks for some invalid input combinations (see: https://github.com/ehrbase/ehrbase/pull/202)
- Fixes response code on /ehr PUT with invalid ID (see: https://github.com/ehrbase/project_management/issues/163)
- Fixes STATUS w/ empty subject bug (see: https://github.com/ehrbase/ehrbase/pull/196)
- Now querying on composition category returns the correct result (composition/category...)
- Fixes storage of party self inside compositions (see: https://github.com/ehrbase/ehrbase/pull/195)
- Added support of AQL query in the form of c/composer (see: https://github.com/ehrbase/ehrbase/pull/184)
- Java error with UTF-8 encoding resolved (see: https://github.com/ehrbase/ehrbase/pull/173)
- AQL refactoring and fixes to support correct canonical json representation (see: https://github.com/ehrbase/ehrbase/pull/201)
- fix terminal value test for non DataValue 'value' attribute (see: https://github.com/ehrbase/ehrbase/pull/189)

## [0.11.0] (alpha)

**Note:** Due to the transition to this changelog the following list is not complete. 
Starting with the next release this file will provide a proper overview.

### Added

- Docker and docker-compose support for both application and database
- Get folder with version_at_time parameter
- Get Folder with path parameter

### Changed

- FasterXML Jackson version raised to 2.10.2
- Java version raised from 8 to 11
- Jooq version raised to 3.12.3
- Spring Boot raised to version 2

### Fixed

- Response code when composition is logically deleted (see: https://github.com/ehrbase/ehrbase/pull/144)
- Response and `PREFER` header handling of `/ehr` endpoints (see: https://github.com/ehrbase/ehrbase/pull/165)
- Deserialization of EhrStatus attributes is_modifiable and is_queryable are defaulting to `true` now (see: https://github.com/ehrbase/ehrbase/pull/158)
- Updating of composition with invalid template (e.g. completely different template than the previous version) (see: https://github.com/ehrbase/ehrbase/pull/166)
- Folder names are checked for duplicates (see: https://github.com/ehrbase/ehrbase/pull/168)
- AQL parser threw an unspecific exception when an alias was used in a WHERE clause (https://github.com/ehrbase/ehrbase/pull/149)
- Improved exception handling in composition validation (see: https://github.com/ehrbase/ehrbase/pull/147)
- Improved Reference Model validation (see: https://github.com/ehrbase/ehrbase/pull/147)
- Error when reading a composition that has a provider name set(see: https://github.com/ehrbase/ehrbase/pull/143)
- Allow content to be null inside a composition (see: https://github.com/ehrbase/ehrbase/pull/129)
- Fixed deletion of compositions through a contribution (see: https://github.com/ehrbase/ehrbase/pull/128)
- Start time of a composition was not properly updated (see: https://github.com/ehrbase/ehrbase/pull/137)
- Fixed validation of null values on participations (see: https://github.com/ehrbase/ehrbase/pull/132)
- Order by in AQL did not work properly (see: https://github.com/ehrbase/ehrbase/pull/112)
- Order of variables in AQL result was not preserved (see: https://github.com/ehrbase/ehrbase/pull/103)
- Validation of compositions for unsupported language(see: https://github.com/ehrbase/ehrbase/pull/107)
- Duplicated ehr attributes in query due to cartesian product (see: https://github.com/ehrbase/ehrbase/pull/106)
- Retrieve of EHR_STATUS gave Null Pointer Exception for non-existing EHRs (see: https://github.com/ehrbase/ehrbase/pull/136)
- Correct resolution of ehr/system_id in AQL (see: https://github.com/ehrbase/ehrbase/pull/102)
- Detection of duplicate aliases in aql select (see: https://github.com/ehrbase/ehrbase/pull/98)


## [0.10.0] (alpha)

### Added

- openEHR REST API DIRECTORY Endpoints
- openEHR REST API EHR_STATUS Endpoints (including other_details)
- Spring Transactions: EHRbase now ensures complete rollback if part of a transaction fails.
- Improved Template storage: openEHR Templates are stored inside the postgres database instead of the file system (including handling of duplicates)
- AQL queries with partial paths return data in canonical json format (including full compositions)
- Multimedia data can be correctly stored and retrieved
- Spring configuration allows setting the System ID
- Validation of openEHR Terminology (openEHR terminology codes are tested against an internal terminology service)

###Fixed

- Order of columns in AQL result sets are now reliably preserved (https://github.com/ehrbase/ehrbase/issues/37)
- Some projection issues for EHR attributes have been resolved in AQL
- Fixed error regarding DISTINCT operator in AQL (https://github.com/ehrbase/ehrbase/issues/50)
- Fixed null pointer exceptions that could occur in persistent compositions

## [0.9.0] (pre-alpha)

### Added

- openEHR REST API DIRECTORY Endpoints
- openEHR REST API EHR_STATUS Endpoints (including other_details)
- Spring Transactions: EHRbase now ensures complete rollback if part of a transaction fails.
- Improved Template storage: openEHR Templates are stored inside the postgres database instead of the file system (including handling of duplicates)
- AQL queries with partial paths return data in canonical json format (including full compositions)
- Multimedia data can be correctly stored and retrieved
- Spring configuration allows setting the System ID
- Validation of openEHR Terminology (openEHR terminology codes are tested against an internal terminology service)

###Fixed

- Order of columns in AQL result sets are now reliably preserved (https://github.com/ehrbase/ehrbase/issues/37)
- Some projection issues for EHR attributes have been resolved in AQL
- Fixed error regarding DISTINCT operator in AQL (https://github.com/ehrbase/ehrbase/issues/50)
- Fixed null pointer exceptions that could occur in persistent compositions

[unreleased]: https://github.com/ehrbase/ehrbase/compare/v0.13.0...HEAD
[0.13.0]: https://github.com/ehrbase/ehrbase/compare/v0.12.0...v0.13.0
[0.12.0]: https://github.com/ehrbase/ehrbase/compare/v0.11.0...v0.12.0
[0.11.0]: https://github.com/ehrbase/ehrbase/compare/v0.10.0...v0.11.0
[0.10.0]: https://github.com/ehrbase/ehrbase/compare/v0.9.0...v0.10.0
[0.9.0]: https://github.com/ehrbase/ehrbase/releases/tag/v0.9.0
<|MERGE_RESOLUTION|>--- conflicted
+++ resolved
@@ -28,11 +28,9 @@
 - POST without accept header for ehr, composition and contribution endpoints (see: https://github.com/ehrbase/ehrbase/pull/199)
 - force a default timezone if not present for context/start_time and context/end_time if specified (https://github.com/ehrbase/ehrbase/pull/215)
 - Representation of version uid of EHR_STATUS (see: https://github.com/ehrbase/ehrbase/pull/180)
-<<<<<<< HEAD
 - fix support of context/participations (see CR #267)
-=======
 - Refactored support of PartyProxy and ObjectId in both CRUD and AQL operations (see https://github.com/ehrbase/ehrbase/pull/248)
->>>>>>> 811ce81b
+
 
 
 ## [0.12.0] (alpha)

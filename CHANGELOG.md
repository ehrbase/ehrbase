# Changelog

All notable changes to this project will be documented in this file.

The format is based on [Keep a Changelog](https://keepachangelog.com/en/1.0.0/), and this project adheres
to [Semantic Versioning](https://semver.org/spec/v2.0.0.html).

## [unreleased]
 ### Added 
 ### Changed 
 ### Fixed 
<<<<<<< HEAD
 - Fix the folder audit status event type ([#1193](https://github.com/ehrbase/ehrbase/pull/1193))
=======
 - Fix OAuth2 Security Configuration for admin role and management endpoints ([#1196](https://github.com/ehrbase/ehrbase/pull/1196))
>>>>>>> 2dd01484

## [0.31.0]
 ### Added
 ### Changed 
 - Upgrade openEHR_SDK to version 2.3.0 see https://github.com/ehrbase/openEHR_SDK/blob/develop/CHANGELOG.md 
 - Migrated to spring boot 3 ([#1174](https://github.com/ehrbase/ehrbase/pull/1174))
 - Removed authorization scopes from endpoints and added support for overwriting controllers ([#1157](https://github.com/ehrbase/ehrbase/pull/1157))
 ### Fixed
 - Fix audit logs location ([#1160](https://github.com/ehrbase/ehrbase/pull/1160))
 - Address AQL query security vulnerabilities ([#1190](https://github.com/ehrbase/ehrbase/pull/1190))

## [0.30.0]
 ### Added
 ### Changed 
 - Upgrade openEHR_SDK to version 2.2.0 see https://github.com/ehrbase/openEHR_SDK/blob/develop/CHANGELOG.md 
 ### Fixed 
 - Fix storing attributes of Locatable.name ([#1161](https://github.com/ehrbase/ehrbase/pull/1161))

## [0.29.0]
 ### Added
 ### Changed 
 - Upgrade openEHR_SDK to version 2.1.0 see https://github.com/ehrbase/openEHR_SDK/blob/develop/CHANGELOG.md 
 ### Fixed
- cleanup security context ([#1159](https://github.com/ehrbase/ehrbase/pull/1159))
- enforce unique template id ([#1158](https://github.com/ehrbase/ehrbase/pull/1158))

## [0.28.0]
 ### Added

 - Added support tenant deletion ([#1146](https://github.com/ehrbase/ehrbase/pull/1146))

 ### Changed 
 - Upgrade openEHR_SDK to version 2.0.0 see https://github.com/ehrbase/openEHR_SDK/blob/develop/CHANGELOG.md
 - Audit log functionality has been integrated as a plugin ([#1131](https://github.com/ehrbase/ehrbase/pull/1131))
 - update to SDK 2.0.0-SNAPSHOT ([#1141](https://github.com/ehrbase/ehrbase/pull/1141))
 - move dbencoding from SDK to ehrbase ([#1141](https://github.com/ehrbase/ehrbase/pull/1141))
 - adjust to new SDK package paths ([#1141](https://github.com/ehrbase/ehrbase/pull/1141))

 ### Fixed 

## [0.27.4]
 ### Added
 ### Changed 
 - Upgrade openEHR_SDK to version 1.29.0 see https://github.com/ehrbase/openEHR_SDK/blob/develop/CHANGELOG.md 
 ### Fixed 
 - Run directory operation in one transaction ([#1133](https://github.com/ehrbase/ehrbase/pull/1133))

## [0.27.3]
 ### Added
 ### Changed 
 - Upgrade openEHR_SDK to version 1.28.0 see https://github.com/ehrbase/openEHR_SDK/blob/develop/CHANGELOG.md 
 ### Fixed 

## [0.27.2]
 ### Added
 ### Changed 
 - Upgrade openEHR_SDK to version 1.28.0-SNAPSHOT see https://github.com/ehrbase/openEHR_SDK/blob/develop/CHANGELOG.md 
 - fix flyway_checksum for script 83  ([#1130](https://github.com/ehrbase/ehrbase/pull/1130))
 ### Fixed 

## [0.27.1]
 ### Added
 ### Changed 
 - Upgrade openEHR_SDK to version 1.28.0-SNAPSHOT see https://github.com/ehrbase/openEHR_SDK/blob/develop/CHANGELOG.md 
 ### Fixed 
 - Fix DB Migration scripts. Remove the tenant RLS policy during script execution ([#1127](https://github.com/ehrbase/ehrbase/pull/1127)).

## [0.27.0]
 ### Added
 - Sub-folders are retained in the response upon updating Folders. ([#1108](https://github.com/ehrbase/ehrbase/pull/1108))
 ### Changed 
 - Upgrade openEHR_SDK to version 1.27.0 see https://github.com/ehrbase/openEHR_SDK/blob/develop/CHANGELOG.md 
 - Changed namespace UUID to number-based ID and added to the primary key in each entity. ([#1100](https://github.com/ehrbase/ehrbase/pull/1100))
 ### Fixed 
 - Fixes NPE if during start up with many templates in the system.  ([#1101](https://github.com/ehrbase/ehrbase/pull/1101))

## [0.26.0]
 ### Added
 - use from sdk archie version 3.0.0 and antlr4 version 4.11.1 ([#1078](https://github.com/ehrbase/ehrbase/pull/1078))
 ### Changed 
 - Upgrade openEHR_SDK to version 1.26.0 see https://github.com/ehrbase/openEHR_SDK/blob/develop/CHANGELOG.md 
 - Respect the predefined value of the composition UID when creating new composition ([#1090](https://github.com/ehrbase/ehrbase/pull/1090))
 ### Fixed 

## [0.25.0]
 ### Added
 ### Changed 
 - Upgrade openEHR_SDK to version 1.25.0 see https://github.com/ehrbase/openEHR_SDK/blob/develop/CHANGELOG.md 
 - new Directory implementation ([#1059](https://github.com/ehrbase/ehrbase/pull/1059))
 ### Fixed 
 - error on concurrent user creation ([#1067](https://github.com/ehrbase/ehrbase/pull/1067))

## [0.24.0]

### Added

- add caches for ehr.concept, ehr.territory, ehr.language([#1007](https://github.com/ehrbase/ehrbase/pull/1007))
- add stored query text plain request support ([#1021](https://github.com/ehrbase/ehrbase/pull/1021))
- unwrap if match additional double quotes ([#1022](https://github.com/ehrbase/ehrbase/pull/1022))
- general support for tenants and authorization for plugins
- Expose management and swagger endpoints publicly([#1030](https://github.com/ehrbase/ehrbase/pull/1030))
- Include tenant information in ATNA logs([#1055](https://github.com/ehrbase/ehrbase/pull/1055))

### Changed 
 - Upgrade openEHR_SDK to version 1.24.0 see https://github.com/ehrbase/openEHR_SDK/blob/develop/CHANGELOG.md

- use caffeine cache instead of ehcache as ehcache has unnecessary
  blocking([#1007](https://github.com/ehrbase/ehrbase/pull/1007))
- remove unnecessary DB queries([#1007](https://github.com/ehrbase/ehrbase/pull/1007))
- Performance improvements of the composition audit.([#1042](https://github.com/ehrbase/ehrbase/pull/1042))
- improved versioning of stored queries ([#1050](https://github.com/ehrbase/ehrbase/pull/1050))
- switch to non-privileged user for DB Access  ([#11064](https://github.com/ehrbase/ehrbase/pull/1064))

### Fixed

- Update spring-boot(spring-security), postgresql, pf4j-spring dependency version ([#1060](https://github.com/ehrbase/ehrbase/pull/1060))
- Update jackson dependency version ([#1063](https://github.com/ehrbase/ehrbase/pull/1063))
- maintain a correct history of participations([#1016](https://github.com/ehrbase/ehrbase/pull/1016))
- Fixed NullPointerException when language is missing ([#1023](https://github.com/ehrbase/ehrbase/pull/1023))
- Endpoint for storing queries gives a detailed error regarding incorrect
  version([#1032](https://github.com/ehrbase/ehrbase/pull/1032))
- Fixes NullPointerException while sending ehr status request(GET/PUT) when abac is
  enabled ([#1031](https://github.com/ehrbase/ehrbase/pull/1031))
- Fixed status update if party already exist for ehr([#1024](https://github.com/ehrbase/ehrbase/pull/1024))
- Change response code from 400 to 406 Not Acceptable on querying POST template endpoint with unsupported `Accept`
  header application/json([#1029](https://github.com/ehrbase/ehrbase/pull/1029))
- Fixed abac default tenant claims validation([#1041](https://github.com/ehrbase/ehrbase/pull/1041))
- Fixed incorrect path in Location http header([#1044](https://github.com/ehrbase/ehrbase/pull/1044))
- Fixed get deleted composition returns 500([#1048](https://github.com/ehrbase/ehrbase/pull/1048))

## [0.23.0]

### Added

- Authorization enhancements [#1002](https://github.com/ehrbase/ehrbase/pull/1002)
    - Impl. API extensions needed for authorization
    - Added annotations on all REST endpoints to support authorization decissions

### Changed

- Upgrade openEHR_SDK to version 1.24.0-SNAPSHOT see https://github.com/ehrbase/openEHR_SDK/blob/develop/CHANGELOG.md
- JAVA 17 baseline
- Spring Boot 2.7.4
- Upgrade openEHR_SDK to version 1.24.0 see https://github.com/ehrbase/openEHR_SDK/blob/develop/CHANGELOG.md

### Fixed

## [0.22.0]

### Added

- Add spotless plugin, Add codestyle check to workflows ([#864](https://github.com/ehrbase/ehrbase/pull/864))

### Changed

- Upgrade openEHR_SDK to version 1.23.0 see https://github.com/ehrbase/openEHR_SDK/blob/develop/CHANGELOG.md
- Change DB-model to save Data in a namespace ([#994](https://github.com/ehrbase/ehrbase/pull/994))

### Fixed

- Error causing a 500 Response when requesting a deleted composition via ECIS GET Composition
  Endpoint ([#875](https://github.com/ehrbase/ehrbase/pull/875))
- Update folder was not always corectly updating it items ([#974](https://github.com/ehrbase/ehrbase/pull/974))
- AuditDetails had timezone missing ([#998](https://github.com/ehrbase/ehrbase/pull/998))
- numerus AQL
  fixes ([#1001](https://github.com/ehrbase/ehrbase/pull/1001), [#1006](https://github.com/ehrbase/ehrbase/pull/1006))

## [0.21.1]

### Fixed

- Fixed update script for user consolidation ([#865](https://github.com/ehrbase/ehrbase/pull/865))

## [0.21.0]

### Added

- Implement template example endpoints ([#801](https://github.com/ehrbase/openEHR_SDK/pull/801))
- Implement EHR_STATUS.is_modifiable semantics on service
  level ([#791](https://github.com/ehrbase/openEHR_SDK/pull/791))
- use bom for dependence management  ([#820](https://github.com/ehrbase/ehrbase/pull/820))
- add Release action  ([#831](https://github.com/ehrbase/ehrbase/pull/831)
- Added hooks for the plugin system ([#816](https://github.com/ehrbase/ehrbase/pull/816))
- Added index to `party_identified` to improve performance of find EHR by
  subject-id ([857](https://github.com/ehrbase/ehrbase/pull/857)))

### Changed

- Upgrade to Spring boot 2.5.12
  see [spring-framework-rce](https://spring.io/blog/2022/03/31/spring-framework-rce-early-announcement) ([#800](https://github.com/ehrbase/ehrbase/pull/800))
  .
- Add unique constraints on `status` and `entry` ([#821](https://github.com/ehrbase/ehrbase/pull/821)).
- Removed Postgres with extensions setup ([#840](https://github.com/ehrbase/ehrbase/pull/840))
- Upgrade openEHR_SDK to version 1.19.0 see https://github.com/ehrbase/openEHR_SDK/blob/develop/CHANGELOG.md

### Fixed

- Handle 4xx status code related Spring MVC Exceptions, instead of making them all a 500, and handle
  ResponseStatusException ([#803](https://github.com/ehrbase/openEHR_SDK/pull/803))
- Fix duplicate users issue ([#826](https://github.com/ehrbase/ehrbase/pull/826)).
- Fix validation errors in ECIS EHR endpoint ([#828](https://github.com/ehrbase/ehrbase/pull/828))
- Fix 400 error in ECIS EHR update ([#834](https://github.com/ehrbase/ehrbase/pull/834))

## [0.20.0] (beta)

### Added

- Add Plugins system ([#772](https://github.com/ehrbase/ehrbase/pull/772),
  [#779](https://github.com/ehrbase/ehrbase/pull/779)).
- AQL: support `ORDER BY` and `LIMIT [OFFSET]` clauses in any
  order ([#782](https://github.com/ehrbase/openEHR_SDK/pull/782)).

### Changed

- Update Archie to version 2.0.1 [#784](https://github.com/ehrbase/ehrbase/pull/784)
- Add missing database indexes [#788](https://github.com/ehrbase/ehrbase/pull/788)
  and [#796](https://github.com/ehrbase/ehrbase/pull/796)
- Upgrade openEHR_SDK to version 1.18.0 see  https://github.com/ehrbase/openEHR_SDK/blob/develop/CHANGELOG.md

### Fixed

- Remove unused Operational Template cache ([#759](https://github.com/ehrbase/ehrbase/pull/759)).
- Allow update/adding/removal of feeder_audit/links on Composition ([#773](https://github.com/ehrbase/ehrbase/pull/773))
- Add default ASC direction to ORDER BY clause in AQL ([#780](https://github.com/ehrbase/ehrbase/pull/780)).
- Fix DB Migration scripts. Allow user different then ehrbase ([#795](https://github.com/ehrbase/ehrbase/pull/795)).

## [0.19.0] (beta)

### Added

- Add Flyway callback to check `IntervalStyle` configuration
  parameter ([#720](https://github.com/ehrbase/ehrbase/pull/720)).
- Validate RM types used in OPT template ([#739](https://github.com/ehrbase/ehrbase/issues/739)).

### Changed

- Upgrade to Archie 1.0.4 ([#719](https://github.com/ehrbase/ehrbase/pull/719)).
- Improve errors and exceptions logging ([#745](https://github.com/ehrbase/ehrbase/pull/745)).
- Upgrade openEHR_SDK to version 1.17.0 see  https://github.com/ehrbase/openEHR_SDK/blob/develop/CHANGELOG.md

### Fixed

- Fixed SQL encoding whenever template is
  unresolved ([#723](https://github.com/ehrbase/ehrbase/issues/723))
- Modified handling of conflicting identified
  parties ([#710](https://github.com/ehrbase/ehrbase/issues/710))
- Fixes wrong status code returned by EHRbase while creating FLAT
  composition ([#726](https://github.com/ehrbase/ehrbase/pull/726))
- Fix NullPointerException while deleting unknown (or already deleted) composition
  parameter ([#722](https://github.com/ehrbase/ehrbase/pull/722)).
- Fix querying other_participations ([#707](https://github.com/ehrbase/ehrbase/issues/707))

## [0.18.3] (beta)

### Added

### Changed

- removed log4j (see https://github.com/ehrbase/ehrbase/pull/711)

### Fixed

## [0.18.2] (beta)

### Fixed

- updated log4j from 1.15.0 to 1.60.0

## [0.18.1] (beta)

### Fixed

- Fix deployment issue with Flyway migration V62__add_entry_history_missing_columns.sql

## [0.18.0] (beta)

### Added

- Migrated to Archie openEHR library version > 1.0.0, incl. its new strict invariant checks (
  see: https://github.com/ehrbase/ehrbase/pull/570)
- Support Structured format on ecis composition endpoints (
  see https://github.com/ehrbase/ehrbase/pull/648)
- Add new configuration options to customise user/admin role names when using OAuth authentication
  (see https://github.com/ehrbase/ehrbase/pull/667)
- Add configuration properties to customize CORS configuration (
  see https://github.com/ehrbase/ehrbase/pull/697)

### Changed

### Fixed

- Missing details in response returned by Directory REST API (
  see: https://github.com/ehrbase/ehrbase/pull/605)
- Add foreign key between `folder` and `ehr` tables (
  see: https://github.com/ehrbase/ehrbase/pull/616)
- Improves 'Admin Delete EHR' performance (see https://github.com/ehrbase/ehrbase/pull/626)
- many fixes to the flat support (see https://github.com/ehrbase/ehrbase/pull/627)
- Fix conversion between `DvDateTime` and `Timestamp` (
  see https://github.com/ehrbase/ehrbase/pull/634)
- Fix FLAT format does not return the archetype data if the archetype_id contains the letters "and"
- Datetime inconsistent handling (see https://github.com/ehrbase/ehrbase/pull/649)
- Fix issue using DV_DATE_TIME without time-zone (see https://github.com/ehrbase/ehrbase/pull/658)
- update lg4j version (see https://github.com/ehrbase/ehrbase/pull/702)

## [0.17.2] (beta)

### Added

- Github Action worklows to deploy multiarch images (`latest`, `next`, `version-tag`) to Docker
  Hub (
  see: https://github.com/ehrbase/ehrbase/pull/578)

### Changed

- Removes SELECT statement when PartyProxy object is empty (
  see: https://github.com/ehrbase/ehrbase/pull/581)
- Provide configuration properties for configuring context paths of openEHR REST API and Admin API (
  see: https://github.com/ehrbase/ehrbase/pull/585)

### Fixed

- `Accept` header with multiple MIME types causes an IllegalArgumentException (
  see: https://github.com/ehrbase/ehrbase/pull/583)
- Composition version Uid schema in EhrScape API (see: https://github.com/ehrbase/ehrbase/pull/520)
- Terminology Service calls from within AQL queries does not work (
  see: https://github.com/ehrbase/ehrbase/pull/572)

## [0.17.1] (beta)

### Added

- Default handling for audit metadata (see: https://github.com/ehrbase/ehrbase/pull/552)

### Changed

- Updated the SDK dependency to the latest version (
  see: https://github.com/ehrbase/ehrbase/pull/565)
- Refactored versioned object (interfaces) on service and access layer (
  see: https://github.com/ehrbase/ehrbase/pull/552)

### Fixed

- Assigner in DV_IDENTIFIER not selected in aql (see: https://github.com/ehrbase/ehrbase/pull/561)
- ehr_status.uuid not selects via aql (see: https://github.com/ehrbase/ehrbase/pull/561)
- DB migration file conflict (see: https://github.com/ehrbase/ehrbase/pull/564)
- Ddmin delete of multiple status versions (see: https://github.com/ehrbase/ehrbase/pull/552)

## [0.17.0] (beta)

### Added

- Implement validation of compositions using external FHIR TS (
  see: https://github.com/ehrbase/ehrbase/pull/493)
- Support for Attribute-based Access Control (see: https://github.com/ehrbase/ehrbase/pull/499)
- Support AQL array resolution in EHR_STATUS::other_details

### Changed

- Update paths for Admin API, Management API and `/status` endpoint (
  see: https://github.com/ehrbase/ehrbase/pull/541)

### Fixed

- Folder handling (update, delete and missing audits) (
  see: https://github.com/ehrbase/ehrbase/pull/529)
- Fixed and refactored handling of audits and versioned objects (
  see: https://github.com/ehrbase/ehrbase/pull/552/)

## [0.16.0] (beta)

### Added

- Endpoints and integration tests for VERSIONED_COMPOSITION (
  see: https://github.com/ehrbase/ehrbase/pull/448)
- ATNA Logging for composition endpoints, querying and operations on the EHR object (
  see: https://github.com/ehrbase/ehrbase/pull/452)
- EHRbase Release Checklist (see: https://github.com/ehrbase/ehrbase/pull/451)
- CACHE_ENABLED ENV to Dockerfile (see: https://github.com/ehrbase/ehrbase/pull/467)

### Changed

- Updated the SDK dependency to the latest version (
  see: https://github.com/ehrbase/ehrbase/pull/463)
- Force retrieval of operational template from DB (see: https://github.com/ehrbase/ehrbase/pull/468)

### Fixed

- WHERE field construct (see: https://github.com/ehrbase/ehrbase/pull/439)
- Inconsistent behavior in SMICS Virology Query (see: https://github.com/ehrbase/ehrbase/pull/456)
- Bunch of AQL issues (see: https://github.com/ehrbase/ehrbase/pull/461)
- AQL: Error in processing OR in Contains clause (see: https://github.com/ehrbase/ehrbase/pull/462)
- Cache issue on Startup (see: https://github.com/ehrbase/ehrbase/pull/465)

## [0.15.0] (beta)

### Added

- Adds Admin API endpoints: Del EHR, Del Composition and Del Contribution (
  see: https://github.com/ehrbase/ehrbase/pull/344)
- Add ATNA logging configuration capabilities (see https://github.com/ehrbase/ehrbase/pull/355)
- Support for EHR_STATUS and (partial) FOLDER version objects in contributions (
  see: https://github.com/ehrbase/ehrbase/pull/372)
- Add status endpoint to retrieve version information on running EHRbase instance and for heartbeat
  checks. (
  see: https://github.com/ehrbase/ehrbase/pull/393)
- Add /status/info endpoint using actuator for basic info on running app (
  see: https://github.com/ehrbase/ehrbase/pull/400)
- Add /status/health endpoint for kubernetes liveness and readiness probes (
  see: https://github.com/ehrbase/ehrbase/pull/400)
- Add /status/env endpoint for environment information (
  see: https://github.com/ehrbase/ehrbase/pull/400)
- Add /status/metrics endpoint for detailed metrics on specific topics (db connection, http
  requests, etc.) (
  see: https://github.com/ehrbase/ehrbase/pull/400)
- Add /status/prometheus endpoint for prometheus metrics (
  see: https://github.com/ehrbase/ehrbase/pull/400)
- Endpoints and integration tests for VERISONED_EHR_STATUS (
  see: https://github.com/ehrbase/ehrbase/pull/415)

### Changed

- support AQL querying on full EHR (f.e. SELECT e) (see )
- Update Dockerfile for usage with metrics and status (
  see https://github.com/ehrbase/ehrbase/pull/408)
- Refactored DB handling of contributions, removed misleading `CONTIRUBITON_HISTORY` table (
  see https://github.com/ehrbase/ehrbase/pull/416)

## [0.14.0] (beta)

### Added

- Add admin API endpoint stubs (see: https://github.com/ehrbase/ehrbase/pull/280)
- Add support for FeederAudit in Locatable. Refactored Composition Serializer for DB encoding (
  see https://github.com/ehrbase/ehrbase/tree/feature/311_feeder_audit
  , https://github.com/ehrbase/openEHR_SDK/tree/feature/311_feeder_audit)
- Change the strategy to resolve CONTAINS in AQL (https://github.com/ehrbase/ehrbase/pull/276)
- Add admin template API functionality (see: https://github.com/ehrbase/ehrbase/pull/301)
- Persist caches to java.io.tmpdir  (see: https://github.com/ehrbase/ehrbase/pull/308)
- Precalculate containment tree from OPT template (see https://github.com/ehrbase/ehrbase/pull/312)

### Changed

- Detection of duplicate directories on EHR on POST
- Using ObjectVersionId for DIRECTORY Controller and Service Layers (
  see: https://github.com/ehrbase/ehrbase/pull/297)
- Added Junit5 support via spring-boot-starter-test (https://github.com/ehrbase/ehrbase/pull/298)
- Enable cartesian products on embedded arrays in JSONB (
  see https://github.com/ehrbase/ehrbase/pull/309)
- Use new OPT-Parser from sdk (see https://github.com/ehrbase/ehrbase/pull/314)
- Add CORS config to enable clients to detect auth method (
  see https://github.com/ehrbase/ehrbase/pull/354).

### Fixed

- Detect duplicates on POST Directory (see: https://github.com/ehrbase/ehrbase/pull/281)
- Support context-less composition (see: https://github.com/ehrbase/ehrbase/pull/288)
- Fixed missing AQL level of parenthesis when using NOT in WHERE clause (
  see https://github.com/ehrbase/ehrbase/pull/293)
- Allow duplicated paths in AQL resultsets (see: https://github.com/ehrbase/ehrbase/issues/263)
- Transaction timestamps are now truncated to ms (see: https://github.com/ehrbase/ehrbase/pull/299)
- Change response code on not found directory to 412 if not found (
  see: https://github.com/ehrbase/ehrbase/pull/304)

## [0.13.0] (beta)

### Added

- Added support for various functions in AQL (aggregation, statistical, string etc.) (
  see: https://github.com/ehrbase/ehrbase/pull/223/)

### Changed

#### DIRECTORY

- PreconditionFailed error response contains proper ETag and Location headers (
  see: https://github.com/ehrbase/ehrbase/pull/183)

#### Robot Tests

- Update of AQL-Query test suite (see: https://github.com/ehrbase/ehrbase/pull/179)

### Fixed

- force a default timezone if not present for context/start_time and context/end_time if
  specified (https://github.com/ehrbase/ehrbase/pull/215)
- Representation of version uid of EHR_STATUS (see: https://github.com/ehrbase/ehrbase/pull/180)
- Refactored support of PartyProxy and ObjectId in both CRUD and AQL operations (
  see https://github.com/ehrbase/ehrbase/pull/248)
- fix support of mandatory attributes in ENTRY specialization including rm_version (
  see https://github.com/ehrbase/ehrbase/pull/247)

#### DIRECTORY

- Directory IDs from input path or If-Match header must now be in version_uid format (
  see https://github.com/ehrbase/ehrbase/pull/183)
- Folder IDs inside body are now parsed correctly (see: https://github.com/ehrbase/ehrbase/pull/183)
- PreconditionFailed error response contains proper ETag and Location headers (
  see: https://github.com/ehrbase/ehrbase/pull/183)

#### Robot Tests

- Added validation checking for other_details and ehr_status. (
  see: https://github.com/ehrbase/ehrbase/pull/207)
- Supports archetype_node_id and name for EHR_STATUS (
  see: https://github.com/ehrbase/ehrbase/pull/207)
- fixes bad canonical encoding for observation/data/origin (
  see: https://github.com/ehrbase/ehrbase/pull/213)
- POST without accept header for ehr, composition and contribution endpoints (
  see: https://github.com/ehrbase/ehrbase/pull/199)

## [0.12.0] (alpha)

### Added

- Basic Authentication as opt-in (see: https://github.com/ehrbase/ehrbase/pull/200)
- Allow Templates can now be overwritten via spring configuration (
  see: https://github.com/ehrbase/ehrbase/pull/194)

### Fixed

- Contribution endpoint checks for some invalid input combinations (
  see: https://github.com/ehrbase/ehrbase/pull/202)
- Fixes response code on /ehr PUT with invalid ID (
  see: https://github.com/ehrbase/project_management/issues/163)
- Fixes STATUS w/ empty subject bug (see: https://github.com/ehrbase/ehrbase/pull/196)
- Now querying on composition category returns the correct result (composition/category...)
- Fixes storage of party self inside compositions (see: https://github.com/ehrbase/ehrbase/pull/195)
- Added support of AQL query in the form of c/composer (
  see: https://github.com/ehrbase/ehrbase/pull/184)
- Java error with UTF-8 encoding resolved (see: https://github.com/ehrbase/ehrbase/pull/173)
- AQL refactoring and fixes to support correct canonical json representation (
  see: https://github.com/ehrbase/ehrbase/pull/201)
- fix terminal value test for non DataValue 'value' attribute (
  see: https://github.com/ehrbase/ehrbase/pull/189)

## [0.11.0] (alpha)

**Note:** Due to the transition to this changelog the following list is not complete. Starting with
the next release this file will provide a proper overview.

### Added

- Docker and docker-compose support for both application and database
- Get folder with version_at_time parameter
- Get Folder with path parameter

### Changed

- FasterXML Jackson version raised to 2.10.2
- Java version raised from 8 to 11
- Jooq version raised to 3.12.3
- Spring Boot raised to version 2

### Fixed

- Response code when composition is logically deleted (
  see: https://github.com/ehrbase/ehrbase/pull/144)
- Response and `PREFER` header handling of `/ehr` endpoints (
  see: https://github.com/ehrbase/ehrbase/pull/165)
- Deserialization of EhrStatus attributes is_modifiable and is_queryable are defaulting to `true`
  now (
  see: https://github.com/ehrbase/ehrbase/pull/158)
- Updating of composition with invalid template (e.g. completely different template than the
  previous version) (
  see: https://github.com/ehrbase/ehrbase/pull/166)
- Folder names are checked for duplicates (see: https://github.com/ehrbase/ehrbase/pull/168)
- AQL parser threw an unspecific exception when an alias was used in a WHERE
  clause (https://github.com/ehrbase/ehrbase/pull/149)
- Improved exception handling in composition validation (
  see: https://github.com/ehrbase/ehrbase/pull/147)
- Improved Reference Model validation (see: https://github.com/ehrbase/ehrbase/pull/147)
- Error when reading a composition that has a provider name set(
  see: https://github.com/ehrbase/ehrbase/pull/143)
- Allow content to be null inside a composition (see: https://github.com/ehrbase/ehrbase/pull/129)
- Fixed deletion of compositions through a contribution (
  see: https://github.com/ehrbase/ehrbase/pull/128)
- Start time of a composition was not properly updated (
  see: https://github.com/ehrbase/ehrbase/pull/137)
- Fixed validation of null values on participations (
  see: https://github.com/ehrbase/ehrbase/pull/132)
- Order by in AQL did not work properly (see: https://github.com/ehrbase/ehrbase/pull/112)
- Order of variables in AQL result was not preserved (
  see: https://github.com/ehrbase/ehrbase/pull/103)
- Validation of compositions for unsupported language(
  see: https://github.com/ehrbase/ehrbase/pull/107)
- Duplicated ehr attributes in query due to cartesian product (
  see: https://github.com/ehrbase/ehrbase/pull/106)
- Retrieve of EHR_STATUS gave Null Pointer Exception for non-existing EHRs (
  see: https://github.com/ehrbase/ehrbase/pull/136)
- Correct resolution of ehr/system_id in AQL (see: https://github.com/ehrbase/ehrbase/pull/102)
- Detection of duplicate aliases in aql select (see: https://github.com/ehrbase/ehrbase/pull/98)

## [0.10.0] (alpha)

### Added

- openEHR REST API DIRECTORY Endpoints
- openEHR REST API EHR_STATUS Endpoints (including other_details)
- Spring Transactions: EHRbase now ensures complete rollback if part of a transaction fails.
- Improved Template storage: openEHR Templates are stored inside the postgres database instead of
  the file system (
  including handling of duplicates)
- AQL queries with partial paths return data in canonical json format (including full compositions)
- Multimedia data can be correctly stored and retrieved
- Spring configuration allows setting the System ID
- Validation of openEHR Terminology (openEHR terminology codes are tested against an internal
  terminology service)

### Fixed

- Order of columns in AQL result sets are now reliably
  preserved (https://github.com/ehrbase/ehrbase/issues/37)
- Some projection issues for EHR attributes have been resolved in AQL
- Fixed error regarding DISTINCT operator in AQL (https://github.com/ehrbase/ehrbase/issues/50)
- Fixed null pointer exceptions that could occur in persistent compositions

## [0.9.0] (pre-alpha)

### Added

- openEHR REST API DIRECTORY Endpoints
- openEHR REST API EHR_STATUS Endpoints (including other_details)
- Spring Transactions: EHRbase now ensures complete rollback if part of a transaction fails.
- Improved Template storage: openEHR Templates are stored inside the postgres database instead of
  the file system (
  including handling of duplicates)
- AQL queries with partial paths return data in canonical json format (including full compositions)
- Multimedia data can be correctly stored and retrieved
- Spring configuration allows setting the System ID
- Validation of openEHR Terminology (openEHR terminology codes are tested against an internal terminology service)

### Fixed

- Order of columns in AQL result sets are now reliably preserved (https://github.com/ehrbase/ehrbase/issues/37)
- Some projection issues for EHR attributes have been resolved in AQL
- Fixed error regarding DISTINCT operator in AQL (https://github.com/ehrbase/ehrbase/issues/50)
- Fixed null pointer exceptions that could occur in persistent compositions

[0.21.1]: https://github.com/ehrbase/ehrbase/compare/v0.21.0...v0.21.1

[0.21.0]: https://github.com/ehrbase/ehrbase/compare/v0.20.0...v0.21.0

[0.20.0]: https://github.com/ehrbase/ehrbase/compare/v0.19.0...v0.20.0

[0.19.0]: https://github.com/ehrbase/ehrbase/compare/v0.18.3...v0.19.0

[0.18.3]: https://github.com/ehrbase/ehrbase/compare/v0.18.2...v0.18.3

[0.18.2]: https://github.com/ehrbase/ehrbase/compare/v0.18.1...v0.18.2

[0.18.1]: https://github.com/ehrbase/ehrbase/compare/v0.18.0...v0.18.1

[0.18.0]: https://github.com/ehrbase/ehrbase/compare/v0.17.2...v0.18.0

[0.17.2]: https://github.com/ehrbase/ehrbase/compare/v0.17.1...v0.17.2

[0.17.1]: https://github.com/ehrbase/ehrbase/compare/v0.17.0...v0.17.1

[0.17.0]: https://github.com/ehrbase/ehrbase/compare/v0.16.0...v0.17.0

[0.16.0]: https://github.com/ehrbase/ehrbase/compare/v0.15.0...v0.16.0

[0.15.0]: https://github.com/ehrbase/ehrbase/compare/v0.14.0...v0.15.0

[0.14.0]: https://github.com/ehrbase/ehrbase/compare/v0.13.0...v0.14.0

[0.13.0]: https://github.com/ehrbase/ehrbase/compare/v0.12.0...v0.13.0

[0.12.0]: https://github.com/ehrbase/ehrbase/compare/v0.11.0...v0.12.0

[0.11.0]: https://github.com/ehrbase/ehrbase/compare/v0.10.0...v0.11.0

[0.10.0]: https://github.com/ehrbase/ehrbase/compare/v0.9.0...v0.10.0

[0.9.0]: https://github.com/ehrbase/ehrbase/releases/tag/v0.9.0

[0.22.0]: https://github.com/ehrbase/ehrbase/compare/v0.21.1...v0.22.0

[0.23.0]: https://github.com/ehrbase/ehrbase/compare/v0.22.0...v0.23.0

[0.24.0]: https://github.com/ehrbase/ehrbase/compare/v0.23.0...v0.24.0
[0.25.0]: https://github.com/ehrbase/ehrbase/compare/v0.24.0...v0.25.0
[0.26.0]: https://github.com/ehrbase/ehrbase/compare/v0.25.0...v0.26.0
[0.27.0]: https://github.com/ehrbase/ehrbase/compare/v0.26.0...v0.27.0
[0.27.1]: https://github.com/ehrbase/ehrbase/compare/v0.27.0...v0.27.1
[0.27.2]: https://github.com/ehrbase/ehrbase/compare/v0.27.1...v0.27.2
[0.27.3]: https://github.com/ehrbase/ehrbase/compare/v0.27.2...v0.27.3
[0.27.4]: https://github.com/ehrbase/ehrbase/compare/v0.27.3...v0.27.4
[0.28.0]: https://github.com/ehrbase/ehrbase/compare/v0.27.4...v0.28.0
[0.29.0]: https://github.com/ehrbase/ehrbase/compare/v0.28.0...v0.29.0
[0.30.0]: https://github.com/ehrbase/ehrbase/compare/v0.29.0...v0.30.0
[0.31.0]: https://github.com/ehrbase/ehrbase/compare/v0.30.0...v0.31.0
[unreleased]: https://github.com/ehrbase/ehrbase/compare/v0.31.0...HEAD<|MERGE_RESOLUTION|>--- conflicted
+++ resolved
@@ -9,11 +9,9 @@
  ### Added 
  ### Changed 
  ### Fixed 
-<<<<<<< HEAD
  - Fix the folder audit status event type ([#1193](https://github.com/ehrbase/ehrbase/pull/1193))
-=======
  - Fix OAuth2 Security Configuration for admin role and management endpoints ([#1196](https://github.com/ehrbase/ehrbase/pull/1196))
->>>>>>> 2dd01484
+
 
 ## [0.31.0]
  ### Added

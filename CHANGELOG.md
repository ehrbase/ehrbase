# Changelog

All notable changes to this project will be documented in this file.

The format is based on [Keep a Changelog](https://keepachangelog.com/en/1.0.0/), and this project adheres
to [Semantic Versioning](https://semver.org/spec/v2.0.0.html).

## [unreleased]
 ### Added
* AQL: Support query parameter with multiple values ([1399](https://github.com/ehrbase/ehrbase/pull/1399))
 ### Changed 
* Enable user access to the welcome page while authentication is enabled ([#1400](https://github.com/ehrbase/ehrbase/pull/1400))
 ### Fixed 
<<<<<<< HEAD
* Stored AQL queries: Correctly clean up query cache when storing queries ([#1405](https://github.com/ehrbase/ehrbase/pull/1405))
=======
* Updating an `EHR_STATUS` or `FOLDER` did not check the `If-Match header` ([1398](https://github.com/ehrbase/ehrbase/pull/1398))
>>>>>>> 977edccc

## [2.7.0]
 ### Added
* Experimental ItemTag REST endpoints for EHR_STATUS and COMPOSITION (configs: `ehrbase.rest.experimental.tags.*`) ([1343](https://github.com/ehrbase/ehrbase/pull/1343))
* CLI runner with support for flyway pre-migrations ([1387](https://github.com/ehrbase/ehrbase/pull/1387))
 ### Changed 
 ### Fixed 
* Require EHR_STATUS `is_queryable` and `is_modifiable` to be present ([#1377](https://github.com/ehrbase/ehrbase/pull/1377)) 

## [2.6.0]
 ### Added
 ### Changed 
* Improved data structure for hierarchy of versioned objects ([#1359](https://github.com/ehrbase/ehrbase/pull/1359))
* Upgrade openEHR_SDK to version 2.15.0 see https://github.com/ehrbase/openEHR_SDK/blob/develop/CHANGELOG.md
 ### Fixed 

## [2.5.0]
 ### Added
* Create a `ehrbase` user to run the Docker container ([#1336](https://github.com/ehrbase/ehrbase/pull/1336))
 ### Changed
* Deprecate plugin aspects ([#1344](https://github.com/ehrbase/ehrbase/pull/1344))
* Add simplified JSON-based “web template” format support for GET Template ADL 1.4 using header `Accept: application/openehr.wt+json` ([1334](https://github.com/ehrbase/ehrbase/pull/1334))
* Improved AQL performance ([#1358](https://github.com/ehrbase/ehrbase/pull/1358))
* Upgrade openEHR_SDK to version 2.14.0 see https://github.com/ehrbase/openEHR_SDK/blob/develop/CHANGELOG.md

 ### Fixed
* Return `201` instead of `204` for EHR creation ([1371](https://github.com/ehrbase/ehrbase/pull/1371))
* Fixed AQL predicate reduction logic ([#1358](https://github.com/ehrbase/ehrbase/pull/1358))
* Respect AQL root predicates ([#1358](https://github.com/ehrbase/ehrbase/pull/1358))

## [2.4.0]
 ### Added
- Configurable flyway migration strategy
- Configurable fetch limit checks + default limit for AQL queries
- Configurable fetch limit precedence strategy for AQL queries
 ### Changed 
 - Upgrade openEHR_SDK to version 2.13.0 see https://github.com/ehrbase/openEHR_SDK/blob/develop/CHANGELOG.md 
 ### Fixed 

## [2.3.0]
 ### Added
 ### Changed 
 - Upgrade openEHR_SDK to version 2.12.0 see https://github.com/ehrbase/openEHR_SDK/blob/develop/CHANGELOG.md
* AQL-Performance: paths containing non-locatable structure attributes (EVENT_CONTEXT, FEEDER_AUDIT) ([#1341](https://github.com/ehrbase/ehrbase/pull/1341))
* Removed `@Schema(MediaType.class)` Header declaration from swagger UI ([#1333](https://github.com/ehrbase/ehrbase/pull/1333))
 ### Fixed

## [2.2.0]
### Added
* Added AQL debug support ([#1296](https://github.com/ehrbase/ehrbase/pull/1296))
### Changed 
 - Upgrade openEHR_SDK to version 2.11.0 see https://github.com/ehrbase/openEHR_SDK/blob/develop/CHANGELOG.md
* The field `q` of AQL query responses now contain the requested, and not the executed, query string  ([#1296](https://github.com/ehrbase/ehrbase/pull/1296))
* The field `meta._schema_version` of AQL query responses has been changed to `1.0.3`  ([#1296](https://github.com/ehrbase/ehrbase/pull/1296))
* Return HTTP 422 Unprocessable Content in case fetch or offset is defined inside the aql query and as parameter ([#1325](https://github.com/ehrbase/ehrbase/pull/1325)).
### Fixed

## [2.1.0]
 ### Added
* Added `STORED_QUERY_CACHE` ([#1258](https://github.com/ehrbase/ehrbase/pull/1258))
* Added new config option `ehrbase.security.management.endpoints.web.csrf-validation-enabled` ([#1294](https://github.com/ehrbase/ehrbase/pull/1294),[#1297](https://github.com/ehrbase/ehrbase/pull/1297))
 ### Changed 
 - Upgrade openEHR_SDK to version 2.10.0 see https://github.com/ehrbase/openEHR_SDK/blob/develop/CHANGELOG.md 
* Changed `StoredQueryRepository` methods to only accept `StoredQueryQualifiedName` as arguments ([#1258](https://github.com/ehrbase/ehrbase/pull/1258))
 ### Fixed 
* Fixed an issue with AQL, which caused NPEs when the query required adding filtering subqueries on a DV_ORDERED path ([#1293](https://github.com/ehrbase/ehrbase/pull/1293))
* Delete Contribution now returns a 501 Not Implemented instead of 500 as it's not supported since 2.0.0 ([#1278](https://github.com/ehrbase/ehrbase/pull/1278))

## [2.0.0]
  Welcome to EHRbase 2.0.0. This major release contains a complete overhaul of the data structure and 
  the Archetype Query Language (AQL) engine.
  
  See [UPDATING.md](./UPDATING.md) for details on how to update to the new release.

[2.1.0]: https://github.com/ehrbase/ehrbase/compare/v2.0.0...v2.1.0
[2.2.0]: https://github.com/ehrbase/ehrbase/compare/v2.1.0...v2.2.0
[2.3.0]: https://github.com/ehrbase/ehrbase/compare/v2.2.0...v2.3.0
[2.4.0]: https://github.com/ehrbase/ehrbase/compare/v2.3.0...v2.4.0
[2.5.0]: https://github.com/ehrbase/ehrbase/compare/v2.4.0...v2.5.0
[2.6.0]: https://github.com/ehrbase/ehrbase/compare/v2.5.0...v2.6.0
[2.7.0]: https://github.com/ehrbase/ehrbase/compare/v2.6.0...v2.7.0
[unreleased]: https://github.com/ehrbase/ehrbase/compare/v2.7.0...HEAD<|MERGE_RESOLUTION|>--- conflicted
+++ resolved
@@ -11,11 +11,8 @@
  ### Changed 
 * Enable user access to the welcome page while authentication is enabled ([#1400](https://github.com/ehrbase/ehrbase/pull/1400))
  ### Fixed 
-<<<<<<< HEAD
 * Stored AQL queries: Correctly clean up query cache when storing queries ([#1405](https://github.com/ehrbase/ehrbase/pull/1405))
-=======
 * Updating an `EHR_STATUS` or `FOLDER` did not check the `If-Match header` ([1398](https://github.com/ehrbase/ehrbase/pull/1398))
->>>>>>> 977edccc
 
 ## [2.7.0]
  ### Added

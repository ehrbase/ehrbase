--- conflicted
+++ resolved
@@ -9,10 +9,6 @@
 
 ### Added
 
-<<<<<<< HEAD
-- added support for various functions in AQL (aggregation, statistical, string etc.) (see: https://github.com/ehrbase/ehrbase/pull/223/)
-=======
->>>>>>> 020a0872
 
 ### Changed
 - Update of AQL-Query test suite (see: https://github.com/ehrbase/ehrbase/pull/179)

# Changelog

All notable changes to this project will be documented in this file.

The format is based on [Keep a Changelog](https://keepachangelog.com/en/1.0.0/), and this project adheres
to [Semantic Versioning](https://semver.org/spec/v2.0.0.html).

<<<<<<< HEAD
## [0.18.1]

### Fixed
=======
## [unreleased]

### Added

### Changed

### Fixed

## [0.18.2]

### Fixed

- updated log4j from 1.15.0 to 1.60.0

## [0.18.1]

### Fixed

>>>>>>> 32a5d488
- Fix deployment issue with Flyway migration V62__add_entry_history_missing_columns.sql

## [0.18.0]

### Added

- Migrated to Archie openEHR library version > 1.0.0, incl. its new strict invariant checks (
  see: https://github.com/ehrbase/ehrbase/pull/570)
- Support Structured format on ecis composition endpoints (see https://github.com/ehrbase/ehrbase/pull/648)
- Add new configuration options to customise user/admin role names when using OAuth authentication
  (see https://github.com/ehrbase/ehrbase/pull/667)
- Add configuration properties to customize CORS configuration (see https://github.com/ehrbase/ehrbase/pull/697)

### Changed

### Fixed

- Missing details in response returned by Directory REST API (see: https://github.com/ehrbase/ehrbase/pull/605)
- Add foreign key between `folder` and `ehr` tables (see: https://github.com/ehrbase/ehrbase/pull/616)
- Improves 'Admin Delete EHR' performance (see https://github.com/ehrbase/ehrbase/pull/626)
- many fixes to the flat support (see https://github.com/ehrbase/ehrbase/pull/627)
- Fix conversion between `DvDateTime` and `Timestamp` (see https://github.com/ehrbase/ehrbase/pull/634)
- Fix FLAT format does not return the archetype data if the archetype_id contains the letters "and"
- Datetime inconsistent handling (see https://github.com/ehrbase/ehrbase/pull/649)
- Fix issue using DV_DATE_TIME without time-zone (see https://github.com/ehrbase/ehrbase/pull/658)
- update lg4j version (see https://github.com/ehrbase/ehrbase/pull/702)

## [0.17.2]

### Added

- Github Action worklows to deploy multiarch images (`latest`, `next`, `version-tag`) to Docker Hub (
  see: https://github.com/ehrbase/ehrbase/pull/578)

### Changed

- Removes SELECT statement when PartyProxy object is empty (see: https://github.com/ehrbase/ehrbase/pull/581)
- Provide configuration properties for configuring context paths of openEHR REST API and Admin API (
  see: https://github.com/ehrbase/ehrbase/pull/585)

### Fixed

- `Accept` header with multiple MIME types causes an IllegalArgumentException (
  see: https://github.com/ehrbase/ehrbase/pull/583)
- Composition version Uid schema in EhrScape API (see: https://github.com/ehrbase/ehrbase/pull/520)
- Terminology Service calls from within AQL queries does not work (see: https://github.com/ehrbase/ehrbase/pull/572)

## [0.17.1] (beta)

### Added

- Default handling for audit metadata (see: https://github.com/ehrbase/ehrbase/pull/552)

### Changed

- Updated the SDK dependency to the latest version (see: https://github.com/ehrbase/ehrbase/pull/565)
- Refactored versioned object (interfaces) on service and access layer (
  see: https://github.com/ehrbase/ehrbase/pull/552)

### Fixed

- Assigner in DV_IDENTIFIER not selected in aql (see: https://github.com/ehrbase/ehrbase/pull/561)
- ehr_status.uuid not selects via aql (see: https://github.com/ehrbase/ehrbase/pull/561)
- DB migration file conflict (see: https://github.com/ehrbase/ehrbase/pull/564)
- Ddmin delete of multiple status versions (see: https://github.com/ehrbase/ehrbase/pull/552)

## [0.17.0] (beta)

### Added

- Implement validation of compositions using external FHIR TS (see: https://github.com/ehrbase/ehrbase/pull/493)
- Support for Attribute-based Access Control (see: https://github.com/ehrbase/ehrbase/pull/499)
- Support AQL array resolution in EHR_STATUS::other_details

### Changed

- Update paths for Admin API, Management API and `/status` endpoint (see: https://github.com/ehrbase/ehrbase/pull/541)

### Fixed

- Folder handling (update, delete and missing audits) (see: https://github.com/ehrbase/ehrbase/pull/529)
- Fixed and refactored handling of audits and versioned objects (see: https://github.com/ehrbase/ehrbase/pull/552/)

## [0.16.0] (beta)

### Added

- Endpoints and integration tests for VERSIONED_COMPOSITION (see: https://github.com/ehrbase/ehrbase/pull/448)
- ATNA Logging for composition endpoints, querying and operations on the EHR object (
  see: https://github.com/ehrbase/ehrbase/pull/452)
- EHRbase Release Checklist (see: https://github.com/ehrbase/ehrbase/pull/451)
- CACHE_ENABLED ENV to Dockerfile (see: https://github.com/ehrbase/ehrbase/pull/467)

### Changed

- Updated the SDK dependency to the latest version (see: https://github.com/ehrbase/ehrbase/pull/463)
- Force retrieval of operational template from DB (see: https://github.com/ehrbase/ehrbase/pull/468)

### Fixed

- WHERE field construct (see: https://github.com/ehrbase/ehrbase/pull/439)
- Inconsistent behavior in SMICS Virology Query (see: https://github.com/ehrbase/ehrbase/pull/456)
- Bunch of AQL issues (see: https://github.com/ehrbase/ehrbase/pull/461)
- AQL: Error in processing OR in Contains clause (see: https://github.com/ehrbase/ehrbase/pull/462)
- Cache issue on Startup (see: https://github.com/ehrbase/ehrbase/pull/465)

## [0.15.0] (beta)

### Added

- Adds Admin API endpoints: Del EHR, Del Composition and Del Contribution (
  see: https://github.com/ehrbase/ehrbase/pull/344)
- Add ATNA logging configuration capabilities (see https://github.com/ehrbase/ehrbase/pull/355)
- Support for EHR_STATUS and (partial) FOLDER version objects in contributions (
  see: https://github.com/ehrbase/ehrbase/pull/372)
- Add status endpoint to retrieve version information on running EHRbase instance and for heartbeat checks. (
  see: https://github.com/ehrbase/ehrbase/pull/393)
- Add /status/info endpoint using actuator for basic info on running app (
  see: https://github.com/ehrbase/ehrbase/pull/400)
- Add /status/health endpoint for kubernetes liveness and readiness probes (
  see: https://github.com/ehrbase/ehrbase/pull/400)
- Add /status/env endpoint for environment information (see: https://github.com/ehrbase/ehrbase/pull/400)
- Add /status/metrics endpoint for detailed metrics on specific topics (db connection, http requests, etc.) (
  see: https://github.com/ehrbase/ehrbase/pull/400)
- Add /status/prometheus endpoint for prometheus metrics (see: https://github.com/ehrbase/ehrbase/pull/400)
- Endpoints and integration tests for VERISONED_EHR_STATUS (see: https://github.com/ehrbase/ehrbase/pull/415)

### Changed

- support AQL querying on full EHR (f.e. SELECT e) (see )
- Update Dockerfile for usage with metrics and status (see https://github.com/ehrbase/ehrbase/pull/408)
- Refactored DB handling of contributions, removed misleading `CONTIRUBITON_HISTORY` table (
  see https://github.com/ehrbase/ehrbase/pull/416)

## [0.14.0] (beta)

### Added

- Add admin API endpoint stubs (see: https://github.com/ehrbase/ehrbase/pull/280)
- Add support for FeederAudit in Locatable. Refactored Composition Serializer for DB encoding (
  see https://github.com/ehrbase/ehrbase/tree/feature/311_feeder_audit
  , https://github.com/ehrbase/openEHR_SDK/tree/feature/311_feeder_audit)
- Change the strategy to resolve CONTAINS in AQL (https://github.com/ehrbase/ehrbase/pull/276)
- Add admin template API functionality (see: https://github.com/ehrbase/ehrbase/pull/301)
- Persist caches to java.io.tmpdir  (see: https://github.com/ehrbase/ehrbase/pull/308)
- Precalculate containment tree from OPT template (see https://github.com/ehrbase/ehrbase/pull/312)

### Changed

- Detection of duplicate directories on EHR on POST
- Using ObjectVersionId for DIRECTORY Controller and Service Layers (see: https://github.com/ehrbase/ehrbase/pull/297)
- Added Junit5 support via spring-boot-starter-test (https://github.com/ehrbase/ehrbase/pull/298)
- Enable cartesian products on embedded arrays in JSONB (see https://github.com/ehrbase/ehrbase/pull/309)
- Use new OPT-Parser from sdk (see https://github.com/ehrbase/ehrbase/pull/314)
- Add CORS config to enable clients to detect auth method (see https://github.com/ehrbase/ehrbase/pull/354).

### Fixed

- Detect duplicates on POST Directory (see: https://github.com/ehrbase/ehrbase/pull/281)
- Support context-less composition (see: https://github.com/ehrbase/ehrbase/pull/288)
- Fixed missing AQL level of parenthesis when using NOT in WHERE clause (
  see https://github.com/ehrbase/ehrbase/pull/293)
- Allow duplicated paths in AQL resultsets (see: https://github.com/ehrbase/ehrbase/issues/263)
- Transaction timestamps are now truncated to ms (see: https://github.com/ehrbase/ehrbase/pull/299)
- Change response code on not found directory to 412 if not found (see: https://github.com/ehrbase/ehrbase/pull/304)

## [0.13.0] (beta)

### Added

- Added support for various functions in AQL (aggregation, statistical, string etc.) (
  see: https://github.com/ehrbase/ehrbase/pull/223/)

### Changed

#### DIRECTORY

- PreconditionFailed error response contains proper ETag and Location headers (
  see: https://github.com/ehrbase/ehrbase/pull/183)

#### Robot Tests

- Update of AQL-Query test suite (see: https://github.com/ehrbase/ehrbase/pull/179)

### Fixed

- force a default timezone if not present for context/start_time and context/end_time if
  specified (https://github.com/ehrbase/ehrbase/pull/215)
- Representation of version uid of EHR_STATUS (see: https://github.com/ehrbase/ehrbase/pull/180)
- Refactored support of PartyProxy and ObjectId in both CRUD and AQL operations (
  see https://github.com/ehrbase/ehrbase/pull/248)
- fix support of mandatory attributes in ENTRY specialization including rm_version (
  see https://github.com/ehrbase/ehrbase/pull/247)

#### DIRECTORY

- Directory IDs from input path or If-Match header must now be in version_uid format (
  see https://github.com/ehrbase/ehrbase/pull/183)
- Folder IDs inside body are now parsed correctly (see: https://github.com/ehrbase/ehrbase/pull/183)
- PreconditionFailed error response contains proper ETag and Location headers (
  see: https://github.com/ehrbase/ehrbase/pull/183)

#### Robot Tests

- Added validation checking for other_details and ehr_status. (see: https://github.com/ehrbase/ehrbase/pull/207)
- Supports archetype_node_id and name for EHR_STATUS (see: https://github.com/ehrbase/ehrbase/pull/207)
- fixes bad canonical encoding for observation/data/origin (see: https://github.com/ehrbase/ehrbase/pull/213)
- POST without accept header for ehr, composition and contribution endpoints (
  see: https://github.com/ehrbase/ehrbase/pull/199)

## [0.12.0] (alpha)

### Added

- Basic Authentication as opt-in (see: https://github.com/ehrbase/ehrbase/pull/200)
- Allow Templates can now be overwritten via spring configuration (see: https://github.com/ehrbase/ehrbase/pull/194)

### Fixed

- Contribution endpoint checks for some invalid input combinations (see: https://github.com/ehrbase/ehrbase/pull/202)
- Fixes response code on /ehr PUT with invalid ID (see: https://github.com/ehrbase/project_management/issues/163)
- Fixes STATUS w/ empty subject bug (see: https://github.com/ehrbase/ehrbase/pull/196)
- Now querying on composition category returns the correct result (composition/category...)
- Fixes storage of party self inside compositions (see: https://github.com/ehrbase/ehrbase/pull/195)
- Added support of AQL query in the form of c/composer (see: https://github.com/ehrbase/ehrbase/pull/184)
- Java error with UTF-8 encoding resolved (see: https://github.com/ehrbase/ehrbase/pull/173)
- AQL refactoring and fixes to support correct canonical json representation (
  see: https://github.com/ehrbase/ehrbase/pull/201)
- fix terminal value test for non DataValue 'value' attribute (see: https://github.com/ehrbase/ehrbase/pull/189)

## [0.11.0] (alpha)

**Note:** Due to the transition to this changelog the following list is not complete. Starting with the next release
this file will provide a proper overview.

### Added

- Docker and docker-compose support for both application and database
- Get folder with version_at_time parameter
- Get Folder with path parameter

### Changed

- FasterXML Jackson version raised to 2.10.2
- Java version raised from 8 to 11
- Jooq version raised to 3.12.3
- Spring Boot raised to version 2

### Fixed

- Response code when composition is logically deleted (see: https://github.com/ehrbase/ehrbase/pull/144)
- Response and `PREFER` header handling of `/ehr` endpoints (see: https://github.com/ehrbase/ehrbase/pull/165)
- Deserialization of EhrStatus attributes is_modifiable and is_queryable are defaulting to `true` now (
  see: https://github.com/ehrbase/ehrbase/pull/158)
- Updating of composition with invalid template (e.g. completely different template than the previous version) (
  see: https://github.com/ehrbase/ehrbase/pull/166)
- Folder names are checked for duplicates (see: https://github.com/ehrbase/ehrbase/pull/168)
- AQL parser threw an unspecific exception when an alias was used in a WHERE
  clause (https://github.com/ehrbase/ehrbase/pull/149)
- Improved exception handling in composition validation (see: https://github.com/ehrbase/ehrbase/pull/147)
- Improved Reference Model validation (see: https://github.com/ehrbase/ehrbase/pull/147)
- Error when reading a composition that has a provider name set(see: https://github.com/ehrbase/ehrbase/pull/143)
- Allow content to be null inside a composition (see: https://github.com/ehrbase/ehrbase/pull/129)
- Fixed deletion of compositions through a contribution (see: https://github.com/ehrbase/ehrbase/pull/128)
- Start time of a composition was not properly updated (see: https://github.com/ehrbase/ehrbase/pull/137)
- Fixed validation of null values on participations (see: https://github.com/ehrbase/ehrbase/pull/132)
- Order by in AQL did not work properly (see: https://github.com/ehrbase/ehrbase/pull/112)
- Order of variables in AQL result was not preserved (see: https://github.com/ehrbase/ehrbase/pull/103)
- Validation of compositions for unsupported language(see: https://github.com/ehrbase/ehrbase/pull/107)
- Duplicated ehr attributes in query due to cartesian product (see: https://github.com/ehrbase/ehrbase/pull/106)
- Retrieve of EHR_STATUS gave Null Pointer Exception for non-existing EHRs (
  see: https://github.com/ehrbase/ehrbase/pull/136)
- Correct resolution of ehr/system_id in AQL (see: https://github.com/ehrbase/ehrbase/pull/102)
- Detection of duplicate aliases in aql select (see: https://github.com/ehrbase/ehrbase/pull/98)

## [0.10.0] (alpha)

### Added

- openEHR REST API DIRECTORY Endpoints
- openEHR REST API EHR_STATUS Endpoints (including other_details)
- Spring Transactions: EHRbase now ensures complete rollback if part of a transaction fails.
- Improved Template storage: openEHR Templates are stored inside the postgres database instead of the file system (
  including handling of duplicates)
- AQL queries with partial paths return data in canonical json format (including full compositions)
- Multimedia data can be correctly stored and retrieved
- Spring configuration allows setting the System ID
- Validation of openEHR Terminology (openEHR terminology codes are tested against an internal terminology service)

### Fixed

- Order of columns in AQL result sets are now reliably preserved (https://github.com/ehrbase/ehrbase/issues/37)
- Some projection issues for EHR attributes have been resolved in AQL
- Fixed error regarding DISTINCT operator in AQL (https://github.com/ehrbase/ehrbase/issues/50)
- Fixed null pointer exceptions that could occur in persistent compositions

## [0.9.0] (pre-alpha)

### Added

- openEHR REST API DIRECTORY Endpoints
- openEHR REST API EHR_STATUS Endpoints (including other_details)
- Spring Transactions: EHRbase now ensures complete rollback if part of a transaction fails.
- Improved Template storage: openEHR Templates are stored inside the postgres database instead of the file system (
  including handling of duplicates)
- AQL queries with partial paths return data in canonical json format (including full compositions)
- Multimedia data can be correctly stored and retrieved
- Spring configuration allows setting the System ID
- Validation of openEHR Terminology (openEHR terminology codes are tested against an internal terminology service)

### Fixed

- Order of columns in AQL result sets are now reliably preserved (https://github.com/ehrbase/ehrbase/issues/37)
- Some projection issues for EHR attributes have been resolved in AQL
- Fixed error regarding DISTINCT operator in AQL (https://github.com/ehrbase/ehrbase/issues/50)
- Fixed null pointer exceptions that could occur in persistent compositions

[unreleased]: https://github.com/ehrbase/ehrbase/compare/v0.17.2...HEAD

[0.17.2]: https://github.com/ehrbase/ehrbase/compare/v0.17.1...v0.17.2

[0.17.1]: https://github.com/ehrbase/ehrbase/compare/v0.17.0...v0.17.1

[0.17.0]: https://github.com/ehrbase/ehrbase/compare/v0.16.0...v0.17.0

[0.16.0]: https://github.com/ehrbase/ehrbase/compare/v0.15.0...v0.16.0

[0.15.0]: https://github.com/ehrbase/ehrbase/compare/v0.14.0...v0.15.0

[0.14.0]: https://github.com/ehrbase/ehrbase/compare/v0.13.0...v0.14.0

[0.13.0]: https://github.com/ehrbase/ehrbase/compare/v0.12.0...v0.13.0

[0.12.0]: https://github.com/ehrbase/ehrbase/compare/v0.11.0...v0.12.0

[0.11.0]: https://github.com/ehrbase/ehrbase/compare/v0.10.0...v0.11.0

[0.10.0]: https://github.com/ehrbase/ehrbase/compare/v0.9.0...v0.10.0

[0.9.0]: https://github.com/ehrbase/ehrbase/releases/tag/v0.9.0<|MERGE_RESOLUTION|>--- conflicted
+++ resolved
@@ -5,30 +5,24 @@
 The format is based on [Keep a Changelog](https://keepachangelog.com/en/1.0.0/), and this project adheres
 to [Semantic Versioning](https://semver.org/spec/v2.0.0.html).
 
-<<<<<<< HEAD
+## [unreleased]
+
+### Added
+
+### Changed
+
+### Fixed
+
+## [0.18.2]
+
+### Fixed
+
+- updated log4j from 1.15.0 to 1.60.0
+
 ## [0.18.1]
 
 ### Fixed
-=======
-## [unreleased]
-
-### Added
-
-### Changed
-
-### Fixed
-
-## [0.18.2]
-
-### Fixed
-
-- updated log4j from 1.15.0 to 1.60.0
-
-## [0.18.1]
-
-### Fixed
-
->>>>>>> 32a5d488
+
 - Fix deployment issue with Flyway migration V62__add_entry_history_missing_columns.sql
 
 ## [0.18.0]

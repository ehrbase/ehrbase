# Changelog

All notable changes to this project will be documented in this file.

<<<<<<< HEAD
=======
## [unreleased]
 ### Added 
- Add spotless plugin, Add codestyle check to workflows ([#864](https://github.com/ehrbase/ehrbase/pull/864))
 ### Fixed 

>>>>>>> 7692ee29
The format is based on [Keep a Changelog](https://keepachangelog.com/en/1.0.0/), and this project adheres
to [Semantic Versioning](https://semver.org/spec/v2.0.0.html).

## [unreleased]
### Added
### Changed
### Fixed

## [0.21.1]

### Fixed

- Fixed update script for user consolidation ([#865](https://github.com/ehrbase/ehrbase/pull/865))  

## [0.21.0]

### Added

- Implement template example endpoints ([#801](https://github.com/ehrbase/openEHR_SDK/pull/801))
- Implement EHR_STATUS.is_modifiable semantics on service level ([#791](https://github.com/ehrbase/openEHR_SDK/pull/791))
- use bom for dependence management  ([#820](https://github.com/ehrbase/ehrbase/pull/820))
- add  Release action  ([#831](https://github.com/ehrbase/ehrbase/pull/831)
- Added hooks for the plugin system ([#816](https://github.com/ehrbase/ehrbase/pull/816))
- Added index to `party_identified` to improve performance of find EHR by subject-id ([857](https://github.com/ehrbase/ehrbase/pull/857)))

### Changed
- Upgrade to Spring boot 2.5.12
  see [spring-framework-rce](https://spring.io/blog/2022/03/31/spring-framework-rce-early-announcement) ([#800](https://github.com/ehrbase/ehrbase/pull/800))
  .
- Add unique constraints on `status` and `entry` ([#821](https://github.com/ehrbase/ehrbase/pull/821)).
- Removed Postgres with extensions setup ([#840](https://github.com/ehrbase/ehrbase/pull/840))
- Upgrade openEHR_SDK to version 1.19.0 see https://github.com/ehrbase/openEHR_SDK/blob/develop/CHANGELOG.md

### Fixed

- Handle 4xx status code related Spring MVC Exceptions, instead of making them all a 500, and handle ResponseStatusException ([#803](https://github.com/ehrbase/openEHR_SDK/pull/803))
- Fix duplicate users issue ([#826](https://github.com/ehrbase/ehrbase/pull/826)).
- Fix validation errors in ECIS EHR endpoint ([#828](https://github.com/ehrbase/ehrbase/pull/828)) 
- Fix 400 error in ECIS EHR update ([#834](https://github.com/ehrbase/ehrbase/pull/834))

## [0.20.0] (beta)

### Added

- Add Plugins system ([#772](https://github.com/ehrbase/ehrbase/pull/772),
  [#779](https://github.com/ehrbase/ehrbase/pull/779)).
- AQL: support `ORDER BY` and `LIMIT [OFFSET]` clauses in any
  order ([#782](https://github.com/ehrbase/openEHR_SDK/pull/782)).

### Changed
- Update Archie to version 2.0.1 [#784](https://github.com/ehrbase/ehrbase/pull/784)
- Add missing database indexes [#788](https://github.com/ehrbase/ehrbase/pull/788)
  and [#796](https://github.com/ehrbase/ehrbase/pull/796)
- Upgrade openEHR_SDK to version 1.18.0 see  https://github.com/ehrbase/openEHR_SDK/blob/develop/CHANGELOG.md

### Fixed

- Remove unused Operational Template cache ([#759](https://github.com/ehrbase/ehrbase/pull/759)).
- Allow update/adding/removal of feeder_audit/links on Composition ([#773](https://github.com/ehrbase/ehrbase/pull/773))
- Add default ASC direction to ORDER BY clause in AQL ([#780](https://github.com/ehrbase/ehrbase/pull/780)).
- Fix DB Migration scripts. Allow user different then ehrbase ([#795](https://github.com/ehrbase/ehrbase/pull/795)).

## [0.19.0] (beta)

### Added

- Add Flyway callback to check `IntervalStyle` configuration
  parameter ([#720](https://github.com/ehrbase/ehrbase/pull/720)).
- Validate RM types used in OPT template ([#739](https://github.com/ehrbase/ehrbase/issues/739)).

### Changed

- Upgrade to Archie 1.0.4 ([#719](https://github.com/ehrbase/ehrbase/pull/719)).
- Improve errors and exceptions logging ([#745](https://github.com/ehrbase/ehrbase/pull/745)).
- Upgrade openEHR_SDK to version 1.17.0 see  https://github.com/ehrbase/openEHR_SDK/blob/develop/CHANGELOG.md

### Fixed

- Fixed SQL encoding whenever template is
  unresolved ([#723](https://github.com/ehrbase/ehrbase/issues/723))
- Modified handling of conflicting identified
  parties ([#710](https://github.com/ehrbase/ehrbase/issues/710))
- Fixes wrong status code returned by EHRbase while creating FLAT
  composition ([#726](https://github.com/ehrbase/ehrbase/pull/726))
- Fix NullPointerException while deleting unknown (or already deleted) composition
  parameter ([#722](https://github.com/ehrbase/ehrbase/pull/722)).
- Fix querying other_participations ([#707](https://github.com/ehrbase/ehrbase/issues/707))

## [0.18.3] (beta)

### Added

### Changed

- removed log4j (see https://github.com/ehrbase/ehrbase/pull/711)

### Fixed

## [0.18.2] (beta)

### Fixed

- updated log4j from 1.15.0 to 1.60.0

## [0.18.1] (beta)

### Fixed

- Fix deployment issue with Flyway migration V62__add_entry_history_missing_columns.sql

## [0.18.0] (beta)

### Added

- Migrated to Archie openEHR library version > 1.0.0, incl. its new strict invariant checks (
  see: https://github.com/ehrbase/ehrbase/pull/570)
- Support Structured format on ecis composition endpoints (
  see https://github.com/ehrbase/ehrbase/pull/648)
- Add new configuration options to customise user/admin role names when using OAuth authentication
  (see https://github.com/ehrbase/ehrbase/pull/667)
- Add configuration properties to customize CORS configuration (
  see https://github.com/ehrbase/ehrbase/pull/697)

### Changed

### Fixed

- Missing details in response returned by Directory REST API (
  see: https://github.com/ehrbase/ehrbase/pull/605)
- Add foreign key between `folder` and `ehr` tables (
  see: https://github.com/ehrbase/ehrbase/pull/616)
- Improves 'Admin Delete EHR' performance (see https://github.com/ehrbase/ehrbase/pull/626)
- many fixes to the flat support (see https://github.com/ehrbase/ehrbase/pull/627)
- Fix conversion between `DvDateTime` and `Timestamp` (
  see https://github.com/ehrbase/ehrbase/pull/634)
- Fix FLAT format does not return the archetype data if the archetype_id contains the letters "and"
- Datetime inconsistent handling (see https://github.com/ehrbase/ehrbase/pull/649)
- Fix issue using DV_DATE_TIME without time-zone (see https://github.com/ehrbase/ehrbase/pull/658)
- update lg4j version (see https://github.com/ehrbase/ehrbase/pull/702)

## [0.17.2] (beta)

### Added

- Github Action worklows to deploy multiarch images (`latest`, `next`, `version-tag`) to Docker
  Hub (
  see: https://github.com/ehrbase/ehrbase/pull/578)

### Changed

- Removes SELECT statement when PartyProxy object is empty (
  see: https://github.com/ehrbase/ehrbase/pull/581)
- Provide configuration properties for configuring context paths of openEHR REST API and Admin API (
  see: https://github.com/ehrbase/ehrbase/pull/585)

### Fixed

- `Accept` header with multiple MIME types causes an IllegalArgumentException (
  see: https://github.com/ehrbase/ehrbase/pull/583)
- Composition version Uid schema in EhrScape API (see: https://github.com/ehrbase/ehrbase/pull/520)
- Terminology Service calls from within AQL queries does not work (
  see: https://github.com/ehrbase/ehrbase/pull/572)

## [0.17.1] (beta)

### Added

- Default handling for audit metadata (see: https://github.com/ehrbase/ehrbase/pull/552)

### Changed

- Updated the SDK dependency to the latest version (
  see: https://github.com/ehrbase/ehrbase/pull/565)
- Refactored versioned object (interfaces) on service and access layer (
  see: https://github.com/ehrbase/ehrbase/pull/552)

### Fixed

- Assigner in DV_IDENTIFIER not selected in aql (see: https://github.com/ehrbase/ehrbase/pull/561)
- ehr_status.uuid not selects via aql (see: https://github.com/ehrbase/ehrbase/pull/561)
- DB migration file conflict (see: https://github.com/ehrbase/ehrbase/pull/564)
- Ddmin delete of multiple status versions (see: https://github.com/ehrbase/ehrbase/pull/552)

## [0.17.0] (beta)

### Added

- Implement validation of compositions using external FHIR TS (
  see: https://github.com/ehrbase/ehrbase/pull/493)
- Support for Attribute-based Access Control (see: https://github.com/ehrbase/ehrbase/pull/499)
- Support AQL array resolution in EHR_STATUS::other_details

### Changed

- Update paths for Admin API, Management API and `/status` endpoint (
  see: https://github.com/ehrbase/ehrbase/pull/541)

### Fixed

- Folder handling (update, delete and missing audits) (
  see: https://github.com/ehrbase/ehrbase/pull/529)
- Fixed and refactored handling of audits and versioned objects (
  see: https://github.com/ehrbase/ehrbase/pull/552/)

## [0.16.0] (beta)

### Added

- Endpoints and integration tests for VERSIONED_COMPOSITION (
  see: https://github.com/ehrbase/ehrbase/pull/448)
- ATNA Logging for composition endpoints, querying and operations on the EHR object (
  see: https://github.com/ehrbase/ehrbase/pull/452)
- EHRbase Release Checklist (see: https://github.com/ehrbase/ehrbase/pull/451)
- CACHE_ENABLED ENV to Dockerfile (see: https://github.com/ehrbase/ehrbase/pull/467)

### Changed

- Updated the SDK dependency to the latest version (
  see: https://github.com/ehrbase/ehrbase/pull/463)
- Force retrieval of operational template from DB (see: https://github.com/ehrbase/ehrbase/pull/468)

### Fixed

- WHERE field construct (see: https://github.com/ehrbase/ehrbase/pull/439)
- Inconsistent behavior in SMICS Virology Query (see: https://github.com/ehrbase/ehrbase/pull/456)
- Bunch of AQL issues (see: https://github.com/ehrbase/ehrbase/pull/461)
- AQL: Error in processing OR in Contains clause (see: https://github.com/ehrbase/ehrbase/pull/462)
- Cache issue on Startup (see: https://github.com/ehrbase/ehrbase/pull/465)

## [0.15.0] (beta)

### Added

- Adds Admin API endpoints: Del EHR, Del Composition and Del Contribution (
  see: https://github.com/ehrbase/ehrbase/pull/344)
- Add ATNA logging configuration capabilities (see https://github.com/ehrbase/ehrbase/pull/355)
- Support for EHR_STATUS and (partial) FOLDER version objects in contributions (
  see: https://github.com/ehrbase/ehrbase/pull/372)
- Add status endpoint to retrieve version information on running EHRbase instance and for heartbeat
  checks. (
  see: https://github.com/ehrbase/ehrbase/pull/393)
- Add /status/info endpoint using actuator for basic info on running app (
  see: https://github.com/ehrbase/ehrbase/pull/400)
- Add /status/health endpoint for kubernetes liveness and readiness probes (
  see: https://github.com/ehrbase/ehrbase/pull/400)
- Add /status/env endpoint for environment information (
  see: https://github.com/ehrbase/ehrbase/pull/400)
- Add /status/metrics endpoint for detailed metrics on specific topics (db connection, http
  requests, etc.) (
  see: https://github.com/ehrbase/ehrbase/pull/400)
- Add /status/prometheus endpoint for prometheus metrics (
  see: https://github.com/ehrbase/ehrbase/pull/400)
- Endpoints and integration tests for VERISONED_EHR_STATUS (
  see: https://github.com/ehrbase/ehrbase/pull/415)

### Changed

- support AQL querying on full EHR (f.e. SELECT e) (see )
- Update Dockerfile for usage with metrics and status (
  see https://github.com/ehrbase/ehrbase/pull/408)
- Refactored DB handling of contributions, removed misleading `CONTIRUBITON_HISTORY` table (
  see https://github.com/ehrbase/ehrbase/pull/416)

## [0.14.0] (beta)

### Added

- Add admin API endpoint stubs (see: https://github.com/ehrbase/ehrbase/pull/280)
- Add support for FeederAudit in Locatable. Refactored Composition Serializer for DB encoding (
  see https://github.com/ehrbase/ehrbase/tree/feature/311_feeder_audit
  , https://github.com/ehrbase/openEHR_SDK/tree/feature/311_feeder_audit)
- Change the strategy to resolve CONTAINS in AQL (https://github.com/ehrbase/ehrbase/pull/276)
- Add admin template API functionality (see: https://github.com/ehrbase/ehrbase/pull/301)
- Persist caches to java.io.tmpdir  (see: https://github.com/ehrbase/ehrbase/pull/308)
- Precalculate containment tree from OPT template (see https://github.com/ehrbase/ehrbase/pull/312)

### Changed

- Detection of duplicate directories on EHR on POST
- Using ObjectVersionId for DIRECTORY Controller and Service Layers (
  see: https://github.com/ehrbase/ehrbase/pull/297)
- Added Junit5 support via spring-boot-starter-test (https://github.com/ehrbase/ehrbase/pull/298)
- Enable cartesian products on embedded arrays in JSONB (
  see https://github.com/ehrbase/ehrbase/pull/309)
- Use new OPT-Parser from sdk (see https://github.com/ehrbase/ehrbase/pull/314)
- Add CORS config to enable clients to detect auth method (
  see https://github.com/ehrbase/ehrbase/pull/354).

### Fixed

- Detect duplicates on POST Directory (see: https://github.com/ehrbase/ehrbase/pull/281)
- Support context-less composition (see: https://github.com/ehrbase/ehrbase/pull/288)
- Fixed missing AQL level of parenthesis when using NOT in WHERE clause (
  see https://github.com/ehrbase/ehrbase/pull/293)
- Allow duplicated paths in AQL resultsets (see: https://github.com/ehrbase/ehrbase/issues/263)
- Transaction timestamps are now truncated to ms (see: https://github.com/ehrbase/ehrbase/pull/299)
- Change response code on not found directory to 412 if not found (
  see: https://github.com/ehrbase/ehrbase/pull/304)

## [0.13.0] (beta)

### Added

- Added support for various functions in AQL (aggregation, statistical, string etc.) (
  see: https://github.com/ehrbase/ehrbase/pull/223/)

### Changed

#### DIRECTORY

- PreconditionFailed error response contains proper ETag and Location headers (
  see: https://github.com/ehrbase/ehrbase/pull/183)

#### Robot Tests

- Update of AQL-Query test suite (see: https://github.com/ehrbase/ehrbase/pull/179)

### Fixed

- force a default timezone if not present for context/start_time and context/end_time if
  specified (https://github.com/ehrbase/ehrbase/pull/215)
- Representation of version uid of EHR_STATUS (see: https://github.com/ehrbase/ehrbase/pull/180)
- Refactored support of PartyProxy and ObjectId in both CRUD and AQL operations (
  see https://github.com/ehrbase/ehrbase/pull/248)
- fix support of mandatory attributes in ENTRY specialization including rm_version (
  see https://github.com/ehrbase/ehrbase/pull/247)

#### DIRECTORY

- Directory IDs from input path or If-Match header must now be in version_uid format (
  see https://github.com/ehrbase/ehrbase/pull/183)
- Folder IDs inside body are now parsed correctly (see: https://github.com/ehrbase/ehrbase/pull/183)
- PreconditionFailed error response contains proper ETag and Location headers (
  see: https://github.com/ehrbase/ehrbase/pull/183)

#### Robot Tests

- Added validation checking for other_details and ehr_status. (
  see: https://github.com/ehrbase/ehrbase/pull/207)
- Supports archetype_node_id and name for EHR_STATUS (
  see: https://github.com/ehrbase/ehrbase/pull/207)
- fixes bad canonical encoding for observation/data/origin (
  see: https://github.com/ehrbase/ehrbase/pull/213)
- POST without accept header for ehr, composition and contribution endpoints (
  see: https://github.com/ehrbase/ehrbase/pull/199)

## [0.12.0] (alpha)

### Added

- Basic Authentication as opt-in (see: https://github.com/ehrbase/ehrbase/pull/200)
- Allow Templates can now be overwritten via spring configuration (
  see: https://github.com/ehrbase/ehrbase/pull/194)

### Fixed

- Contribution endpoint checks for some invalid input combinations (
  see: https://github.com/ehrbase/ehrbase/pull/202)
- Fixes response code on /ehr PUT with invalid ID (
  see: https://github.com/ehrbase/project_management/issues/163)
- Fixes STATUS w/ empty subject bug (see: https://github.com/ehrbase/ehrbase/pull/196)
- Now querying on composition category returns the correct result (composition/category...)
- Fixes storage of party self inside compositions (see: https://github.com/ehrbase/ehrbase/pull/195)
- Added support of AQL query in the form of c/composer (
  see: https://github.com/ehrbase/ehrbase/pull/184)
- Java error with UTF-8 encoding resolved (see: https://github.com/ehrbase/ehrbase/pull/173)
- AQL refactoring and fixes to support correct canonical json representation (
  see: https://github.com/ehrbase/ehrbase/pull/201)
- fix terminal value test for non DataValue 'value' attribute (
  see: https://github.com/ehrbase/ehrbase/pull/189)

## [0.11.0] (alpha)

**Note:** Due to the transition to this changelog the following list is not complete. Starting with
the next release this file will provide a proper overview.

### Added

- Docker and docker-compose support for both application and database
- Get folder with version_at_time parameter
- Get Folder with path parameter

### Changed

- FasterXML Jackson version raised to 2.10.2
- Java version raised from 8 to 11
- Jooq version raised to 3.12.3
- Spring Boot raised to version 2

### Fixed

- Response code when composition is logically deleted (
  see: https://github.com/ehrbase/ehrbase/pull/144)
- Response and `PREFER` header handling of `/ehr` endpoints (
  see: https://github.com/ehrbase/ehrbase/pull/165)
- Deserialization of EhrStatus attributes is_modifiable and is_queryable are defaulting to `true`
  now (
  see: https://github.com/ehrbase/ehrbase/pull/158)
- Updating of composition with invalid template (e.g. completely different template than the
  previous version) (
  see: https://github.com/ehrbase/ehrbase/pull/166)
- Folder names are checked for duplicates (see: https://github.com/ehrbase/ehrbase/pull/168)
- AQL parser threw an unspecific exception when an alias was used in a WHERE
  clause (https://github.com/ehrbase/ehrbase/pull/149)
- Improved exception handling in composition validation (
  see: https://github.com/ehrbase/ehrbase/pull/147)
- Improved Reference Model validation (see: https://github.com/ehrbase/ehrbase/pull/147)
- Error when reading a composition that has a provider name set(
  see: https://github.com/ehrbase/ehrbase/pull/143)
- Allow content to be null inside a composition (see: https://github.com/ehrbase/ehrbase/pull/129)
- Fixed deletion of compositions through a contribution (
  see: https://github.com/ehrbase/ehrbase/pull/128)
- Start time of a composition was not properly updated (
  see: https://github.com/ehrbase/ehrbase/pull/137)
- Fixed validation of null values on participations (
  see: https://github.com/ehrbase/ehrbase/pull/132)
- Order by in AQL did not work properly (see: https://github.com/ehrbase/ehrbase/pull/112)
- Order of variables in AQL result was not preserved (
  see: https://github.com/ehrbase/ehrbase/pull/103)
- Validation of compositions for unsupported language(
  see: https://github.com/ehrbase/ehrbase/pull/107)
- Duplicated ehr attributes in query due to cartesian product (
  see: https://github.com/ehrbase/ehrbase/pull/106)
- Retrieve of EHR_STATUS gave Null Pointer Exception for non-existing EHRs (
  see: https://github.com/ehrbase/ehrbase/pull/136)
- Correct resolution of ehr/system_id in AQL (see: https://github.com/ehrbase/ehrbase/pull/102)
- Detection of duplicate aliases in aql select (see: https://github.com/ehrbase/ehrbase/pull/98)

## [0.10.0] (alpha)

### Added

- openEHR REST API DIRECTORY Endpoints
- openEHR REST API EHR_STATUS Endpoints (including other_details)
- Spring Transactions: EHRbase now ensures complete rollback if part of a transaction fails.
- Improved Template storage: openEHR Templates are stored inside the postgres database instead of
  the file system (
  including handling of duplicates)
- AQL queries with partial paths return data in canonical json format (including full compositions)
- Multimedia data can be correctly stored and retrieved
- Spring configuration allows setting the System ID
- Validation of openEHR Terminology (openEHR terminology codes are tested against an internal
  terminology service)

### Fixed

- Order of columns in AQL result sets are now reliably
  preserved (https://github.com/ehrbase/ehrbase/issues/37)
- Some projection issues for EHR attributes have been resolved in AQL
- Fixed error regarding DISTINCT operator in AQL (https://github.com/ehrbase/ehrbase/issues/50)
- Fixed null pointer exceptions that could occur in persistent compositions

## [0.9.0] (pre-alpha)

### Added

- openEHR REST API DIRECTORY Endpoints
- openEHR REST API EHR_STATUS Endpoints (including other_details)
- Spring Transactions: EHRbase now ensures complete rollback if part of a transaction fails.
- Improved Template storage: openEHR Templates are stored inside the postgres database instead of
  the file system (
  including handling of duplicates)
- AQL queries with partial paths return data in canonical json format (including full compositions)
- Multimedia data can be correctly stored and retrieved
- Spring configuration allows setting the System ID
- Validation of openEHR Terminology (openEHR terminology codes are tested against an internal terminology service)

### Fixed

- Order of columns in AQL result sets are now reliably preserved (https://github.com/ehrbase/ehrbase/issues/37)
- Some projection issues for EHR attributes have been resolved in AQL
- Fixed error regarding DISTINCT operator in AQL (https://github.com/ehrbase/ehrbase/issues/50)
- Fixed null pointer exceptions that could occur in persistent compositions

[0.21.1]: https://github.com/ehrbase/ehrbase/compare/v0.21.0...v0.21.1

[0.21.0]: https://github.com/ehrbase/ehrbase/compare/v0.20.0...v0.21.0

[0.20.0]: https://github.com/ehrbase/ehrbase/compare/v0.19.0...v0.20.0

[0.19.0]: https://github.com/ehrbase/ehrbase/compare/v0.18.3...v0.19.0

[0.18.3]: https://github.com/ehrbase/ehrbase/compare/v0.18.2...v0.18.3

[0.18.2]: https://github.com/ehrbase/ehrbase/compare/v0.18.1...v0.18.2

[0.18.1]: https://github.com/ehrbase/ehrbase/compare/v0.18.0...v0.18.1

[0.18.0]: https://github.com/ehrbase/ehrbase/compare/v0.17.2...v0.18.0

[0.17.2]: https://github.com/ehrbase/ehrbase/compare/v0.17.1...v0.17.2

[0.17.1]: https://github.com/ehrbase/ehrbase/compare/v0.17.0...v0.17.1

[0.17.0]: https://github.com/ehrbase/ehrbase/compare/v0.16.0...v0.17.0

[0.16.0]: https://github.com/ehrbase/ehrbase/compare/v0.15.0...v0.16.0

[0.15.0]: https://github.com/ehrbase/ehrbase/compare/v0.14.0...v0.15.0

[0.14.0]: https://github.com/ehrbase/ehrbase/compare/v0.13.0...v0.14.0

[0.13.0]: https://github.com/ehrbase/ehrbase/compare/v0.12.0...v0.13.0

[0.12.0]: https://github.com/ehrbase/ehrbase/compare/v0.11.0...v0.12.0

[0.11.0]: https://github.com/ehrbase/ehrbase/compare/v0.10.0...v0.11.0

[0.10.0]: https://github.com/ehrbase/ehrbase/compare/v0.9.0...v0.10.0

[0.9.0]: https://github.com/ehrbase/ehrbase/releases/tag/v0.9.0

[unreleased]: https://github.com/ehrbase/ehrbase/compare/v0.21.1...HEAD<|MERGE_RESOLUTION|>--- conflicted
+++ resolved
@@ -2,19 +2,12 @@
 
 All notable changes to this project will be documented in this file.
 
-<<<<<<< HEAD
-=======
-## [unreleased]
- ### Added 
-- Add spotless plugin, Add codestyle check to workflows ([#864](https://github.com/ehrbase/ehrbase/pull/864))
- ### Fixed 
-
->>>>>>> 7692ee29
 The format is based on [Keep a Changelog](https://keepachangelog.com/en/1.0.0/), and this project adheres
 to [Semantic Versioning](https://semver.org/spec/v2.0.0.html).
 
 ## [unreleased]
 ### Added
+- Add spotless plugin, Add codestyle check to workflows ([#864](https://github.com/ehrbase/ehrbase/pull/864))
 ### Changed
 ### Fixed
 

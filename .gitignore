--- conflicted
+++ resolved
@@ -206,14 +206,12 @@
 # Template file repository
 file_repo
 
-<<<<<<< HEAD
 # sonar
 .scannerwork
 
 #dependency check
 sonar_issues.json
 vulnerability_analysis.json
-=======
+
 # Docker
-application/.pgdata
->>>>>>> 7515fe6d
+application/.pgdata
# Copyright (c) 2022 Vladislav Ploaia (Vitagroup - CDR Core Team)
#
# This file is part of Project EHRbase
#
# Licensed under the Apache License, Version 2.0 (the "License");
# you may not use this file except in compliance with the License.
# You may obtain a copy of the License at
#
# http://www.apache.org/licenses/LICENSE-2.0
#
# Unless required by applicable law or agreed to in writing, software
# distributed under the License is distributed on an "AS IS" BASIS,
# WITHOUT WARRANTIES OR CONDITIONS OF ANY KIND, either express or implied.
# See the License for the specific language governing permissions and
# limitations under the License.


*** Settings ***
Documentation   Composition Integration Tests
...             ${\n}Based on:
...             https://github.com/ehrbase/ehrbase/blob/develop/doc/conformance_testing/COMPOSITION_VALIDATION_DATATYPES.md#631-test-ccase-dv_multimedia-open-constraint
...             ${\n}*6.3.1. Test ccase DV_MULTIMEDIA open constraint*
Metadata        TOP_TEST_SUITE    COMPOSITION

Resource        ../../_resources/keywords/composition_keywords.robot
Resource        ../../_resources/keywords/admin_keywords.robot
Resource        ../../_resources/suite_settings.robot

Suite Setup         Precondition
Suite Teardown      Delete Template Using API


*** Variables ***
${composition_file}     Test_dv_multimedia_open_constraint.v0__.json
${optFile}              all_types/Test_dv_multimedia_open_constraint.v0.opt


*** Test Cases ***
Composition With DV_MULTIMEDIA.code_string NULL, DV_MULTIMEDIA.size NULL
    [Tags]      Negative
    [Documentation]     *Test case DV_MULTIMEDIA open constraint:*
    ...     - load json file from CANONICAL_JSON folder
    ...     - update DV_MULTIMEDIA.code_string using ${dvMultimediaCodeString} argument value NULL
    ...     - update DV_MULTIMEDIA.size using ${dvMultimediaSize} argument value NULL
    ...     - commit composition
    ...     - check status code of the commited composition.
    ...     - Expected status code on commit composition = 422.
    ${expectedStatusCode}   Set Variable    422
    ${statusCodeBoolean}    Commit Composition With Modified DV_MULTIMEDIA Code String And Size
    ...     ${NULL}    ${NULL}      ${expectedStatusCode}
    IF      ${statusCodeBoolean} == ${FALSE}
        Fail    Commit composition expected status code ${expectedStatusCode} is different.
    END
    [Teardown]  Delete Composition Using API

Composition With DV_MULTIMEDIA.code_string application/dicom, DV_MULTIMEDIA.size NULL
    [Tags]      Negative
    [Documentation]     *Test case DV_MULTIMEDIA open constraint:*
    ...     - load json file from CANONICAL_JSON folder
    ...     - update DV_MULTIMEDIA.code_string using ${dvMultimediaCodeString} argument value application/dicom
    ...     - update DV_MULTIMEDIA.size using ${dvMultimediaSize} argument value NULL
    ...     - commit composition
    ...     - check status code of the commited composition.
    ...     - Expected status code on commit composition = 422.
    ${expectedStatusCode}   Set Variable    422
    ${statusCodeBoolean}    Commit Composition With Modified DV_MULTIMEDIA Code String And Size
    ...     application/dicom    ${NULL}      ${expectedStatusCode}
    IF      ${statusCodeBoolean} == ${FALSE}
        Fail    Commit composition expected status code ${expectedStatusCode} is different.
    END
    [Teardown]  Delete Composition Using API

Composition With DV_MULTIMEDIA.code_string NULL, DV_MULTIMEDIA.size 123
    [Tags]      Negative
    [Documentation]     *Test case DV_MULTIMEDIA open constraint:*
    ...     - load json file from CANONICAL_JSON folder
    ...     - update DV_MULTIMEDIA.code_string using ${dvMultimediaCodeString} argument value NULL
    ...     - update DV_MULTIMEDIA.size using ${dvMultimediaSize} argument value 123
    ...     - commit composition
    ...     - check status code of the commited composition.
    ...     - Expected status code on commit composition = 422.
    ${expectedStatusCode}   Set Variable    422
    ${statusCodeBoolean}    Commit Composition With Modified DV_MULTIMEDIA Code String And Size
    ...     ${NULL}    ${123}      ${expectedStatusCode}
    IF      ${statusCodeBoolean} == ${FALSE}
        Fail    Commit composition expected status code ${expectedStatusCode} is different.
    END
    [Teardown]  Delete Composition Using API


Composition With DV_MULTIMEDIA.code_string application/dicom, DV_MULTIMEDIA.size 123
    [Tags]      Positive
    [Documentation]     *Test case DV_MULTIMEDIA open constraint:*
    ...     - load json file from CANONICAL_JSON folder
    ...     - update DV_MULTIMEDIA.code_string using ${dvMultimediaCodeString} argument value application/dicom
    ...     - update DV_MULTIMEDIA.size using ${dvMultimediaSize} argument value 123
    ...     - commit composition
    ...     - check status code of the commited composition.
    ...     - Expected status code on commit composition = 201.
    ${expectedStatusCode}   Set Variable    201
    ${statusCodeBoolean}    Commit Composition With Modified DV_MULTIMEDIA Code String And Size
    ...     application/dicom    ${123}      ${expectedStatusCode}
    IF      ${statusCodeBoolean} == ${FALSE}
        Fail    Commit composition expected status code ${expectedStatusCode} is different.
    END
    [Teardown]  Delete Composition Using API

*** Keywords ***
Precondition
    Upload OPT    ${optFile}
    create EHR

Commit Composition With Modified DV_MULTIMEDIA Code String And Size
    [Arguments]     ${dvMultimediaCodeString}=audio/G726-24         ${dvMultimediaSize}=123       ${expectedCode}=201
    Load Json File With Composition
    ${initalJson}           Load Json From File     ${compositionFilePath}
    ${returnedJsonFile}     Change Json KeyValue and Save Back To File
    ...     ${initalJson}   ${dvMultimediaCodeString}      ${dvMultimediaSize}
    commit composition      format=CANONICAL_JSON
    ...                     composition=${composition_file}
    ${isStatusCodeEqual}    Run Keyword And Return Status
    ...     Should Be Equal As Strings      ${response.status_code}     ${expectedCode}
    ${isUidPresent}     Run Keyword And Return Status
    ...     Set Test Variable   ${version_uid}    ${response.json()['uid']['value']}
    IF      ${isUidPresent} == ${TRUE}
        ${short_uid}        Remove String       ${version_uid}    ::${CREATING_SYSTEM_ID}::1
                            Set Suite Variable   ${versioned_object_uid}    ${short_uid}
    ELSE
        Set Suite Variable   ${versioned_object_uid}    ${None}
    END
    [Return]    ${isStatusCodeEqual}

Change Json KeyValue and Save Back To File
    [Documentation]     Updates DV_MULTIMEDIA.code_string and DV_MULTIMEDIA.size values
    ...     in Composition json, using arguments values.
    ...     Takes 3 arguments:
    ...     1 - jsonContent = Loaded Json content
    ...     2 - value to be on DV_MULTIMEDIA.code_string
    ...     3 - value to be on DV_MULTIMEDIA.size
    [Arguments]     ${jsonContent}      ${dvMultimediaCodeStringToUpdate}      ${dvMultimediaSizeToUpdate}
    ${dvMultimediaCodeStringJsonPath1}     Set Variable
    ...     content[0].data.events[0].data.items[0].value.media_type.code_string
    ${dvMultimediaCodeStringJsonPath2}     Set Variable
    ...     content[0].data.events[1].data.items[0].value.media_type.code_string
    ${dvMultimediaCodeStringJsonPath3}     Set Variable
    ...     content[0].data.events[2].data.items[0].value.media_type.code_string
    ${dvMultimediaSizeJsonPath1}     Set Variable       content[0].data.events[0].data.items[0].value.size
    ${dvMultimediaSizeJsonPath2}     Set Variable       content[0].data.events[1].data.items[0].value.size
    ${dvMultimediaSizeJsonPath3}     Set Variable       content[0].data.events[2].data.items[0].value.size
    ${json_object}          Update Value To Json	json_object=${jsonContent}
    ...             json_path=${dvMultimediaCodeStringJsonPath1}
    ...             new_value=${dvMultimediaCodeStringToUpdate}
    ${json_object}          Update Value To Json	json_object=${jsonContent}
    ...             json_path=${dvMultimediaCodeStringJsonPath2}
    ...             new_value=${dvMultimediaCodeStringToUpdate}
    ${json_object}          Update Value To Json	json_object=${jsonContent}
    ...             json_path=${dvMultimediaCodeStringJsonPath3}
    ...             new_value=${dvMultimediaCodeStringToUpdate}
    ${json_object}          Update Value To Json	json_object=${jsonContent}
    ...             json_path=${dvMultimediaSizeJsonPath1}
    ...             new_value=${dvMultimediaSizeToUpdate}
    ${json_object}          Update Value To Json	json_object=${jsonContent}
    ...             json_path=${dvMultimediaSizeJsonPath2}
    ...             new_value=${dvMultimediaSizeToUpdate}
    ${json_object}          Update Value To Json	json_object=${jsonContent}
    ...             json_path=${dvMultimediaSizeJsonPath3}
    ...             new_value=${dvMultimediaSizeToUpdate}
    ${changedDvMultimediaCodeString1}   Get Value From Json     ${jsonContent}      ${dvMultimediaCodeStringJsonPath1}
    ${changedDvMultimediaCodeString2}   Get Value From Json     ${jsonContent}      ${dvMultimediaCodeStringJsonPath2}
    ${changedDvMultimediaCodeString3}   Get Value From Json     ${jsonContent}      ${dvMultimediaCodeStringJsonPath3}
    ${changedDvMultimediaSize1}   Get Value From Json     ${jsonContent}      ${dvMultimediaSizeJsonPath1}
    ${changedDvMultimediaSize2}   Get Value From Json     ${jsonContent}      ${dvMultimediaSizeJsonPath2}
    ${changedDvMultimediaSize3}   Get Value From Json     ${jsonContent}      ${dvMultimediaSizeJsonPath3}
    ${json_str}     Convert JSON To String    ${json_object}
    Create File     ${compositionFilePath}    ${json_str}
<<<<<<< HEAD
    [return]    ${compositionFilePath}
=======
    [return]    ${compositionFilePath}

Load Json File With Composition
    [Documentation]     Loads Json content from composition file.
    ...     Stores file content in test variable, as well as full file path.
    ${COMPO DATA SETS}     Set Variable
    ...     ${PROJECT_ROOT}${/}tests${/}robot${/}_resources${/}test_data_sets${/}compositions
    ${file}                 Get File   ${COMPO DATA SETS}/CANONICAL_JSON/${composition_file}
    ${compositionFilePath}  Set Variable    ${COMPO DATA SETS}/CANONICAL_JSON/${composition_file}
    Set Test Variable       ${file}
    Set Test Variable       ${compositionFilePath}

Delete Template Using API
    &{resp}=            REST.DELETE   ${admin_baseurl}/template/${template_id}
                        Set Suite Variable    ${deleteTemplateResponse}    ${resp}
                        Output Debug Info To Console
                        ${isDeleteTemplateFailed}     Run Keyword And Return Status
                        ...     Should Be Equal As Strings      ${resp.status}      200
                        IF      ${isDeleteTemplateFailed} == ${FALSE} and '${resp.status}' == '404'
                            Log     Delete Template returned ${resp.status} code.   console=yes
                        END
                        #Delete All Sessions

Delete Composition Using API
    IF      '${versioned_object_uid}' != '${None}'
        &{resp}         REST.DELETE    ${admin_baseurl}/ehr/${ehr_id}/composition/${versioned_object_uid}
                        ${isDeleteCompositionFailed}     Run Keyword And Return Status
                        ...     Integer    response status    204
                        Set Suite Variable    ${deleteCompositionResponse}    ${resp}
                        IF      ${isDeleteCompositionFailed} == ${FALSE} and '${deleteCompositionResponse.status}' == '404'
                            Log     Delete Composition returned ${deleteCompositionResponse.status} code.   console=yes
                        END
                        Output Debug Info To Console
    END
>>>>>>> 15204ce3
<|MERGE_RESOLUTION|>--- conflicted
+++ resolved
@@ -173,41 +173,4 @@
     ${changedDvMultimediaSize3}   Get Value From Json     ${jsonContent}      ${dvMultimediaSizeJsonPath3}
     ${json_str}     Convert JSON To String    ${json_object}
     Create File     ${compositionFilePath}    ${json_str}
-<<<<<<< HEAD
-    [return]    ${compositionFilePath}
-=======
-    [return]    ${compositionFilePath}
-
-Load Json File With Composition
-    [Documentation]     Loads Json content from composition file.
-    ...     Stores file content in test variable, as well as full file path.
-    ${COMPO DATA SETS}     Set Variable
-    ...     ${PROJECT_ROOT}${/}tests${/}robot${/}_resources${/}test_data_sets${/}compositions
-    ${file}                 Get File   ${COMPO DATA SETS}/CANONICAL_JSON/${composition_file}
-    ${compositionFilePath}  Set Variable    ${COMPO DATA SETS}/CANONICAL_JSON/${composition_file}
-    Set Test Variable       ${file}
-    Set Test Variable       ${compositionFilePath}
-
-Delete Template Using API
-    &{resp}=            REST.DELETE   ${admin_baseurl}/template/${template_id}
-                        Set Suite Variable    ${deleteTemplateResponse}    ${resp}
-                        Output Debug Info To Console
-                        ${isDeleteTemplateFailed}     Run Keyword And Return Status
-                        ...     Should Be Equal As Strings      ${resp.status}      200
-                        IF      ${isDeleteTemplateFailed} == ${FALSE} and '${resp.status}' == '404'
-                            Log     Delete Template returned ${resp.status} code.   console=yes
-                        END
-                        #Delete All Sessions
-
-Delete Composition Using API
-    IF      '${versioned_object_uid}' != '${None}'
-        &{resp}         REST.DELETE    ${admin_baseurl}/ehr/${ehr_id}/composition/${versioned_object_uid}
-                        ${isDeleteCompositionFailed}     Run Keyword And Return Status
-                        ...     Integer    response status    204
-                        Set Suite Variable    ${deleteCompositionResponse}    ${resp}
-                        IF      ${isDeleteCompositionFailed} == ${FALSE} and '${deleteCompositionResponse.status}' == '404'
-                            Log     Delete Composition returned ${deleteCompositionResponse.status} code.   console=yes
-                        END
-                        Output Debug Info To Console
-    END
->>>>>>> 15204ce3
+    [return]    ${compositionFilePath}
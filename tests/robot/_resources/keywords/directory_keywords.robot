# Robot Framework

*** Settings ***
Documentation    DIRECTORY Specific Keywords
Library          XML
Library          String

Resource    ${CURDIR}${/}../suite_settings.robot
Resource    generic_keywords.robot
Resource    template_opt1.4_keywords.robot
Resource    ehr_keywords.robot
Resource    composition_keywords.robot
Resource    contribution_keywords.robot



*** Variables ***
${VALID DIR DATA SETS}     ${PROJECT_ROOT}/tests/robot/_resources/test_data_sets/directory
${INVALID DIR DATA SETS}   ${PROJECT_ROOT}/tests/robot/_resources/test_data_sets/directory



*** Keywords ***
# oooo    oooo oooooooooooo oooooo   oooo oooooo   oooooo     oooo   .oooooo.   ooooooooo.   oooooooooo.    .oooooo..o
# `888   .8P'  `888'     `8  `888.   .8'   `888.    `888.     .8'   d8P'  `Y8b  `888   `Y88. `888'   `Y8b  d8P'    `Y8
#  888  d8'     888           `888. .8'     `888.   .8888.   .8'   888      888  888   .d88'  888      888 Y88bo.
#  88888[       888oooo8       `888.8'       `888  .8'`888. .8'    888      888  888ooo88P'   888      888  `"Y8888o.
#  888`88b.     888    "        `888'         `888.8'  `888.8'     888      888  888`88b.     888      888      `"Y88b
#  888  `88b.   888       o      888           `888'    `888'      `88b    d88'  888  `88b.   888     d88' oo     .d8P
# o888o  o888o o888ooooood8     o888o           `8'      `8'        `Y8bood8P'  o888o  o888o o888bood8P'   8""88888P'
#
# [ HIGH LEVEL CRUD KEYWORDS ]



#                                            .
#                                          .o8
#  .ooooo.  oooo d8b  .ooooo.   .oooo.   .o888oo  .ooooo.
# d88' `"Y8 `888""8P d88' `88b `P  )88b    888   d88' `88b
# 888        888     888ooo888  .oP"888    888   888ooo888
# 888   .o8  888     888    .o d8(  888    888 . 888    .o
# `Y8bod8P' d888b    `Y8bod8P' `Y888""8o   "888" `Y8bod8P'
#
# [ SUCEED CREATING ]

create DIRECTORY (JSON)
    [Arguments]         ${valid_test_data_set}
                        Set Suite Variable  ${KEYWORD NAME}  CREATE DIRECTORY (JSON)

                        load valid dir test-data-set    ${valid_test_data_set}

                        POST /ehr/ehr_id/directory    JSON

                        Set Suite Variable  ${folder_uid}  ${response.json()['uid']['value']}
                        Set Suite Variable  ${version_uid}  ${response.json()['uid']['value']}
                        Set Suite Variable  ${preceding_version_uid}  ${version_uid}

                        capture point in time    of_first_version


create DIRECTORY JSON) - w/o Prefer header
    [Arguments]         ${valid_test_data_set}
                        Set Test Variable  ${KEYWORD NAME}  CREATE DIRECTORY NO BODY (JSON)

                        load valid dir test-data-set    ${valid_test_data_set}

                        POST /ehr/ehr_id/directory (w/ headers)    JSON


create DIRECTORY (XML)
    [Arguments]         ${valid_test_data_set}
                        Set Test Variable  ${KEYWORD NAME}  CREATE DIRECTORY (XML)

                        load valid dir test-data-set    ${valid_test_data_set}

                        POST /ehr/ehr_id/directory    XML



# [ FAIL CREATING ]

create DIRECTORY - fake ehr_id (JSON)
    [Arguments]         ${valid_test_data_set}
                        Set Test Variable  ${KEYWORD NAME}  FAIL CREATING DIR 1 (JSON)

                        load valid dir test-data-set    ${valid_test_data_set}

                        POST /ehr/ehr_id/directory    JSON

                        Should Be Equal As Strings   ${response.status_code}   404


create DIRECTORY - invalid content (JSON)
    [Arguments]         ${invalid_test_data_set}
                        Set Test Variable  ${KEYWORD NAME}  FAIL CREATING DIR 2 (JSON)

                        load invalid test-data-set    ${invalid_test_data_set}

                        POST /ehr/ehr_id/directory    JSON

                        Should Be Equal As Strings   ${response.status_code}   400


create the same DIRECTORY again (JSON)
    [Arguments]         ${valid_test_data_set}
                        Set Test Variable  ${KEYWORD NAME}  FAIL CREATING DIR 3 (JSON)

                        load valid dir test-data-set    ${valid_test_data_set}
                        POST /ehr/ehr_id/directory    JSON





#                              .o8                .
#                             "888              .o8
# oooo  oooo  oo.ooooo.   .oooo888   .oooo.   .o888oo  .ooooo.
# `888  `888   888' `88b d88' `888  `P  )88b    888   d88' `88b
#  888   888   888   888 888   888   .oP"888    888   888ooo888
#  888   888   888   888 888   888  d8(  888    888 . 888    .o
#  `V88V"V8P'  888bod8P' `Y8bod88P" `Y888""8o   "888" `Y8bod8P'
#              888
#             o888o
#
# [ SUCCEED UPDATING ]

update DIRECTORY (JSON)
    [Arguments]         ${valid_test_data_set}
                        Set Test Variable  ${KEYWORD NAME}  UPDATE DIRECTORY (JSON)

                        load valid dir test-data-set    ${valid_test_data_set}

                        PUT /ehr/ehr_id/directory    JSON

                        Set Suite Variable  ${folder_uid}  ${response.json()['uid']['value']}
                        Set Suite Variable  ${version_uid}  ${response.json()['uid']['value']}
                        Set Suite Variable  ${preceding_version_uid}  ${version_uid}

                        capture point in time    of_updated_version


update DIRECTORY (JSON) - w/o Prefer header
    [Arguments]         ${valid_test_data_set}
                        Set Test Variable  ${KEYWORD NAME}  UPDATE DIRECTORY 2 (JSON)

                        load valid dir test-data-set    ${valid_test_data_set}

                        PUT /ehr/ehr_id/directory (w/ headers)    JSON

                        capture point in time    of_updated_version


update DIRECTORY (XML)
    [Arguments]         ${valid_test_data_set}
                        Set Test Variable  ${KEYWORD NAME}  UPDATE DIRECTORY (XML)

                        load valid dir test-data-set    ${valid_test_data_set}

                        PUT /ehr/ehr_id/directory    XML


# [ FAIL UPDATING ]

update DIRECTORY - fake ehr_id (JSON)
    [Documentation]     Tries to update directory by random ehr_id.
    ...                 DEPENDENCY: the following variables in test level scope:
    ...                             `ehr_id`
    [Arguments]         ${valid_test_data_set}
                        Set Test Variable  ${KEYWORD NAME}  FAIL UPDATING DIR 1 (JSON)
                        generate fake version_uid
                        load valid dir test-data-set    ${valid_test_data_set}
                        PUT /ehr/ehr_id/directory    JSON


update DIRECTORY - ehr w/o directory (JSON)
    [Documentation]     Tries to update non-existing directory using a randomly
    ...                 generated preceding_version_uid.
    ...                 DEPENDENCY: the following variables in test level scope:
    ...                             `ehr_id`
    [Arguments]         ${valid_test_data_set}
                        Set Test Variable  ${KEYWORD NAME}  FAIL UPDATING DIR 1 (JSON)
                        generate fake version_uid
                        load valid dir test-data-set    ${valid_test_data_set}
                        PUT /ehr/ehr_id/directory    JSON


update DIRECTORY - invalid content (JSON)
    [Arguments]         ${invalid_test_data_set}
                        Set Test Variable  ${KEYWORD NAME}  FAIL UPDATING DIR 2 (JSON)

                        load invalid test-data-set    ${invalid_test_data_set}

                        PUT /ehr/ehr_id/directory    JSON

                        Should Be Equal As Strings   ${response.status_code}   400





#       .o8            oooo                .
#      "888            `888              .o8
#  .oooo888   .ooooo.   888   .ooooo.  .o888oo  .ooooo.
# d88' `888  d88' `88b  888  d88' `88b   888   d88' `88b
# 888   888  888ooo888  888  888ooo888   888   888ooo888
# 888   888  888    .o  888  888    .o   888 . 888    .o
# `Y8bod88P" `Y8bod8P' o888o `Y8bod8P'   "888" `Y8bod8P'
#
# [ SUCCEED DELETING ]

delete DIRECTORY (JSON)
    [Documentation]
                        Set Test Variable  ${KEYWORD NAME}  DELETE DIRECTORY (JSON)

                        DELETE /ehr/ehr_id/directory    JSON


# [ FAIL DELETING ]

delete DIRECTORY - fake ehr_id (JSON)
    [Documentation]     EHR does not exist
                        Set Test Variable  ${KEYWORD NAME}  DELETE DIRECTORY (JSON)

                        generate fake version_uid

                        DELETE /ehr/ehr_id/directory    JSON


delete DIRECTORY - fake version_uid (JSON)
    [Documentation]     EHR exists but preceding_version_uid does not match
                        Set Test Variable  ${KEYWORD NAME}  DELETE DIRECTORY (JSON)

                        generate fake version_uid

                        DELETE /ehr/ehr_id/directory    JSON





#                        .             o8o
#                      .o8             `"'
# oooo d8b  .ooooo.  .o888oo oooo d8b oooo   .ooooo.  oooo    ooo  .ooooo.
# `888""8P d88' `88b   888   `888""8P `888  d88' `88b  `88.  .8'  d88' `88b
#  888     888ooo888   888    888      888  888ooo888   `88..8'   888ooo888
#  888     888    .o   888 .  888      888  888    .o    `888'    888    .o
# d888b    `Y8bod8P'   "888" d888b    o888o `Y8bod8P'     `8'     `Y8bod8P'
#
# [ SUCCEED RETRIEVING ]

  # NOTE: also used for HAS DIRECTORY/FOLDER/PATH cases

get DIRECTORY (JSON)
    [Documentation]     Retrieves the version of the directory FOLDER associated
    ...                 with the EHR identified by `ehr_id`.
    ...                 NOTE: this is "Get folder in directory version at time"
    ...                 **without** URI parameter (which are optional)!
    ...                 check the API here:
    ...     https://specifications.openehr.org/releases/ITS-REST/latest/ehr.html#directory-directory-get-1

                        Set Test Variable  ${KEYWORD NAME}  GET DIRECTORY (JSON)

                        GET /ehr/ehr_id/directory    JSON


get DIRECTORY at time (JSON)
    [Documentation]     :time: valid time in the extended ISO8601 format
    ...                 e.g. 2015-01-20T19:30:22.765+01:00

    [Arguments]         ${time}

                        Set Test Variable  ${KEYWORD NAME}  GET DIRECTORY AT TIME (JSON)

                        Set Test Variable    ${version_at_time}    ${time}

                        GET /ehr/ehr_id/directory?version_at_time    JSON


get DIRECTORY at current time (JSON)
                        Set Test Variable  ${KEYWORD NAME}  GET DIRECTORY AT NOW (JSON)

                        capture point in time    current

                        Set Test Variable    ${version_at_time}    ${time_current}

                        GET /ehr/ehr_id/directory?version_at_time    JSON


get FOLDER in DIRECTORY (JSON)
                        Set Test Variable  ${KEYWORD NAME}  GET FOLDER (JSON)

                        GET /ehr/ehr_id/directory?path    JSON


get FOLDER in DIRECTORY at time (JSON)
                        Set Test Variable  ${KEYWORD NAME}  GET FOLDER AT TIME (JSON)

                        GET /ehr/ehr_id/directory?version_at_time&path    JSON


get DIRECTORY at version (JSON)
    [Documentation]     Retrieves a particular version of the directory FOLDER
    ...                 identified by `version_uid` and associated with the EHR
    ...                 identified by `ehr_id`.

                        Set Test Variable  ${KEYWORD NAME}  GET DIRECTORY AT VERSION (JSON)
<<<<<<< HEAD
=======

>>>>>>> 03f43737
                        GET /ehr/ehr_id/directory/version_uid    JSON


get FOLDER in DIRECTORY at version (JSON)
    [Arguments]         ${path}
                        Set Test Variable  ${KEYWORD NAME}  GET FOLDER AT VERSION (JSON)

                        Set Test Variable    ${path}    ${path}
<<<<<<< HEAD
=======

>>>>>>> 03f43737
                        GET /ehr/ehr_id/directory/version_uid?path    JSON


# get SUBFOLDER in DIRECTORY at version (JSON)
#     Fail    msg=brake it till you make it!
#
#
# get SUBFOLDER in DIRECTORY at time (JSON)
#     Fail    msg=brake it till you make it!



# [ FAIL RETRIEVING ]

get DIRECTORY - fake ehr_id (JSON)
                        Set Test Variable  ${KEYWORD NAME}  GET DIRECTORY (JSON)

                        GET /ehr/ehr_id/directory    JSON


get DIRECTORY at time - fake ehr_id (JSON)
                        Set Test Variable  ${KEYWORD NAME}  GET DIRECTORY (JSON)

                        GET /ehr/ehr_id/directory?version_at_time    JSON


get FOLDER in DIRECTORY at time - fake ehr_id (JSON)
                        Set Test Variable  ${KEYWORD NAME}  GET FOLDER AT TIME (JSON)

                        GET /ehr/ehr_id/directory?version_at_time&path    JSON


get DIRECTORY at version - fake ehr_id (JSON)
                        Set Test Variable  ${KEYWORD NAME}  GET DIRECTORY AT VERSION (JSON)

                        generate fake version_uid

                        GET /ehr/ehr_id/directory/version_uid    JSON


get DIRECTORY at version - fake version_uid (JSON)
                        Set Test Variable  ${KEYWORD NAME}  GET DIRECTORY AT VERSION (JSON)

                        generate fake version_uid

                        GET /ehr/ehr_id/directory/version_uid    JSON


get FOLDER in DIRECTORY at version - fake ehr_id (JSON)
                        Set Test Variable  ${KEYWORD NAME}  GET FOLDER AT VERSION (JSON)

                        GET /ehr/ehr_id/directory/version_uid?path    JSON



get FOLDER in DIRECTORY at version - fake path (JSON)
                        Set Test Variable  ${KEYWORD NAME}  GET FOLDER AT VERSION (JSON)

                        generate random path

                        GET /ehr/ehr_id/directory/version_uid?path    JSON



get FOLDER in DIRECTORY at version - fake version_uid/path (JSON)
                        Set Test Variable  ${KEYWORD NAME}  GET FOLDER AT VERSION (JSON)

                        generate fake version_uid

                        generate random path

                        GET /ehr/ehr_id/directory/version_uid?path    JSON



# get SUBFOLDER in DIRECTORY at version - fake ehr_id (JSON)
#     Fail    msg=brake it till you make it!
#
#
# get SUBFOLDER in DIRECTORY at time - fake ehr_id (JSON)
#     Fail    msg=brake it till you make it!







# oooooooooooo ooooo      ooo oooooooooo.   ooooooooo.     .oooooo.   ooooo ooooo      ooo ooooooooooooo  .oooooo..o
# `888'     `8 `888b.     `8' `888'   `Y8b  `888   `Y88.  d8P'  `Y8b  `888' `888b.     `8' 8'   888   `8 d8P'    `Y8
#  888          8 `88b.    8   888      888  888   .d88' 888      888  888   8 `88b.    8       888      Y88bo.
#  888oooo8     8   `88b.  8   888      888  888ooo88P'  888      888  888   8   `88b.  8       888       `"Y8888o.
#  888    "     8     `88b.8   888      888  888         888      888  888   8     `88b.8       888           `"Y88b
#  888       o  8       `888   888     d88'  888         `88b    d88'  888   8       `888       888      oo     .d8P
# o888ooooood8 o8o        `8  o888bood8P'   o888o         `Y8bood8P'  o888o o8o        `8      o888o     8""88888P'
#
# [ HTTP METHODS / ENDPOINTS ]



# oooo            .       .                                                     .
# `888          .o8     .o8                                                   .o8
#  888 .oo.   .o888oo .o888oo oo.ooooo.       oo.ooooo.   .ooooo.   .oooo.o .o888oo
#  888P"Y88b    888     888    888' `88b       888' `88b d88' `88b d88(  "8   888
#  888   888    888     888    888   888       888   888 888   888 `"Y88b.    888
#  888   888    888 .   888 .  888   888       888   888 888   888 o.  )88b   888 .
# o888o o888o   "888"   "888"  888bod8P'       888bod8P' `Y8bod8P' 8""888P'   "888"
#                              888             888
#                             o888o           o888o
#
# [ HTTP POST ]

POST /ehr/ehr_id/directory
    [Arguments]         ${headers}
    [Documentation]     Executes HTTP method POST on /ehr/ehr_id/directory endpoint
    ...                 DEPENDENCY: the following variables in test level scope:
    ...                 `\${ehr_id}`, `\${test_data}`

                        prepare new request session    ${headers}
                        ...                 Prefer=return=representation

    ${resp}=            Post Request        ${SUT}   /ehr/${ehr_id}/directory
                        ...                 data=${test_data}
                        ...                 headers=${headers}

                        Set Suite Variable   ${response}    ${resp}
                        Output Debug Info:  POST /ehr/ehr_id/directory


POST /ehr/ehr_id/directory (w/ headers)
    [Arguments]         ${headers}
    [Documentation]     Executes HTTP method POST on /ehr/ehr_id/directory endpoint
    ...                 WITH modifiable headers. I.e. w/o headers at all.
    ...                 DEPENDENCY: the following variables in test level scope:
    ...                 `\${ehr_id}`, `\${test_data}`

                        prepare new request session    ${headers}

    ${resp}=            Post Request        ${SUT}   /ehr/${ehr_id}/directory
                        ...                 data=${test_data}
                        ...                 headers=${headers}

                        Set Test Variable   ${response}    ${resp}
                        Output Debug Info:  POST /ehr/ehr_id/directory (w/o r)





# oooo            .       .                                              .
# `888          .o8     .o8                                            .o8
#  888 .oo.   .o888oo .o888oo oo.ooooo.       oo.ooooo.  oooo  oooo  .o888oo
#  888P"Y88b    888     888    888' `88b       888' `88b `888  `888    888
#  888   888    888     888    888   888       888   888  888   888    888
#  888   888    888 .   888 .  888   888       888   888  888   888    888 .
# o888o o888o   "888"   "888"  888bod8P'       888bod8P'  `V88V"V8P'   "888"
#                              888             888
#                             o888o           o888o
#
# [ HTTP PUT ]

PUT /ehr/ehr_id/directory
    [Documentation]     Executes HTTP method PUT on /ehr/ehr_id/directory endpoint
    ...                 DEPENDENCY: the following variables in test level scope:
    ...                 `\${ehr_id}`, \${preceding_version_uid}, `\${test_data}`

    [Arguments]         ${format}

                        prepare new request session    ${format}
                        ...                 Prefer=return=representation
                        ...                 If-Match=${preceding_version_uid}

    ${resp}=            Put Request        ${SUT}   /ehr/${ehr_id}/directory
                        ...                 data=${test_data}
                        ...                 headers=${headers}

                        Set Test Variable   ${response}    ${resp}
                        Output Debug Info:  PUT /ehr/ehr_id/directory


PUT /ehr/ehr_id/directory (w/ headers)
    [Documentation]     Executes HTTP method PUT on /ehr/ehr_id/directory endpoint
    ...                 WITH modifialbe header. i.e. Prefer=return=minimal or w/o any
    ...                 headers at all.
    ...                 DEPENDENCY: the following variables in test level scope:
    ...                 `\${ehr_id}`, ${preceding_version_uid}, `\${test_data}`

    [Arguments]         ${headers}

                        prepare new request session    ${headers}
                        ...                 If-Match=${preceding_version_uid}

    ${resp}=            Put Request        ${SUT}   /ehr/${ehr_id}/directory
                        ...                 data=${test_data}
                        ...                 headers=${headers}

                        Set Test Variable   ${response}    ${resp}
                        Output Debug Info:  PUT /ehr/ehr_id/directory





# oooo            .       .                         .o8            oooo                .
# `888          .o8     .o8                        "888            `888              .o8
#  888 .oo.   .o888oo .o888oo oo.ooooo.        .oooo888   .ooooo.   888   .ooooo.  .o888oo  .ooooo.
#  888P"Y88b    888     888    888' `88b      d88' `888  d88' `88b  888  d88' `88b   888   d88' `88b
#  888   888    888     888    888   888      888   888  888ooo888  888  888ooo888   888   888ooo888
#  888   888    888 .   888 .  888   888      888   888  888    .o  888  888    .o   888 . 888    .o
# o888o o888o   "888"   "888"  888bod8P'      `Y8bod88P" `Y8bod8P' o888o `Y8bod8P'   "888" `Y8bod8P'
#                              888
#                             o888o
#
# [ HTTP DELETE ]

DELETE /ehr/ehr_id/directory
    [Documentation]     Executes HTTP method DELETE on /ehr/ehr_id/directory endpoint
    ...                 DEPENDENCY: the following variables in test level scope
    ...                 `\${ehr_id}`, `\${preceding_version_uid}`

    [Arguments]         ${format}

                        prepare new request session    ${format}
                        ...             If-Match=${preceding_version_uid}

    ${resp}=            Delete Request      ${SUT}   /ehr/${ehr_id}/directory
                        ...                 headers=${headers}

                        Set Test Variable   ${response}    ${resp}
                        Output Debug Info:  DELETE /ehr/ehr_id/directory





# oooo            .       .                                            .
# `888          .o8     .o8                                          .o8
#  888 .oo.   .o888oo .o888oo oo.ooooo.        .oooooooo  .ooooo.  .o888oo
#  888P"Y88b    888     888    888' `88b      888' `88b  d88' `88b   888
#  888   888    888     888    888   888      888   888  888ooo888   888
#  888   888    888 .   888 .  888   888      `88bod8P'  888    .o   888 .
# o888o o888o   "888"   "888"  888bod8P'      `8oooooo.  `Y8bod8P'   "888"
#                              888            d"     YD
#                             o888o           "Y88888P'
#
# [ HTTP GET ]

GET /ehr/ehr_id/directory/version_uid
    [Documentation]     Executes HTTP method GET on given endpoint
    ...                 DEPENDENCY - variables in test level scope:
    ...                 `\${ehr_id}`, `\${version_uid}`

    [Arguments]         ${format}

                        prepare new request session    ${format}

    ${resp}=            Get Request         ${SUT}   /ehr/${ehr_id}/directory/${version_uid}
                        ...                 headers=${headers}

                        Set Test Variable   ${response}    ${resp}
                        Output Debug Info:  GET /ehr/ehr_id/directory/version_uid


GET /ehr/ehr_id/directory/version_uid?path
    [Documentation]     Executes HTTP method GET on given endpoint
    ...                 DEPENDENCY - variables in test level scope:
    ...                 `\${ehr_id}`, `\${version_uid}`, `\${path}`

    [Arguments]         ${format}

                        prepare new request session    ${format}

    ${resp}=            Get Request         ${SUT}   /ehr/${ehr_id}/directory/${version_uid}?path=${path}
                        ...                 headers=${headers}

                        Set Test Variable   ${response}    ${resp}
                        Output Debug Info:  GET /ehr/ehr_id/directory/version_uid?path


GET /ehr/ehr_id/directory
    [Documentation]     Executes HTTP method GET on given endpoint
    ...                 DEPENDENCY - variable in test level scope:
    ...                 `\${ehr_id}`

    [Arguments]         ${format}

                        prepare new request session    ${format}

    ${resp}=            Get Request         ${SUT}   /ehr/${ehr_id}/directory
                        ...                 headers=${headers}

                        Set Test Variable   ${response}    ${resp}
                        Output Debug Info:  GET /ehr/ehr_id/directory


GET /ehr/ehr_id/directory?version_at_time
    [Documentation]     Executes HTTP method GET on given endpoint
    ...                 DEPENDENCY - variables in test level scope:
    ...                 `\${ehr_id}`, `\${version_at_time}`

    [Arguments]         ${format}

                        prepare new request session    ${format}

    ${resp}=            Get Request         ${SUT}   /ehr/${ehr_id}/directory?version_at_time=${version_at_time}
                        ...                 headers=${headers}

                        Set Test Variable   ${response}    ${resp}
                        Output Debug Info:  GET /ehr/ehr_id/directory?version_at_time


GET /ehr/ehr_id/directory?path
    [Documentation]     Executes HTTP method GET on given endpoint
    ...                 DEPENDENCY - variables in test level scope:
    ...                 `\${ehr_id}`, `\${path}`

    [Arguments]         ${format}

                        prepare new request session    ${format}

    ${resp}=            Get Request         ${SUT}   /ehr/${ehr_id}/directory?paht=${path}
                        ...                 headers=${headers}

                        Set Test Variable   ${response}    ${resp}
                        Output Debug Info:  GET /ehr/ehr_id/directory?path


GET /ehr/ehr_id/directory?version_at_time&path
    [Documentation]     Executes HTTP method GET on given endpoint
    ...                 DEPENDENCY - variables in test level scope:
    ...                 `\${ehr_id}`, `\${version_at_time}`, \${path}

    [Arguments]         ${format}

                        prepare new request session    ${format}

    ${resp}=            Get Request         ${SUT}   /ehr/${ehr_id}/directory?version_at_time=${version_at_time}&paht=${path}
                        ...                 headers=${headers}

                        Set Test Variable   ${response}    ${resp}
                        Output Debug Info:  GET /ehr/ehr_id/directory?version_at_time&path







# ooooooooo.   oooooooooooo  .oooooo..o ooooooooo.     .oooooo.   ooooo      ooo  .oooooo..o oooooooooooo  .oooooo..o
# `888   `Y88. `888'     `8 d8P'    `Y8 `888   `Y88.  d8P'  `Y8b  `888b.     `8' d8P'    `Y8 `888'     `8 d8P'    `Y8
#  888   .d88'  888         Y88bo.       888   .d88' 888      888  8 `88b.    8  Y88bo.       888         Y88bo.
#  888ooo88P'   888oooo8     `"Y8888o.   888ooo88P'  888      888  8   `88b.  8   `"Y8888o.   888oooo8     `"Y8888o.
#  888`88b.     888    "         `"Y88b  888         888      888  8     `88b.8       `"Y88b  888    "         `"Y88b
#  888  `88b.   888       o oo     .d8P  888         `88b    d88'  8       `888  oo     .d8P  888       o oo     .d8P
# o888o  o888o o888ooooood8 8""88888P'  o888o         `Y8bood8P'  o8o        `8  8""88888P'  o888ooooood8 8""88888P'
#
# [ RESPONSE VALIDATION ]

# POST POST POST POST
#/////////////////////

validate POST response - 201 created directory
    [Documentation]     CASE: new directory was created.
    ...                 Request was send with `Prefer=return=representation`.

                        Should Be Equal As Strings    ${response.status_code}    201
                        Dictionary Should Contain Key     ${response.json()}     uid
                        Dictionary Should Contain Key     ${response.headers}    Location
                        Dictionary Should Contain Key     ${response.headers}    ETag
                        Dictionary Should Contain Item    ${response.headers}    ETag  "${version_uid}"


validate POST response (w/o) - 201 created directory
    [Documentation]     CASE: new directory was created.
    ...                 NO `Prefer` header was send thus no content in body!

                        Should Be Equal As Strings    ${response.status_code}    201

                        Log    ${response.json()['status']}

                        Dictionary Should Contain Key     ${response.headers}    Location
                        Dictionary Should Contain Key     ${response.headers}    ETag
                        Dictionary Should Contain Item    ${response.headers}    ETag  "${version_uid}"


validate POST response - 400 invalid ehr_id
    [Documentation]     CASE: invalid `ehr_id`

                        Should Be Equal As Strings    ${response.status_code}    400

                        #TODO:  Should Be Equal    ${response.json()['status']}    Bad Request
                        #TODO:  Should Be Equal    ${response.json()['error']} ...

                        # NOTE: high risk of false positive!!!
                        Log  VERIFY 400 is correct here!  level=WARN    #TODO: remove when code/tests matures


validate POST response - 400 invalid content
    [Documentation]     CASE: invalid content - e.g. could not be converted to a valid directory FOLDER.

                        Should Be Equal As Strings    ${response.status_code}    400

                        #TODO:  Should Be Equal    ${response.json()['status']}    Bad Request
                        #TODO:  Should Be Equal    ${response.json()['error']} ...

                        Log  VERIFY 400 is correct here!  level=WARN    #TODO: remove when code/tests matures


validate POST response - 404 unknown ehr_id
    [Documentation]     CASE: EHR with `ehr_id` does not exist.

                        Should Be Equal As Strings    ${response.status_code}    404

                        # Should Be Equal    ${response.json()['status']}    Not Found
                        # Should Be Equal    ${response.json()['error']}    EHR with id ${ehr_id} not found.


validate POST response - 409 folder already exists
    [Documentation]     CASE: EHR with `ehr_id` already has a directory FOLDER.
    ...                 NOTE: @PABLO this is not (yet) in the SPEC

        TRACE GITHUB ISSUE  231  not-ready

                        Should Be Equal As Strings    ${response.status_code}    409

                        #TODO:  Should Be Equal    ${response.json()['status']}    Not Found
                        #TODO:  Should Be Equal    ${response.json()['error']}    EHR with id ${ehr_id} already has a FOLDER.



# PUT PUT PUT PUT PUT
#////////////////////

validate PUT response - 200 updated
    [Documentation]     CASE: directory successfully updated.
    ...                 Updated resource is returned if `Prefer` header is set to `return=representation`.

                        Should Be Equal As Strings    ${response.status_code}    200

                        #TODO:  Should Be Equal    ${response.json()['status']}    OK / Updated
                        #TODO:  Should Be Equal    ${response.json()['message']} ...


validate PUT response - 204 updated
    [Documentation]     CASE: directory was updated AND `Prefer` header is missing
    ...                 or `Prefer` header is set to `return=minimal`.

                        Should Be Equal As Strings    ${response.status_code}    204

                        #TODO:  Should Be Equal    ${response.json()['status']}    OK / Updated
                        #TODO:  Should Be Equal    ${response.json()['message']} ...


validate PUT response - 400 invalid ehr_id
    [Documentation]     CASE: invalid `ehr_id`.

                        Should Be Equal As Strings    ${response.status_code}    400

                        #TODO:  Should Be Equal    ${response.json()['status']}    Bad Request
                        #TODO:  Should Be Equal    ${response.json()['error']} ...

                        # NOTE: high risk of false positive!!!
                        Log  VERIFY 400 is correct here!  level=WARN    #TODO: remove when code/tests matures


validate PUT response - 400 invalid content
    [Documentation]     CASE:  invalid content - e.g. could not be converted to a valid directory FOLDER.
                        Should Be Equal As Strings    ${response.status_code}    400

                        #TODO:  Should Be Equal    ${response.json()['status']}    Bad Request
                        #TODO:  Should Be Equal    ${response.json()['error']} ...

                        # NOTE: high risk of false positive!!!
                        Log  VERIFY 400 is correct here!  level=WARN    #TODO: remove when code/tests matures


validate PUT response - 404 unknown ehr_id
    [Documentation]     CASE: EHR with `ehr_id` does not exist.

                        Should Be Equal As Strings    ${response.status_code}    404

                        #TODO:  Should Be Equal    ${response.json()['status']}    Not Found
                        #TODO:  Should Be Equal    ${response.json()['error']} ...


validate PUT response - 404 unknown directory
    [Documentation]     CASE: EHR with `ehr_id` exists but does not have a directory.

                        Should Be Equal As Strings    ${response.status_code}    404

                        #TODO:  Should Be Equal    ${response.json()['status']}    Not Found
                        #TODO:  Should Be Equal    ${response.json()['error']} ...


validate PUT response - 412 precondition failed
    [Documentation]     CASE: `If-Match` request header doesn’t match the latest version.
    ...                 Returns also latest `version_uid` in the `Location` and `ETag` headers.

                        Should Be Equal As Strings    ${response.status_code}    412

                        #TODO:  Should Be Equal    ${response.json()['status']}    Bad Request
                        #TODO:  Should Be Equal    ${response.json()['error']} ...

                        # Dictionary Should Contain Key    ${response.headers}    Location
                        # Dictionary Should Contain Key    ${response.headers}    ETag
                        #TODO: Dictionary Should Contain Item    ${response.headers}    ETag  ${version_uid}



# DELETE DELETE DELETE
#/////////////////////

validate DELETE response - 204 deleted
    [Documentation]     CASE: directory was deleted.

                        Should Be Equal As Strings    ${response.status_code}    204

                        #TODO:  Should Be Equal    ${response.json()['status']}    Deleted
                        #TODO:  Should Be Equal    ${response.json()['message']} ...


validate DELETE response - 400 invalid ehr_id
    [Documentation]     CASE: invalid `ehr_id`, headers, etc.

                        Should Be Equal As Strings    ${response.status_code}    400

                        #TODO:  Should Be Equal    ${response.json()['status']}    Bad Request
                        #TODO:  Should Be Equal    ${response.json()['error']} ...

                        # NOTE: high risk of false positive!!!
                        Log  VERIFY 400 is correct here!  level=WARN    #TODO: remove when code/tests matures


validate DELETE response - 404 unknown ehr_id
    [Documentation]     CASE: EHR with `ehr_id` does not exist.

                        Should Be Equal As Strings    ${response.status_code}    404

                        #TODO:  Should Be Equal    ${response.json()['status']}    Not Found
                        #TODO:  Should Be Equal    ${response.json()['error']} ...


validate DELETE response - 412 precondition failed
    [Documentation]     CASE: `If-Match` request header doesn’t match the latest version.
    ...                 Returns also latest `version_uid` in the `Location` and `ETag` headers.

                        Should Be Equal As Strings    ${response.status_code}    412

                        #TODO:  Should Be Equal    ${response.json()['status']}    Bad Request
                        #TODO:  Should Be Equal    ${response.json()['error']} ...



# GET GET GET GET GET
#////////////////////

validate GET-@version response - 200 retrieved
    [Documentation]     CASE: requested directory FOLDER is successfully retrieved.
    [Arguments]         ${folder_name}

                        Should Be Equal As Strings    ${response.status_code}    200
                        Dictionary Should Contain Key    ${response.json()}    uid
                        Dictionary Should Contain Item    ${response.json()['name']}    value    ${folder_name}



validate GET-@version response - 400 bad request
    [Documentation]     CASE: invalid `ehr_id`, `version_uid`, `path`, headers, etc.

                        Should Be Equal As Strings    ${response.status_code}    400

                        #TODO:  Should Be Equal    ${response.json()['status']}    Bad Request
                        #TODO:  Should Be Equal    ${response.json()['error']} ...

                        # NOTE: high risk of false positive!!!
                        Log  VERIFY 400 is correct here!  level=WARN    #TODO: remove when code/tests matures


validate GET-@version response - 404 unknown ehr_id
    [Documentation]     CASE: EHR with `ehr_id` does not exist.

                        Should Be Equal As Strings    ${response.status_code}    404

                        # Should Be Equal    ${response.json()['status']}    Not Found
                        # Should Be Equal    ${response.json()['error']}    EHR with id ${ehr_id} not found.


validate GET-@version response - 404 unknown version_uid
    [Documentation]     CASE: directory with `version_uid` does not exist.

                        Should Be Equal As Strings    ${response.status_code}    404

                        # Should Be Equal    ${response.json()['status']}    Not Found
                        # # Should Be Equal    ${response.json()['error']}    Folder with id ${folder_uid} could not be found
                        # Should Contain    Folder with id ${folder_uid} could not be found     ${response.json()['error']}
      

validate GET-@version response - 404 unknown path
    [Documentation]     CASE: `path` does not exist within the directory.

                        Should Be Equal As Strings    ${response.status_code}    404

                        # Should Be Equal               ${response.json()['status']}    Not Found
                        #TODO: Should Be Equal    ${response.json()['error']}    Path '${path}' could not be found.



# GET2 GET2 GET2 GET2
#////////////////////

validate GET response - 200 retrieved
    [Documentation]     CASE: requested directory FOLDER is successfully retrieved.
    ...                 NOTE: this check is for `GET /ehr/ehr_id/directory` endpoint
    ...                 without the optional URI parameters `version_at_time` and `path`.

                        Should Be Equal As Strings    ${response.status_code}    200
                        Dictionary Should Contain Key    ${response.json()}    uid


validate GET-version@time response - 200 retrieved
    [Documentation]     CASE: requested directory FOLDER is successfully retrieved.

                        Should Be Equal As Strings    ${response.status_code}    200
                        Dictionary Should Contain Key    ${response.json()}    uid


validate GET-version@time response - 204 folder has been deleted
    [Documentation]     CASE: directory at version_at_time time has been deleted.

                        Should Be Equal As Strings    ${response.status_code}    204

                        #TODO:  Should Be Equal    ${response.json()['status']}    Detled


validate GET-version@time response - 400 bad request
    [Documentation]     CASE: invalid `ehr_id`, `version_at_time`, `path`, headers, etc.

                        Should Be Equal As Strings    ${response.status_code}    400

                        #TODO:  Should Be Equal    ${response.json()['status']}    Bad Request
                        #TODO:  Should Be Equal    ${response.json()['error']} ...

                        # NOTE: high risk of false positive!!!
                        Log  VERIFY 400 is correct here!  level=WARN    #TODO: remove when code/tests matures


validate GET-version@time response - 404 unknown ehr_id
    [Documentation]     CASE: EHR with `ehr_id` does not exist.

                        Should Be Equal As Strings    ${response.status_code}    404

                        # Should Be Equal    ${response.json()['status']}    Not Found
                        # Should Be Equal    ${response.json()['error']}    EHR with id ${ehr_id} not found.


validate GET-version@time response - 404 unknown folder-version@time
    [Documentation]     CASE: directory does not exists at `version_at_time` time.

                        Should Be Equal As Strings    ${response.status_code}    404

                        #TODO:  Should Be Equal    ${response.json()['status']}    Not Found
                        #TODO:  Should Be Equal    ${response.json()['error']} ...


validate GET-version@time response - 404 unknown path
    [Documentation]     CASE: `path` does not exist within the directory.

                        Should Be Equal As Strings    ${response.status_code}    404

                        #TODO:  Should Be Equal    ${response.json()['status']}    Not Found
                        #TODO:  Should Be Equal    ${response.json()['error']} ...







# ooooo   ooooo oooooooooooo       .o.       oooooooooo.   oooooooooooo ooooooooo.    .oooooo..o
# `888'   `888' `888'     `8      .888.      `888'   `Y8b  `888'     `8 `888   `Y88. d8P'    `Y8
#  888     888   888             .8"888.      888      888  888          888   .d88' Y88bo.
#  888ooooo888   888oooo8       .8' `888.     888      888  888oooo8     888ooo88P'   `"Y8888o.
#  888     888   888    "      .88ooo8888.    888      888  888    "     888`88b.         `"Y88b
#  888     888   888       o  .8'     `888.   888     d88'  888       o  888  `88b.  oo     .d8P
# o888o   o888o o888ooooood8 o88o     o8888o o888bood8P'   o888ooooood8 o888o  o888o 8""88888P'
#
# [ HTTP HEADERS ]

# NOTE: All request header settings are handled from generic_keywords.robot resource file.

Available keywords:
    generic_keywords.prepare new request session
    generic_keywords.set request headers







# oooooooooooo       .o.       oooo    oooo oooooooooooo      oooooooooo.         .o.       ooooooooooooo       .o.
# `888'     `8      .888.      `888   .8P'  `888'     `8      `888'   `Y8b       .888.      8'   888   `8      .888.
#  888             .8"888.      888  d8'     888               888      888     .8"888.          888          .8"888.
#  888oooo8       .8' `888.     88888[       888oooo8          888      888    .8' `888.         888         .8' `888.
#  888    "      .88ooo8888.    888`88b.     888    "          888      888   .88ooo8888.        888        .88ooo8888.
#  888          .8'     `888.   888  `88b.   888       o       888     d88'  .8'     `888.       888       .8'     `888.
# o888o        o88o     o8888o o888o  o888o o888ooooood8      o888bood8P'   o88o     o8888o     o888o     o88o     o8888o
#
# [ FAKE DATA ]

generate random path
    ${rstring}=         Generate Random String  12  [LETTERS]
    ${path}=            Set Variable  /${rstring}
                        Set Test Variable    ${path}    ${path}


generate fake version_uid
    [Documentation]     Generates a random `folder_uid`, `version_uid` and exposes it
    ...                 (also as `preceding_version_uid`) to test level scope

    ${uid}=             Evaluate    str(uuid.uuid4())    uuid
                        Set Test Variable    ${folder_uid}    ${uid}
                        Set Test Variable    ${version_uid}    ${uid}::${CREATING_SYSTEM_ID}::1
                        Set Test Variable    ${preceding_version_uid}    ${version_uid}



# [ HELPERS ]
extract version_uid from response (JSON)
                        Set Test Variable    ${version_uid}    ${response.json()['uid']}


load valid dir test-data-set
    [Arguments]        ${valid_test_data_set}

    # ${file}=            Get File    ${VALID DIR DATA SETS}/${valid_test_data_set}
    ${json}=            Load JSON From File    ${VALID DIR DATA SETS}/${valid_test_data_set}

                        Set Suite Variable    ${test_data}    ${json}


load invalid dir test-data-set
    [Arguments]        ${invalid_test_data_set}

    ${file}=            Get File    ${INVALID DIR DATA SETS}/${invalid_test_data_set}

                        Set Suite Variable    ${test_data}    ${file}







# oooooooooo.        .o.         .oooooo.   oooo    oooo ooooo     ooo ooooooooo.
# `888'   `Y8b      .888.       d8P'  `Y8b  `888   .8P'  `888'     `8' `888   `Y88.
#  888     888     .8"888.     888           888  d8'     888       8   888   .d88'
#  888oooo888'    .8' `888.    888           88888[       888       8   888ooo88P'
#  888    `88b   .88ooo8888.   888           888`88b.     888       8   888
#  888    .88P  .8'     `888.  `88b    ooo   888  `88b.   `88.    .8'   888
# o888bood8P'  o88o     o8888o  `Y8bood8P'  o888o  o888o    `YbodP'    o888o
#
# [ BACKUP ]

*** Comments ***

VARIANTS x2 (JSON / XML)
  # CREATE
  # with Prefer=return=representation header
  create DIRECTORY - EHR is empty
  create DIRECTORY - EHR with directory
  create DIRECTORY - EHR does not exist
  create DIRECTORY - Content is invalid

  # without Prefer=return=representation header
  create DIRECTORY (w/o) - EHR is empty
  create DIRECTORY (w/o) - EHR with directory
  create DIRECTORY (w/o) - EHR does not exist


  # UPDATE
  # with Prefer=return=representation header
  update DIRECTORY - EHR with directory
  update DIRECTORY - EHR does not exist
  update DIRECTORY - Content is invalid

  # without Prefer=return=representation header
  update DIRECTORY (w/o) - EHR with directory
  update DIRECTORY (w/o) - EHR does not exist
  update DIRECTORY (w/o) - Content is invalid


  # DELETE
  delete DIRECTORY
  delete DIRECTORY - fake ehr_id
  delete DIRECTORY - fake version_uid


  # GET
  get DIRECTORY

  get DIRECTORY at time

  get DIRECTORY at version

  get FOLDER in DIRECTORY at version

  get FOLDER in DIRECTORY at time

  get SUBFOLDER in DIRECTORY at version

  get SUBFOLDER in DIRECTORY at time


  # HAS
  has DIRECTORY

  has DIRECTORY at time

  has DIRECTORY at version

  has FOLDER in DIRECTORY at version

  has FOLDER in DIRECTORY at time

  has SUBFOLDER in DIRECTORY at version

  has SUBFOLDER in DIRECTORY at time


  # RESPONSES
  validate POST response - 201 created
  validate POST response - 400 invalid ehr_id
  validate POST response - 400 invalid content
  validate POST response - 404 unknown ehr_id
  validate POST response - 409 folder already exists

  validate PUT response - 200 updated
  validate PUT response - 204 updated
  validate PUT response - 400 invalid ehr_id
  validate PUT response - 400 invalid content
  validate PUT response - 404 unknown ehr_id
  validate PUT response - 412 precondition failed

  validate DELETE response - 204 deleted
  validate DELETE response - 400 invalid ehr_id
  validate DELETE response - 404 unknown ehr_id
  validate DELETE response - 412 precondition failed

  validate GET response - 200 retrieved
  validate GET response - 404 unknown ehr_id
  validate GET response - 404 unknown version_uid
  validate GET response - 404 unknown path

  validate GET @version response - 200 retrieved
  validate GET @version response - 404 unknown ehr_id
  validate GET @version response - 404 unknown version_uid
  validate GET @version response - 404 unknown path

  validate GET version@time response - 200 retrieved
  validate GET version@time response - 204 folder has been deleted
  validate GET version@time response - 404 unknown ehr_id
  validate GET version@time response - 404 unknown folder-version@time
  validate GET version@time response - 404 unknown path


# *** keywords ***
# start new request session
#     [Arguments]     ${format}=JSON    &{extra_headers}
#     [Documentation]     Prepares request settings for usage with RequestLibrary
#     ...                 :format: JSON (default) / XML
#     ...                 :extra_headers: optional - e.g. Prefer=return=representation
#     ...                                            e.g. If-Match={ehrstatus_uid}
#
#                         # case: JSON
#                         Run Keyword If      $format=='JSON'    set request headers
#                         ...                 content=application/json
#                         ...                 accept=application/json
#                         ...                 &{extra_headers}
#
#                         # case: XML
#                         Run Keyword If      $format=='XML'    set request headers
#                         ...                 content=application/xml
#                         ...                 accept=application/xml
#                         ...                 &{extra_headers}

# set request headers
#     [Arguments]         ${content}=application/json  ${accept}=application/json  &{extra_headers}
#     [Documentation]     Sets the headers of a request
#     ...                 :content: application/json (default) / application/xml
#     ...                 :accept: application/json (default) / application/xml
#     ...                 :extra_headers: optional
#                         Log Many            ${content}  ${accept}  ${extra_headers}
#     &{headers}=         Create Dictionary   Content-Type=${content}
#                         ...                 Accept=${accept}
#                         Run Keyword If      ${extra_headers}    Set To Dictionary    ${headers}    &{extra_headers}
#                         Create Session      ${SUT}    ${${SUT}.URL}    debug=2
#                         ...                 auth=${${SUT}.CREDENTIALS}    verify=True
#                         Set Test Variable   ${headers}    ${headers}<|MERGE_RESOLUTION|>--- conflicted
+++ resolved
@@ -304,10 +304,7 @@
     ...                 identified by `ehr_id`.
 
                         Set Test Variable  ${KEYWORD NAME}  GET DIRECTORY AT VERSION (JSON)
-<<<<<<< HEAD
-=======
-
->>>>>>> 03f43737
+
                         GET /ehr/ehr_id/directory/version_uid    JSON
 
 
@@ -316,10 +313,7 @@
                         Set Test Variable  ${KEYWORD NAME}  GET FOLDER AT VERSION (JSON)
 
                         Set Test Variable    ${path}    ${path}
-<<<<<<< HEAD
-=======
-
->>>>>>> 03f43737
+
                         GET /ehr/ehr_id/directory/version_uid?path    JSON
 
 
@@ -740,8 +734,6 @@
 validate POST response - 409 folder already exists
     [Documentation]     CASE: EHR with `ehr_id` already has a directory FOLDER.
     ...                 NOTE: @PABLO this is not (yet) in the SPEC
-
-        TRACE GITHUB ISSUE  231  not-ready
 
                         Should Be Equal As Strings    ${response.status_code}    409
 

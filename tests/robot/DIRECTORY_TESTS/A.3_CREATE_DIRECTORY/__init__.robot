--- conflicted
+++ resolved
@@ -1,6 +1,2 @@
 *** Settings ***
-<<<<<<< HEAD
-Force Tags    create_directory
-=======
-Force Tags    DIRECTORY_create
->>>>>>> 6aebc8fb
+Force Tags    DIRECTORY_create
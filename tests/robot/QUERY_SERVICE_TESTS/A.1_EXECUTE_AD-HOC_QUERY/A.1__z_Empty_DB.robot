# Copyright (c) 2019 Wladislaw Wagner (Vitasystems GmbH), Pablo Pazos (Hannover Medical School).
#
# This file is part of Project EHRbase
#
# Licensed under the Apache License, Version 2.0 (the "License");
# you may not use this file except in compliance with the License.
# You may obtain a copy of the License at
#
# http://www.apache.org/licenses/LICENSE-2.0
#
# Unless required by applicable law or agreed to in writing, software
# distributed under the License is distributed on an "AS IS" BASIS,
# WITHOUT WARRANTIES OR CONDITIONS OF ANY KIND, either express or implied.
# See the License for the specific language governing permissions and
# limitations under the License.



*** Settings ***
Documentation   Alternative flow (AF): execute ad-hoc QUERY where DB is EMPTY
...
...     Preconditions:
...         DB IS EMPTY.
...
...     Flow:
...         1. Invoke execute ad-hoc QUERY service
...         2. The result should match the expected result and cardinality
...
...     Postconditions:
...         None (system state is not altered)
Metadata        TOP_TEST_SUITE    AQL
Resource        ${CURDIR}${/}../../_resources/suite_settings.robot

Suite Setup  Establish Preconditions for Scenario: EMPTY DB
# Test Teardown  restore clean SUT state

Force Tags    refactor    AQL_empty_db



# *** Variables ***
# ${ehr data sets}    ${PROJECT_ROOT}/tests/robot/_resources/test_data_sets/data_load/ehrs/
# ${compo data sets}    ${PROJECT_ROOT}/tests/robot/_resources/test_data_sets/data_load/compositions/



*** Test Cases ***
A-100 Execute Ad-Hoc Query - Get EHR(s)
    [Template]          execute ad-hoc query and check result (empty DB)
    [Tags]
    A/100_get_ehrs.json
    A/102_get_ehrs.json
    A/104_get_ehrs.json
    A/105_get_ehrs.json
    A/106_get_ehrs.json


A-101 Execute Ad-Hoc Query - Get EHR(s)
    [Template]          execute ad-hoc query and check result (empty DB)
    [Tags]
    A/101_get_ehrs.json


A-103 Execute Ad-Hoc Query - Get EHR(s)
    [Template]          execute ad-hoc query and check result (empty DB)
    [Tags]
    A/103_get_ehrs.json


A-107 Execute Ad-Hoc Query - Get EHR(s)
    [Template]          execute ad-hoc query and check result (empty DB)
    [Tags]
    A/107_get_ehrs_top_5.json
    A/108_get_ehrs_orderby_time-created.json


A-109 Execute Ad-Hoc Query - Get EHR(s)
    [Template]          execute ad-hoc query and check result (empty DB)
    [Tags]              AQL_timewindow    future    not-ready
    A/109_get_ehrs_within_timewindow.json


A-200 Execute Ad-Hoc Query - Get EHR(s)
    [Template]          execute ad-hoc query and check result (empty DB)
    [Tags]
    A/200_get_ehr_by_id_empty_db.json
    A/201_get_ehr_by_id_empty_db.json


A-202 Execute Ad-Hoc Query - Get EHR(s)
    [Template]          execute ad-hoc query and check result (empty DB)
    [Tags]
    A/202_get_ehr_by_id_empty_db.json
    A/203_get_ehr_by_id_empty_db.json


A-202 Execute invalid Ad-Hoc Query - Get EHR(s)
    [Template]          execute invalid ad-hoc query and check result (empty DB)
    [Tags]
    A/202_get_ehr_by_id_empty_db.json    WHERE variable should be a path
    A/203_get_ehr_by_id_empty_db.json    WHERE variable should be a path


A-300 Execute Ad-Hoc Query - Get EHR(s)
    [Template]          execute ad-hoc query and check result (empty DB)
    [Tags]
    A/300_get_ehrs_by_contains_any_composition.json


A-400 Execute Ad-Hoc Query - Get EHR(s)
    [Template]          execute ad-hoc query and check result (empty DB)
    [Tags]
    A/400_get_ehrs_by_contains_composition_with_archetype.json
    A/401_get_ehrs_by_contains_composition_with_archetype.json
    A/402_get_ehrs_by_contains_composition_with_archetype.json


A-500 Execute Ad-Hoc Query - Get EHR(s)
    [Template]          execute ad-hoc query and check result (empty DB)
    [Tags]   
    A/500_get_ehrs_by_contains_composition_contains_entry_of_type.json
    A/501_get_ehrs_by_contains_composition_contains_entry_of_type.json
    A/502_get_ehrs_by_contains_composition_contains_entry_of_type.json
    A/503_get_ehrs_by_contains_composition_contains_entry_of_type.json


A-600 Execute Ad-Hoc Query - Get EHR(s)
    [Template]          execute ad-hoc query and check result (empty DB)
    [Tags]   
    A/600_get_ehrs_by_contains_composition_contains_entry_with_archetype.json
    A/601_get_ehrs_by_contains_composition_contains_entry_with_archetype.json
    A/602_get_ehrs_by_contains_composition_contains_entry_with_archetype.json
    A/603_get_ehrs_by_contains_composition_contains_entry_with_archetype.json


B-100 Execute Ad-Hoc Query - Get Composition(s)
    [Template]          execute ad-hoc query and check result (empty DB)
    [Tags]              
    B/100_get_compositions_from_all_ehrs.json
    B/101_get_compositions_top_5.json
    B/102_get_compositions_orderby_name.json


B-103 Execute Ad-Hoc Query - Get Composition(s)
    [Template]          execute ad-hoc query and check result (empty DB)
    [Tags]              future    not-ready
    B/103_get_compositions_within_timewindow.json


B-200 Execute Ad-Hoc Query - Get Composition(s)
    [Template]          execute ad-hoc query and check result (empty DB)
    [Tags]              
    B/200_get_compositions_from_ehr_by_id_empty_db.json


B-300 Execute Ad-Hoc Query - Get Composition(s)
    [Template]          execute ad-hoc query and check result (empty DB)
    [Tags]              
    B/300_get_compositions_with_archetype_from_all_ehrs.json


B-400 Execute Ad-Hoc Query - Get Composition(s)
    [Template]          execute ad-hoc query and check result (empty DB)
    [Tags]              
    B/400_get_compositions_contains_section_with_archetype_from_all_ehrs.json


B-500 Execute Ad-Hoc Query - Get Composition(s)
    [Template]          execute ad-hoc query and check result (empty DB)
    [Tags]              
    B/500_get_compositions_by_contains_entry_of_type_from_all_ehrs.json
    B/501_get_compositions_by_contains_entry_of_type_from_all_ehrs.json
    B/502_get_compositions_by_contains_entry_of_type_from_all_ehrs.json
    B/503_get_compositions_by_contains_entry_of_type_from_all_ehrs.json


B-600 Execute Ad-Hoc Query - Get Composition(s)
    [Template]          execute ad-hoc query and check result (empty DB)
    [Tags]              
    B/600_get_compositions_by_contains_entry_with_archetype_from_all_ehrs.json
    B/601_get_compositions_by_contains_entry_with_archetype_from_all_ehrs.json
    B/602_get_compositions_by_contains_entry_with_archetype_from_all_ehrs.json
    B/603_get_compositions_by_contains_entry_with_archetype_from_all_ehrs.json


B-700 Execute Ad-Hoc Query - Get Composition(s)
    [Template]          execute ad-hoc query and check result (empty DB)
    [Tags]              
    B/700_get_compositions_by_contains_entry_with_archetype_and_condition_from_all_ehrs.json
    B/701_get_compositions_by_contains_entry_with_archetype_and_condition_from_all_ehrs.json
    B/702_get_compositions_by_contains_entry_with_archetype_and_condition_from_all_ehrs.json


B-800 Execute Ad-Hoc Query - Get Composition(s)
    [Template]          execute ad-hoc query and check result (empty DB)
    [Tags]              109    future
    B/800_get_composition_by_uid_empty_db.json
    B/801_get_composition_by_uid_empty_db.json
    [Teardown]          TRACE GITHUB ISSUE  109  not-ready  blocked by


B-802 Execute Ad-Hoc Query - Get Composition(s)
    [Template]          execute ad-hoc query and check result (empty DB)
    [Tags]              
    B/802_get_composition_by_uid_empty_db.json
    B/803_get_composition_by_uid_empty_db.json


C-100 Execute Ad-Hoc Query - Get Entrie(s)
    [Template]          execute ad-hoc query and check result (empty DB)
    [Tags]              AQL_entry    future
    C/100_get_entries_empty_db.json
    [Teardown]          TRACE GITHUB ISSUE  TODO  not-ready


C-101 Execute Ad-Hoc Query - Get Entries (filtered: top 5)
    [Template]          execute ad-hoc query and check result (empty DB)
    [Tags]              AQL_entry    future
    C/101_get_entries_empty_db.json
    [Teardown]          TRACE GITHUB ISSUE  TODO  not-ready


C-102 Execute Ad-Hoc Query - Get Entries (ordered by: name)
    [Template]          execute ad-hoc query and check result (empty DB)
    [Tags]              AQL_entry    future
    C/102_get_entries_empty_db.json
    [Teardown]          TRACE GITHUB ISSUE  TODO  not-ready


C-103 Execute Ad-Hoc Query - Get Entries (filtered: timewindow)
    [Template]          execute ad-hoc query and check result (empty DB)
    [Tags]              future    entry    future    not-ready
    C/103_get_entries_empty_db.json
    [Teardown]          TRACE GITHUB ISSUE  101  not-ready  reladed


C-200 Execute Ad-Hoc Query - Get Entrie(s)
    [Template]          execute ad-hoc query and check result (empty DB)
    [Tags]              AQL_entry    future
    C/200_get_entries_empty_db.json
    [Teardown]          TRACE GITHUB ISSUE  TODO  not-ready


C-300 Execute Ad-Hoc Query - Get Entrie(s)
    [Template]          execute ad-hoc query and check result (empty DB)
    [Tags]              AQL_entry    future    not-ready
    C/300_get_entries_empty_db.json
    C/301_get_entries_empty_db.json
    C/302_get_entries_empty_db.json
    C/303_get_entries_empty_db.json


C-400 Execute Ad-Hoc Query - Get Entrie(s)
    [Template]          execute ad-hoc query and check result (empty DB)
    [Tags]              AQL_entry    future
    C/400_get_entries_empty_db.json
    [Teardown]          TRACE GITHUB ISSUE  TODO  not-ready


C-500 Execute Ad-Hoc Query - Get Entrie(s)
    [Template]          execute ad-hoc query and check result (empty DB)
    [Tags]              AQL_entry    future
    C/500_get_entries_empty_db.json
    [Teardown]          TRACE GITHUB ISSUE  TODO  not-ready


D-200 Execute Ad-Hoc Query - Get Data
    [Template]          execute ad-hoc query and check result (empty DB)
    [Tags]              AQL_data
    D/200_select_data_values_from_all_ehrs_contains_composition.json
    D/201_select_data_values_from_all_ehrs_contains_composition.json


D-300 Execute Ad-Hoc Query - Get Data
    [Template]          execute ad-hoc query and check result (empty DB)
    [Tags]              AQL_data
    D/300_select_data_values_from_all_ehrs_contains_composition_with_archetype.json
    D/301_select_data_values_from_all_ehrs_contains_composition_with_archetype.json
    D/302_select_data_values_from_all_ehrs_contains_composition_with_archetype.json
    D/303_select_data_values_from_all_ehrs_contains_composition_with_archetype.json
    D/304_select_data_values_from_all_ehrs_contains_composition_with_archetype.json
    D/308_select_data_values_from_all_ehrs_contains_composition_with_archetype.json
    D/309_select_data_values_from_all_ehrs_contains_composition_with_archetype.json
    D/310_select_data_values_from_all_ehrs_contains_composition_with_archetype.json



D-306 Execute Ad-Hoc Query - Get Data
    [Template]          execute ad-hoc query and check result (empty DB)
<<<<<<< HEAD
    [Tags]              data    206    not-ready
=======
    [Tags]              AQL_data    206
>>>>>>> 80da6d2b
    D/306_select_data_values_from_all_ehrs_contains_composition_with_archetype.json
    [Teardown]          TRACE GITHUB ISSUE  206  not-ready


D-307 Execute Ad-Hoc Query - Get Data
    [Template]          execute ad-hoc query and check result (empty DB)
<<<<<<< HEAD
    [Tags]              data    206    not-ready
=======
    [Tags]              AQL_data    206
>>>>>>> 80da6d2b
    D/307_select_data_values_from_all_ehrs_contains_composition_with_archetype.json
    [Teardown]          TRACE GITHUB ISSUE  206  not-ready


D-311 Execute Ad-Hoc Query - Get Data
    [Template]          execute ad-hoc query and check result (empty DB)
    [Tags]              AQL_data    future
    D/311_select_data_values_from_all_ehrs_contains_composition_with_archetype.json


D-400 Execute Ad-Hoc Query - Get Data
    [Template]          execute ad-hoc query and check result (empty DB)
    [Tags]              AQL_data
    D/400_select_data_empty_db.json
    D/401_select_data_empty_db.json
    D/402_select_data_empty_db.json
    D/403_select_data_empty_db.json
    D/404_select_data_empty_db.json
    D/405_select_data_empty_db.json


D-500 Execute Ad-Hoc Query - Get Data
    [Template]          execute ad-hoc query and check result (empty DB)
    [Tags]              AQL_data
    D/500_select_data_empty_db.json
    D/501_select_data_empty_db.json
    D/502_select_data_empty_db.json
    D/503_select_data_empty_db.json






*** Keywords ***
Establish Preconditions for Scenario: EMPTY DB
    Check DB is empty

Check DB is empty
    [Documentation]     Connects with DB and checks that row count of given
    ...                 tables is equal to 0 (zero).
    ...                 NOTE: add more tables to check - when needed

# comment:  this is just a temp/quick and dirty fix
#           TODO @WLAD replace w/ a proper AQL query to make this KW reusable
#           on all systems
                        Run Keyword And Return If    "${CONTROL_MODE}"=="NONE"
                        ...  Log To Console  REPLACE ME W/ PROPER KEWORD!

                        Connect With DB
    ${ehr_records}=     Count Rows In DB Table    ehr.ehr
                        Should Be Equal As Integers    ${ehr_records}    ${0}
                        Disconnect From Database<|MERGE_RESOLUTION|>--- conflicted
+++ resolved
@@ -287,22 +287,14 @@
 
 D-306 Execute Ad-Hoc Query - Get Data
     [Template]          execute ad-hoc query and check result (empty DB)
-<<<<<<< HEAD
-    [Tags]              data    206    not-ready
-=======
     [Tags]              AQL_data    206
->>>>>>> 80da6d2b
     D/306_select_data_values_from_all_ehrs_contains_composition_with_archetype.json
     [Teardown]          TRACE GITHUB ISSUE  206  not-ready
 
 
 D-307 Execute Ad-Hoc Query - Get Data
     [Template]          execute ad-hoc query and check result (empty DB)
-<<<<<<< HEAD
-    [Tags]              data    206    not-ready
-=======
     [Tags]              AQL_data    206
->>>>>>> 80da6d2b
     D/307_select_data_values_from_all_ehrs_contains_composition_with_archetype.json
     [Teardown]          TRACE GITHUB ISSUE  206  not-ready
 

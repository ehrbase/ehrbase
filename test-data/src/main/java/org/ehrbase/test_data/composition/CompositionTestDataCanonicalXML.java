--- conflicted
+++ resolved
@@ -32,13 +32,10 @@
     RIPPLE_COMFORMANCE_OBSERVATION_PULSE("Observation UI demo from Ripple comformance", "RIPPLE_conformanceTesting_OBSERVATION.pulse.v1.xml"),
     RIPPLE_COMFORMANCE_INSTRUCTION("Instruction section from Ripple comformance", "RIPPLE_conformanceTesting_INSTRUCTION.request-procedure.v1.xml"),
     REGISTRO_DE_ATENDIMENTO("Duplicate section headings with different name", "Registro_de_Atendimento_Clinico.xml"),
-    //this canonical XML has the
     ALL_TYPES_FIXED("test all node types without archetype details at the moment", "test_all_types.fixed.v1.xml"),
-<<<<<<< HEAD
-    ALL_TYPES_INVALID_PARTICIPATIONS("simple test with participations holding a wrong value", "test_all_types_participations_invalid.xml");
-=======
+    ALL_TYPES_INVALID_PARTICIPATIONS("simple test with participations holding a wrong value", "test_all_types_participations_invalid.xml"),
     ALL_TYPES_NO_CONTENT("a composition with null content", "test_all_no_content.xml");
->>>>>>> 13f8a874
+
 
 
     private final String filename;

--- conflicted
+++ resolved
@@ -119,13 +119,8 @@
         <maven-surefire-plugin.version>3.1.2</maven-surefire-plugin.version>
         <postgresql.version>42.5.3</postgresql.version>
         <prometheus.version>1.11.3</prometheus.version>
-<<<<<<< HEAD
-        <spring-boot.version>3.1.1</spring-boot.version>
+        <spring-boot.version>3.1.3</spring-boot.version>
         <springdoc-openapi.version>2.2.0</springdoc-openapi.version>
-=======
-        <spring-boot.version>3.1.3</spring-boot.version>
-        <springdoc-openapi.version>1.6.6</springdoc-openapi.version>
->>>>>>> 993bd637
         <!-- not used erhbase but needed for the version plugin -->
         <log4j.version>2.20.0</log4j.version>
         <dockerfile-maven-plugin.version>1.4.13</dockerfile-maven-plugin.version>

--- conflicted
+++ resolved
@@ -105,14 +105,8 @@
         <commons-lang3.version>3.12.0</commons-lang3.version>
         <ehrbase.sdk.version>1.27.0-SNAPSHOT</ehrbase.sdk.version>
         <flyway.version>8.5.13</flyway.version>
-<<<<<<< HEAD
-        <javamelody.version>1.90.0</javamelody.version>
-        <joda.version>2.10.13</joda.version>
-=======
-        <jackson-bom.version>2.13.5</jackson-bom.version>
         <javamelody.version>1.92.0</javamelody.version>
         <joda.version>2.12.5</joda.version>
->>>>>>> ba27f13a
         <jooq.version>3.16.5</jooq.version>
         <json-path.version>2.7.0</json-path.version>
         <junit.version>5.7.2</junit.version>

<?xml version="1.0" encoding="UTF-8"?>

<!--
    Copyright (c) 2024 Vitasystems GmbH.

    This file is part of Project EHRbase

    Licensed under the Apache License, Version 2.0 (the "License");
    you may not use this file except in compliance with the License.
    You may obtain a copy of the License at

        http://www.apache.org/licenses/LICENSE-2.0

    Unless required by applicable law or agreed to in writing,
    software distributed under the License is distributed on an
    "AS IS" BASIS, WITHOUT WARRANTIES OR CONDITIONS OF ANY
    KIND, either express or implied. See the License for the
    specific language governing permissions and limitations
    under the License.
-->

<project xmlns="http://maven.apache.org/POM/4.0.0" xmlns:xsi="http://www.w3.org/2001/XMLSchema-instance"
         xsi:schemaLocation="http://maven.apache.org/POM/4.0.0 http://maven.apache.org/xsd/maven-4.0.0.xsd">

  <modelVersion>4.0.0</modelVersion>

  <parent>
    <groupId>org.ehrbase.openehr</groupId>
    <artifactId>server</artifactId>
    <version>2.10.0-SNAPSHOT</version>
  </parent>

  <artifactId>service</artifactId>

  <dependencies>
    <dependency>
      <groupId>org.ehrbase.openehr.sdk</groupId>
      <artifactId>opt-1.4</artifactId>
    </dependency>
    <dependency>
      <groupId>org.ehrbase.openehr.sdk</groupId>
      <artifactId>web-template</artifactId>
    </dependency>
    <dependency>
      <groupId>org.ehrbase.openehr.sdk</groupId>
      <artifactId>serialisation</artifactId>
    </dependency>
    <dependency>
      <groupId>org.ehrbase.openehr.sdk</groupId>
      <artifactId>validation</artifactId>
    </dependency>
    <dependency>
      <groupId>org.ehrbase.openehr.sdk</groupId>
      <artifactId>example-generator</artifactId>
    </dependency>

    <dependency>
      <groupId>org.ehrbase.openehr</groupId>
      <artifactId>rm-db-format</artifactId>
    </dependency>
    <dependency>
      <groupId>org.ehrbase.openehr</groupId>
      <artifactId>api</artifactId>
    </dependency>
    <dependency>
      <groupId>org.ehrbase.openehr</groupId>
      <artifactId>jooq-pg</artifactId>
    </dependency>
    <dependency>
      <groupId>org.ehrbase.openehr</groupId>
      <artifactId>plugin</artifactId>
    </dependency>
    <dependency>
      <groupId>org.ehrbase.openehr</groupId>
      <artifactId>aql-engine</artifactId>
    </dependency>

    <dependency>
      <groupId>com.auth0</groupId>
      <artifactId>java-jwt</artifactId>
    </dependency>
    <dependency>
      <groupId>net.minidev</groupId>
      <artifactId>json-smart</artifactId>
    </dependency>
    <dependency>
      <groupId>org.springframework.boot</groupId>
      <artifactId>spring-boot-starter-webflux</artifactId>
      <scope>provided</scope>
    </dependency>

    <dependency>
      <groupId>org.springframework.boot</groupId>
      <artifactId>spring-boot-configuration-processor</artifactId>
      <optional>true</optional>
      <scope>provided</scope>
    </dependency>
    <dependency>
      <groupId>org.springframework</groupId>
      <artifactId>spring-jdbc</artifactId>
    </dependency>
    <dependency>
      <groupId>org.springframework</groupId>
      <artifactId>spring-tx</artifactId>
    </dependency>
    <dependency>
      <groupId>org.springframework.boot</groupId>
      <artifactId>spring-boot-starter-aop</artifactId>
    </dependency>
    <dependency>
      <groupId>org.springframework.boot</groupId>
      <artifactId>spring-boot-starter-security</artifactId>
    </dependency>
    <dependency>
      <groupId>org.springframework.security</groupId>
      <artifactId>spring-security-oauth2-core</artifactId>
    </dependency>
    <dependency>
      <groupId>com.nedap.healthcare.archie</groupId>
      <artifactId>openehr-rm</artifactId>
    </dependency>


    <dependency>
      <groupId>org.pf4j</groupId>
      <artifactId>pf4j-spring</artifactId>
    </dependency>
    <dependency>
      <groupId>org.jooq</groupId>
      <artifactId>jooq</artifactId>
    </dependency>
    <dependency>
      <groupId>org.apache.commons</groupId>
      <artifactId>commons-collections4</artifactId>
    </dependency>
    <dependency>
      <groupId>commons-io</groupId>
      <artifactId>commons-io</artifactId>
    </dependency>
    <dependency>
      <groupId>com.github.ben-manes.caffeine</groupId>
      <artifactId>caffeine</artifactId>
    </dependency>
    <dependency>
      <groupId>org.apache.commons</groupId>
      <artifactId>commons-lang3</artifactId>
    </dependency>
    <dependency>
      <groupId>com.jayway.jsonpath</groupId>
      <artifactId>json-path</artifactId>
    </dependency>
    <dependency>
      <groupId>org.springframework</groupId>
      <artifactId>spring-context-support</artifactId>
    </dependency>

<<<<<<< HEAD
    <dependency>
      <groupId>com.ethlo.cache</groupId>
      <artifactId>spring-tx-cache-decorator</artifactId>
    </dependency>

    <!-- test dependencies -->
=======
>>>>>>> f425ec6c
    <dependency>
      <groupId>com.ethlo.cache</groupId>
      <artifactId>spring-tx-cache-decorator</artifactId>
    </dependency>

    <!-- test dependencies -->
    <dependency>
      <groupId>org.ehrbase.openehr.sdk</groupId>
      <artifactId>test-data</artifactId>
      <scope>test</scope>
    </dependency>
    <dependency>
      <groupId>org.junit.vintage</groupId>
      <artifactId>junit-vintage-engine</artifactId>
      <scope>test</scope>
    </dependency>
    <dependency>
      <groupId>org.springframework.boot</groupId>
      <artifactId>spring-boot-starter-test</artifactId>
      <scope>test</scope>
    </dependency>
    <dependency>
      <groupId>org.testcontainers</groupId>
      <artifactId>jdbc</artifactId>
      <scope>test</scope>
    </dependency>
    <dependency>
      <groupId>ca.uhn.hapi.fhir</groupId>
      <artifactId>hapi-fhir-structures-r4</artifactId>
      <version>4.2.0</version>
      <scope>test</scope>
      <exclusions>
        <exclusion>
          <groupId>org.slf4j</groupId>
          <artifactId>jcl-over-slf4j</artifactId>
        </exclusion>
      </exclusions>
    </dependency>
    <dependency>
      <groupId>net.java</groupId>
      <artifactId>quickcheck</artifactId>
      <version>0.6</version>
      <scope>test</scope>
    </dependency>
  </dependencies>
</project><|MERGE_RESOLUTION|>--- conflicted
+++ resolved
@@ -154,15 +154,6 @@
       <artifactId>spring-context-support</artifactId>
     </dependency>
 
-<<<<<<< HEAD
-    <dependency>
-      <groupId>com.ethlo.cache</groupId>
-      <artifactId>spring-tx-cache-decorator</artifactId>
-    </dependency>
-
-    <!-- test dependencies -->
-=======
->>>>>>> f425ec6c
     <dependency>
       <groupId>com.ethlo.cache</groupId>
       <artifactId>spring-tx-cache-decorator</artifactId>

--- conflicted
+++ resolved
@@ -28,11 +28,7 @@
     <parent>
         <groupId>org.ehrbase.openehr</groupId>
         <artifactId>server</artifactId>
-<<<<<<< HEAD
-        <version>0.18.1</version>
-=======
         <version>0.18.2</version>
->>>>>>> 32a5d488
     </parent>
 
     <artifactId>service</artifactId>

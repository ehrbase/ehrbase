/*
 * Modifications copyright (C) 2019 Christian Chevalley, Vitasystems GmbH and Hannover Medical School,
 * Jake Smolka (Hannover Medical School).

 * This file is part of Project EHRbase

 * Copyright (c) 2015 Christian Chevalley
 * This file is part of Project Ethercis
 *
 * Licensed under the Apache License, Version 2.0 (the "License");
 * you may not use this file except in compliance with the License.
 * You may obtain a copy of the License at
 *
 * http://www.apache.org/licenses/LICENSE-2.0
 *
 * Unless required by applicable law or agreed to in writing, software
 * distributed under the License is distributed on an "AS IS" BASIS,
 * WITHOUT WARRANTIES OR CONDITIONS OF ANY KIND, either express or implied.
 * See the License for the specific language governing permissions and
 * limitations under the License.
 */
package org.ehrbase.ehr.knowledge;

import org.ehrbase.api.exception.InternalServerException;
import org.ehrbase.api.exception.InvalidApiParameterException;
import org.ehrbase.api.exception.StateConflictException;
import org.ehrbase.aql.containment.JsonPathQueryResult;
import org.openehr.schemas.v1.OPERATIONALTEMPLATE;

import java.io.IOException;
import java.util.*;

public interface I_KnowledgeCache {

    String TEMPLATE_ID = "templateId";

    Set<String> getAllTemplateIds();

    /**
     * Adds operational template to system and also in current cache.
     *
     * @param content operational template input
     * @return resulting template ID, when successful
     * @throws InvalidApiParameterException when input can't be pared to OPT instance
     * @throws StateConflictException       when template with same template ID is already in the system
     * @throws InternalServerException      when an unspecified problem occurs
     */
    String addOperationalTemplate(byte[] content);

    List<TemplateMetaData> listAllOperationalTemplates() throws IOException;



    /**
     * retrieve an operational template document instance
     *
     * @param key the name of the operational template
     * @return an OPERATIONALTEMPLATE document instance or null
     * @see org.openehr.schemas.v1.OPERATIONALTEMPLATE
     */
    Optional<OPERATIONALTEMPLATE> retrieveOperationalTemplate(String key);

    /**
     * retrieve a <b>cached</b> operational template document instance using its unique Id
     *
     * @param uuid the name of the operational template
     * @return an OPERATIONALTEMPLATE document instance or null
     * @throws Exception
     * @see org.openehr.schemas.v1.OPERATIONALTEMPLATE
     */
    Optional<OPERATIONALTEMPLATE> retrieveOperationalTemplate(UUID uuid);

    /**
<<<<<<< HEAD
     * Updates an operational template by overwriting the contents if called from admin API and if all prerequisites
     * are fulfilled, i.e. the template is no longer referenced in any Composition entry. If you do not check and update
     * a template this would result in inconsistencies and no longer deliverable Composition entries.
     *
     * @param content - Byte array from new data input stream
     * @return - New added template with updated data for that template entity
     */
    String updateOperationalTemplate(byte[] content);
=======
     * Checks whether the template contains all nodeIds
     *
     * @param templateId
     * @param nodeIds
     * @return
     */
    boolean containsNodeIds(String templateId, Collection<String> nodeIds);
>>>>>>> 2e08c5f0

    /**
     * Deletes a given operational template physically from cache and from template storage and from cache. Should only
     * be executed if the template is no longer referenced by any Composition. Make sure you check for references before
     * deleting a template otherwise this causes inconsistencies and no longer deliverable Composition entries.
     *
     * @param template - The template instance to delete
     * @return - Template has been deleted
     */
    boolean deleteOperationalTemplate(OPERATIONALTEMPLATE template);

    JsonPathQueryResult resolveForTemplate(String templateId, String jsonQueryExpression);
}<|MERGE_RESOLUTION|>--- conflicted
+++ resolved
@@ -21,14 +21,18 @@
  */
 package org.ehrbase.ehr.knowledge;
 
+import java.io.IOException;
+import java.util.Collection;
+import java.util.List;
+import java.util.Optional;
+import java.util.Set;
+import java.util.UUID;
+
 import org.ehrbase.api.exception.InternalServerException;
 import org.ehrbase.api.exception.InvalidApiParameterException;
 import org.ehrbase.api.exception.StateConflictException;
 import org.ehrbase.aql.containment.JsonPathQueryResult;
 import org.openehr.schemas.v1.OPERATIONALTEMPLATE;
-
-import java.io.IOException;
-import java.util.*;
 
 public interface I_KnowledgeCache {
 
@@ -71,7 +75,6 @@
     Optional<OPERATIONALTEMPLATE> retrieveOperationalTemplate(UUID uuid);
 
     /**
-<<<<<<< HEAD
      * Updates an operational template by overwriting the contents if called from admin API and if all prerequisites
      * are fulfilled, i.e. the template is no longer referenced in any Composition entry. If you do not check and update
      * a template this would result in inconsistencies and no longer deliverable Composition entries.
@@ -80,7 +83,8 @@
      * @return - New added template with updated data for that template entity
      */
     String updateOperationalTemplate(byte[] content);
-=======
+
+    /** 
      * Checks whether the template contains all nodeIds
      *
      * @param templateId
@@ -88,7 +92,6 @@
      * @return
      */
     boolean containsNodeIds(String templateId, Collection<String> nodeIds);
->>>>>>> 2e08c5f0
 
     /**
      * Deletes a given operational template physically from cache and from template storage and from cache. Should only

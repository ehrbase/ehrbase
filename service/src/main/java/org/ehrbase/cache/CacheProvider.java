/*
 * Copyright (c) 2024 vitasystems GmbH.
 *
 * This file is part of project EHRbase
 *
 * Licensed under the Apache License, Version 2.0 (the "License");
 * you may not use this file except in compliance with the License.
 * You may obtain a copy of the License at
 *
 *      https://www.apache.org/licenses/LICENSE-2.0
 *
 * Unless required by applicable law or agreed to in writing, software
 * distributed under the License is distributed on an "AS IS" BASIS,
 * WITHOUT WARRANTIES OR CONDITIONS OF ANY KIND, either express or implied.
 * See the License for the specific language governing permissions and
 * limitations under the License.
 */
package org.ehrbase.cache;

import com.jayway.jsonpath.DocumentContext;
import com.nedap.archie.rm.generic.PartyProxy;
import java.util.UUID;
import java.util.concurrent.Callable;
import java.util.function.Supplier;
import org.ehrbase.api.exception.InternalServerException;
import org.ehrbase.openehr.sdk.response.dto.ehrscape.QueryDefinitionResultDto;
import org.ehrbase.openehr.sdk.webtemplate.model.WebTemplate;
<<<<<<< HEAD
import org.ehrbase.service.UserService.UserAndCommitterId;

public interface CacheProvider {
    EhrBaseCache<String, WebTemplate> INTROSPECT_CACHE =
            new EhrBaseCache<>("introspectCache", String.class, WebTemplate.class);
    EhrBaseCache<String, UUID> TEMPLATE_ID_UUID_CACHE =
            new EhrBaseCache<>("TemplateIdUuidCache", String.class, UUID.class);
    EhrBaseCache<UUID, String> TEMPLATE_UUID_ID_CACHE =
            new EhrBaseCache<>("TemplateUuidIdCache", UUID.class, String.class);
    EhrBaseCache<String, UserAndCommitterId> USER_ID_CACHE =
            new EhrBaseCache<>("userIdCache", String.class, UserAndCommitterId.class);
    EhrBaseCache<PartyProxy, UUID> COMMITTER_ID_CACHE =
            new EhrBaseCache<>("CommitterIdCache", PartyProxy.class, UUID.class);
=======
import org.springframework.cache.Cache;

public interface CacheProvider {
    EhrBaseCache<String, WebTemplate> INTROSPECT_CACHE = new EhrBaseCache<>("introspectCache");
    EhrBaseCache<String, UUID> TEMPLATE_ID_UUID_CACHE = new EhrBaseCache<>("TemplateIdUuidCache");
    EhrBaseCache<UUID, String> TEMPLATE_UUID_ID_CACHE = new EhrBaseCache<>("TemplateUuidIdCache");
    EhrBaseCache<String, UUID> USER_ID_CACHE = new EhrBaseCache<>("userIdCache");
>>>>>>> f425ec6c
    EhrBaseCache<String, DocumentContext> EXTERNAL_FHIR_TERMINOLOGY_CACHE =
            new EhrBaseCache<>("externalFhirTerminologyCache");
    EhrBaseCache<String, QueryDefinitionResultDto> STORED_QUERY_CACHE = new EhrBaseCache<>("StoredQueryCache");

    static Supplier<InternalServerException> getExceptionSupplier(EhrBaseCache<?, ?> cache) {
        return () -> new InternalServerException("Non existing cache : %s".formatted(cache.name()));
    }

    record EhrBaseCache<K, V>(String name) {
        public V get(CacheProvider cacheProvider, K key, Callable<V> valueLoader) {
            return cacheProvider.getCache(this).get(key, valueLoader);
        }

        public void evict(CacheProvider cacheProvider, K key) {
            cacheProvider.getCache(this).evict(key);
        }

        public void put(CacheProvider cacheProvider, K key, V value) {
            cacheProvider.getCache(this).put(key, value);
        }

        public void clear(CacheProvider cacheProvider) {
            cacheProvider.getCache(this).clear();
        }
    }

    Cache getCache(EhrBaseCache<?, ?> cache);
}<|MERGE_RESOLUTION|>--- conflicted
+++ resolved
@@ -25,21 +25,6 @@
 import org.ehrbase.api.exception.InternalServerException;
 import org.ehrbase.openehr.sdk.response.dto.ehrscape.QueryDefinitionResultDto;
 import org.ehrbase.openehr.sdk.webtemplate.model.WebTemplate;
-<<<<<<< HEAD
-import org.ehrbase.service.UserService.UserAndCommitterId;
-
-public interface CacheProvider {
-    EhrBaseCache<String, WebTemplate> INTROSPECT_CACHE =
-            new EhrBaseCache<>("introspectCache", String.class, WebTemplate.class);
-    EhrBaseCache<String, UUID> TEMPLATE_ID_UUID_CACHE =
-            new EhrBaseCache<>("TemplateIdUuidCache", String.class, UUID.class);
-    EhrBaseCache<UUID, String> TEMPLATE_UUID_ID_CACHE =
-            new EhrBaseCache<>("TemplateUuidIdCache", UUID.class, String.class);
-    EhrBaseCache<String, UserAndCommitterId> USER_ID_CACHE =
-            new EhrBaseCache<>("userIdCache", String.class, UserAndCommitterId.class);
-    EhrBaseCache<PartyProxy, UUID> COMMITTER_ID_CACHE =
-            new EhrBaseCache<>("CommitterIdCache", PartyProxy.class, UUID.class);
-=======
 import org.springframework.cache.Cache;
 
 public interface CacheProvider {
@@ -47,7 +32,6 @@
     EhrBaseCache<String, UUID> TEMPLATE_ID_UUID_CACHE = new EhrBaseCache<>("TemplateIdUuidCache");
     EhrBaseCache<UUID, String> TEMPLATE_UUID_ID_CACHE = new EhrBaseCache<>("TemplateUuidIdCache");
     EhrBaseCache<String, UUID> USER_ID_CACHE = new EhrBaseCache<>("userIdCache");
->>>>>>> f425ec6c
     EhrBaseCache<String, DocumentContext> EXTERNAL_FHIR_TERMINOLOGY_CACHE =
             new EhrBaseCache<>("externalFhirTerminologyCache");
     EhrBaseCache<String, QueryDefinitionResultDto> STORED_QUERY_CACHE = new EhrBaseCache<>("StoredQueryCache");

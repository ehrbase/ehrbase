/*
 * Copyright (c) 2024 vitasystems GmbH.
 *
 * This file is part of project EHRbase
 *
 * Licensed under the Apache License, Version 2.0 (the "License");
 * you may not use this file except in compliance with the License.
 * You may obtain a copy of the License at
 *
 *      https://www.apache.org/licenses/LICENSE-2.0
 *
 * Unless required by applicable law or agreed to in writing, software
 * distributed under the License is distributed on an "AS IS" BASIS,
 * WITHOUT WARRANTIES OR CONDITIONS OF ANY KIND, either express or implied.
 * See the License for the specific language governing permissions and
 * limitations under the License.
 */
package org.ehrbase.cache;

import com.ethlo.cache.spring.EnhancedTransactionAwareCacheDecorator;
import com.github.benmanes.caffeine.cache.Caffeine;
import java.util.Collection;
import java.util.function.Function;
import org.springframework.beans.factory.config.BeanPostProcessor;
import org.springframework.boot.autoconfigure.cache.CacheManagerCustomizer;
import org.springframework.boot.autoconfigure.condition.ConditionalOnExpression;
import org.springframework.boot.context.properties.EnableConfigurationProperties;
import org.springframework.cache.Cache;
import org.springframework.cache.CacheManager;
import org.springframework.cache.annotation.EnableCaching;
import org.springframework.cache.caffeine.CaffeineCacheManager;
import org.springframework.context.annotation.Bean;
import org.springframework.context.annotation.Configuration;
import org.springframework.lang.Nullable;

/**
 * {@link Configuration} for EhCache using JCache.
 */
@Configuration(proxyBeanMethods = false)
@EnableConfigurationProperties(CacheProperties.class)
@EnableCaching
public class CacheConfiguration {

    @Bean
    @ConditionalOnExpression(
            "T(org.springframework.boot.autoconfigure.cache.CacheType).CAFFEINE.name().equalsIgnoreCase(\"${spring.cache.type}\")")
    public CacheManagerCustomizer<CaffeineCacheManager> cacheManagerCustomizer(CacheProperties cacheProperties) {
        return cm -> configureCaffeineCacheManager(cm, cacheProperties, CacheProvider.EhrBaseCache::name);
    }

    protected void configureCaffeineCacheManager(
            CaffeineCacheManager cacheManager,
            CacheProperties cacheProperties,
            Function<CacheProvider.EhrBaseCache<?, ?>, String> createCacheName) {
        cacheManager.registerCustomCache(
                createCacheName.apply(CacheProvider.INTROSPECT_CACHE),
                Caffeine.newBuilder().build());
        cacheManager.registerCustomCache(
                createCacheName.apply(CacheProvider.TEMPLATE_UUID_ID_CACHE),
                Caffeine.newBuilder().build());
        cacheManager.registerCustomCache(
                createCacheName.apply(CacheProvider.TEMPLATE_ID_UUID_CACHE),
                Caffeine.newBuilder().build());
        cacheManager.registerCustomCache(
                createCacheName.apply(CacheProvider.USER_ID_CACHE),
                configureCache(Caffeine.newBuilder(), cacheProperties.getUserIdCacheConfig())
                        .build());
        cacheManager.registerCustomCache(
                createCacheName.apply(CacheProvider.COMMITTER_ID_CACHE),
                configureCache(Caffeine.newBuilder(), cacheProperties.getCommitterIdCacheConfig())
                        .build());
        cacheManager.registerCustomCache(
                createCacheName.apply(CacheProvider.EXTERNAL_FHIR_TERMINOLOGY_CACHE),
                configureCache(Caffeine.newBuilder(), cacheProperties.getExternalFhirTerminologyCacheConfig())
                        .build());
        cacheManager.registerCustomCache(
                createCacheName.apply(CacheProvider.STORED_QUERY_CACHE),
                Caffeine.newBuilder().build());
    }

    protected static Caffeine<Object, Object> configureCache(
            Caffeine<Object, Object> caffeine, CacheProperties.CacheConfig cacheConfig) {

        if (cacheConfig.getExpireAfterWrite() != null) {
            caffeine.expireAfterWrite(
                    cacheConfig.getExpireAfterWrite().getDuration(),
                    cacheConfig.getExpireAfterWrite().getUnit());
        }

        if (cacheConfig.getExpireAfterAccess() != null) {
            caffeine.expireAfterAccess(
                    cacheConfig.getExpireAfterAccess().getDuration(),
                    cacheConfig.getExpireAfterAccess().getUnit());
        }

        return caffeine;
    }

    @Bean
    public BeanPostProcessor cacheManagerTxProxyBeanPostProcessor() {
        return new BeanPostProcessor() {
            @Override
            public Object postProcessAfterInitialization(final Object bean, final String beanName) {
                if (bean instanceof CacheManager cm) {
                    return new CustomTxAwareCacheManagerProxy(cm);
                }
                return bean;
            }
        };
    }

    public static class CustomTxAwareCacheManagerProxy implements CacheManager {
<<<<<<< HEAD
        private CacheManager targetCacheManager;
=======
        private final CacheManager targetCacheManager;
>>>>>>> f425ec6c

        /**
         * Create a new TransactionAwareCacheManagerProxy for the given target CacheManager.
         * @param targetCacheManager the target CacheManager to proxy
         */
        public CustomTxAwareCacheManagerProxy(CacheManager targetCacheManager) {

            if (targetCacheManager == null) {
                throw new IllegalArgumentException("Property 'targetCacheManager' is required");
            }
            this.targetCacheManager = targetCacheManager;
        }

<<<<<<< HEAD
=======
        public CacheManager getTargetCacheManager() {
            return targetCacheManager;
        }

>>>>>>> f425ec6c
        @Override
        @Nullable
        public Cache getCache(String name) {
            Cache targetCache = this.targetCacheManager.getCache(name);
            return (targetCache != null ? new EnhancedTransactionAwareCacheDecorator(targetCache, true, false) : null);
        }

        @Override
        public Collection<String> getCacheNames() {
            return this.targetCacheManager.getCacheNames();
        }
    }
}<|MERGE_RESOLUTION|>--- conflicted
+++ resolved
@@ -110,11 +110,7 @@
     }
 
     public static class CustomTxAwareCacheManagerProxy implements CacheManager {
-<<<<<<< HEAD
-        private CacheManager targetCacheManager;
-=======
         private final CacheManager targetCacheManager;
->>>>>>> f425ec6c
 
         /**
          * Create a new TransactionAwareCacheManagerProxy for the given target CacheManager.
@@ -128,13 +124,10 @@
             this.targetCacheManager = targetCacheManager;
         }
 
-<<<<<<< HEAD
-=======
         public CacheManager getTargetCacheManager() {
             return targetCacheManager;
         }
 
->>>>>>> f425ec6c
         @Override
         @Nullable
         public Cache getCache(String name) {

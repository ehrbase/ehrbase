/*
 * Copyright (c) 2019 Vitasystems GmbH and Hannover Medical School.
 *
 * This file is part of project EHRbase
 *
 * Licensed under the Apache License, Version 2.0 (the "License");
 * you may not use this file except in compliance with the License.
 * You may obtain a copy of the License at
 *
 * http://www.apache.org/licenses/LICENSE-2.0
 *
 * Unless required by applicable law or agreed to in writing, software
 * distributed under the License is distributed on an "AS IS" BASIS,
 * WITHOUT WARRANTIES OR CONDITIONS OF ANY KIND, either express or implied.
 * See the License for the specific language governing permissions and
 * limitations under the License.
 */

package org.ehrbase.aql.sql.queryimpl;

import org.ehrbase.dao.access.interfaces.I_DomainAccess;
import org.ehrbase.ehr.util.LocatableHelper;
import org.ehrbase.service.IntrospectService;

import java.util.ArrayList;
import java.util.Arrays;
import java.util.List;
import java.util.SortedSet;
import java.util.TreeSet;

import static org.ehrbase.aql.sql.queryimpl.IterativeNodeConstants.ENV_AQL_ARRAY_DEPTH;
import static org.ehrbase.aql.sql.queryimpl.IterativeNodeConstants.ENV_AQL_ARRAY_IGNORE_NODE;

/**
 * Created by christian on 5/9/2018.
 */
@SuppressWarnings({"java:S3776","java:S3740","java:S1452","java:S1075","java:S135"})
public class IterativeNode implements IIterativeNode {

    private List<String> ignoreIterativeNode; //f.e. '/content' '/events' etc.
    private final List<String> unbounded;
    private Integer depth;
    private final I_DomainAccess domainAccess;

    public IterativeNode(I_DomainAccess domainAccess, String templateId, IntrospectService introspectCache) {
        this.domainAccess = domainAccess;
        unbounded = introspectCache.multiValued(templateId);
        initAqlRuntimeParameters();
    }

    /**
     * check if node at path is iterative (max > 1)
     *
     * @param segmentedPath
     * @return
     */
    public Integer[] iterativeAt(List<String> segmentedPath) {

        SortedSet<Integer> retarray = new TreeSet<>();

        if (unbounded.isEmpty()) {
            retarray.add(-1);
        } else {
            String path = "/" + String.join("/", compact(segmentedPath));

            for (int i = unbounded.size() - 1; i >= 0; i--) {
                String aqlPath = unbounded.get(i);

                //check if this path is not excluded
                List<String> aqlPathSegments = LocatableHelper.dividePathIntoSegments(aqlPath);

                boolean ignoreThisAqlPath = false;
                if (ignoreIterativeNode != null && !ignoreIterativeNode.isEmpty()) {
                    for (String ignoreItemRegex : ignoreIterativeNode) {
                        if (aqlPathSegments.get(aqlPathSegments.size() - 1).matches("^" + ignoreItemRegex + ".*")) {
                            ignoreThisAqlPath = true;
                            break;
                        }

                    }
                }

                if (ignoreThisAqlPath)
                    continue;

                if (path.startsWith(aqlPath)) {
                    int pos = aqlPathInJsonbArray(aqlPathSegments, segmentedPath);
                    retarray.add(pos);
                    if (retarray.size() >= depth)
                        break;
                }

            }
        }


        return retarray.toArray(new Integer[0]);
    }

    public List<String> clipInIterativeMarker(List<String> segmentedPath, Integer[] clipPos) {

        List<String> resultingPath = new ArrayList<>();
        resultingPath.addAll(segmentedPath);

        for (Integer pos : clipPos) {
<<<<<<< HEAD
            if (!resultingPath.get(pos).equals(QueryImplConstants.AQL_NODE_NAME_PREDICATE_MARKER))
=======
            if (pos == resultingPath.size())
                resultingPath.add(QueryImplConstants.AQL_NODE_ITERATIVE_MARKER);
            else
>>>>>>> 629dfc9f
                resultingPath.set(pos, QueryImplConstants.AQL_NODE_ITERATIVE_MARKER);
        }
        return resultingPath;

    }

    /**
     * make the path usable to perform JsonPath queries
     *
     * @param segmentedPath
     * @return
     */
    List<String> compact(List<String> segmentedPath) {
        List<String> resultPath = new ArrayList<>();
        for (String item : segmentedPath) {
            try {
                Integer.parseInt(item);
            } catch (Exception e) {
                //not an index, add into the list
                if (!item.startsWith("/composition")) {
                    if (item.startsWith("/")) {
                        //skip structure containers that are specific to DB encoding (that is: /events/events[openEHR...])
                        //this also applies to /activities
                        if (!item.equals("/events") && !item.equals("/activities")) {
                            resultPath.add(item.substring(1));
                        }
                    } else
                        resultPath.add(item);
                }
            }
        }
        return resultPath;
    }

    int aqlPathInJsonbArray(List<String> aqlSegmented, List<String> jsonbSegmented) {
        int retval = 0;
        int aqlSegIndex = 0;

        for (int i = 0; aqlSegIndex < aqlSegmented.size(); i++) {
            if (jsonbSegmented.get(i).startsWith("/composition")) {
                retval++;
                continue;
            }
            try {
                Integer.parseInt(jsonbSegmented.get(i));
                retval++;
            } catch (Exception e) {

                if (jsonbSegmented.get(retval).equals("/events") || jsonbSegmented.get(retval).equals("/activities")) {
                    retval++; //skip this structural item
                    continue;
                }

                try {
                    if (jsonbSegmented.get(retval).startsWith("/"))
                        assert jsonbSegmented.get(retval).substring(1).equals(aqlSegmented.get(aqlSegIndex));
                    else
                        assert jsonbSegmented.get(retval).equals(aqlSegmented.get(aqlSegIndex));
                } catch (Exception e1) {
                    throw new IllegalArgumentException("Drift in locating array marker: aql:" + aqlSegmented.get(aqlSegIndex) + ", jsonb:" + jsonbSegmented.get(retval) + ", @index:" + retval);
                }

                retval++;
                aqlSegIndex++;
            }
        }
        return retval;
    }

    private void initAqlRuntimeParameters(){
        ignoreIterativeNode = new ArrayList<>();
        if (System.getenv(ENV_AQL_ARRAY_IGNORE_NODE) != null) {
            ignoreIterativeNode = Arrays.asList(System.getenv(ENV_AQL_ARRAY_IGNORE_NODE).split(","));
        } else if (domainAccess.getServerConfig().getAqlIterationSkipList() != null && !domainAccess.getServerConfig().getAqlIterationSkipList().isBlank()){
            Arrays.asList(domainAccess.getServerConfig().getAqlIterationSkipList().split(",")).stream().forEach(ignoreIterativeNode::add);
        }
        else
            ignoreIterativeNode = Arrays.asList("^/content.*", "^/events.*");

        if (System.getenv(ENV_AQL_ARRAY_DEPTH) != null) {
            depth = Integer.parseInt(System.getenv(ENV_AQL_ARRAY_DEPTH));
        }
        else if (domainAccess.getServerConfig().getAqlDepth() != null)
            depth = domainAccess.getServerConfig().getAqlDepth();
        else
            depth = 1;
    }

}<|MERGE_RESOLUTION|>--- conflicted
+++ resolved
@@ -103,13 +103,9 @@
         resultingPath.addAll(segmentedPath);
 
         for (Integer pos : clipPos) {
-<<<<<<< HEAD
-            if (!resultingPath.get(pos).equals(QueryImplConstants.AQL_NODE_NAME_PREDICATE_MARKER))
-=======
             if (pos == resultingPath.size())
                 resultingPath.add(QueryImplConstants.AQL_NODE_ITERATIVE_MARKER);
             else
->>>>>>> 629dfc9f
                 resultingPath.set(pos, QueryImplConstants.AQL_NODE_ITERATIVE_MARKER);
         }
         return resultingPath;

/*
 * Modifications copyright (C) 2019 Christian Chevalley, Vitasystems GmbH and Hannover Medical School.

 * This file is part of Project EHRbase

 * Copyright (c) 2015 Christian Chevalley
 * This file is part of Project Ethercis
 *
 * Licensed under the Apache License, Version 2.0 (the "License");
 * you may not use this file except in compliance with the License.
 * You may obtain a copy of the License at
 *
 * http://www.apache.org/licenses/LICENSE-2.0
 *
 * Unless required by applicable law or agreed to in writing, software
 * distributed under the License is distributed on an "AS IS" BASIS,
 * WITHOUT WARRANTIES OR CONDITIONS OF ANY KIND, either express or implied.
 * See the License for the specific language governing permissions and
 * limitations under the License.
 */

package org.ehrbase.aql.sql.queryimpl;

import org.ehrbase.aql.definition.I_VariableDefinition;
import org.ehrbase.aql.definition.VariableDefinition;
import org.ehrbase.aql.sql.PathResolver;
import org.ehrbase.aql.sql.binding.IJoinBinder;
import org.ehrbase.aql.sql.binding.LateralJoins;
import org.ehrbase.aql.sql.queryimpl.attribute.AttributePath;
import org.ehrbase.aql.sql.queryimpl.attribute.FieldResolutionContext;
import org.ehrbase.aql.sql.queryimpl.attribute.JoinSetup;
import org.ehrbase.aql.sql.queryimpl.attribute.composer.ComposerResolver;
import org.ehrbase.aql.sql.queryimpl.attribute.composition.CompositionResolver;
import org.ehrbase.aql.sql.queryimpl.attribute.composition.FullCompositionJson;
import org.ehrbase.aql.sql.queryimpl.attribute.ehr.EhrResolver;
import org.ehrbase.aql.sql.queryimpl.attribute.ehr.FullEhrJson;
import org.ehrbase.aql.sql.queryimpl.attribute.eventcontext.EventContextResolver;
import org.ehrbase.dao.access.interfaces.I_DomainAccess;
import org.ehrbase.service.IntrospectService;
import org.jooq.Comparator;
import org.jooq.Field;
<<<<<<< HEAD
import org.jooq.SelectQuery;
=======
>>>>>>> cc0311df
import org.jooq.impl.DSL;

import static org.ehrbase.aql.sql.QueryProcessor.NIL_TEMPLATE;

/**
 * map an AQL datavalue expression into a SQL field
 * <p>
 * Created by christian on 5/6/2016.
 */
@SuppressWarnings({"java:S3776","java:S3740"})
public class CompositionAttributeQuery extends ObjectQuery implements IQueryImpl, IJoinBinder {

    private String serverNodeId;

    protected JoinSetup joinSetup = new JoinSetup(); //used to pass join metadata to perform binding

    private final IntrospectService introspectCache;


    public CompositionAttributeQuery(I_DomainAccess domainAccess, PathResolver pathResolver, String serverNodeId, IntrospectService introspectCache) {
        super(domainAccess, pathResolver);
        this.serverNodeId = serverNodeId;
        this.introspectCache = introspectCache;
    }

    @Override
    public MultiFields makeField(String templateId, String identifier, I_VariableDefinition variableDefinition, Clause clause) {

        //resolve composition attributes and/or context
        String columnAlias = variableDefinition.getPath();
        FieldResolutionContext fieldResolutionContext =
                new FieldResolutionContext(domainAccess.getContext(),
                        serverNodeId,
                        identifier,
                        variableDefinition,
                        clause,
                        pathResolver,
                        introspectCache,
                        pathResolver.entryRoot(templateId));

        Field retField;

        if (clause.equals(Clause.WHERE))
            fieldResolutionContext.setWithAlias(false);

        if (!templateId.equals(NIL_TEMPLATE))
            joinSetup.setUseEntry(true);


        if (columnAlias == null) {
            if (clause.equals(Clause.SELECT)) {
                if (pathResolver.classNameOf(variableDefinition.getIdentifier()).equals("COMPOSITION"))
                    retField = new FullCompositionJson(fieldResolutionContext, joinSetup).sqlField();
                else if (pathResolver.classNameOf(variableDefinition.getIdentifier()).equals("EHR"))
                    retField = new FullEhrJson(fieldResolutionContext, joinSetup).sqlField();
                else
                    throw new IllegalArgumentException("Canonical json is not supported at this stage for this Entity, found class:" + pathResolver.classNameOf(variableDefinition.getIdentifier()));
            }
            else
                retField = null;
        } else {
            if (pathResolver.classNameOf(variableDefinition.getIdentifier()).equals("EHR")) {
                retField = new EhrResolver(fieldResolutionContext, joinSetup).sqlField(columnAlias);
            } else if (pathResolver.classNameOf(variableDefinition.getIdentifier()).equals("COMPOSITION")||isCompositionAttributeItemStructure(templateId, variableDefinition.getIdentifier())) {
                if (columnAlias.startsWith("composer"))
                    retField = new ComposerResolver(fieldResolutionContext, joinSetup).sqlField(new AttributePath("composer").redux(columnAlias));
                else if (columnAlias.startsWith("context"))
                    retField = new EventContextResolver(fieldResolutionContext, joinSetup).sqlField(columnAlias);
                else //assume composition attribute
                    retField = new CompositionResolver(fieldResolutionContext, joinSetup).sqlField(columnAlias);
            } else
                throw new IllegalArgumentException("INTERNAL: the following class cannot be resolved for AQL querying:" + (pathResolver.classNameOf(variableDefinition.getIdentifier())));
        }

<<<<<<< HEAD
        //generate a lateral table for this select field
        if (variableDefinition.getPredicateDefinition() != null && retField != null) {
            deriveLateralJoinForPredicate(variableDefinition, retField);
            //edit the return field to point to the lateral join
            //the equivalent select field is the lateral join table '.' the pseudo variable used as ref in the join
            //f.e. select array_433911319_3.var_433911319_4 with a join as:
//                    left outer join lateral (
//                            ...
//                             ) as "var_433911319_4"
//                    ) as "array_433911319_3"
//                            on true
            String sqlToLateralJoin = variableDefinition.getLastLateralJoin(NIL_TEMPLATE).getTable().getName()+"."+variableDefinition.getSubstituteFieldVariable();
            retField = DSL.field(sqlToLateralJoin).as(retField.getName());
        }
=======
        if (fieldResolutionContext.isUsingSetReturningFunction())
            retField = DSL.field(DSL.select(retField));
>>>>>>> cc0311df

        QualifiedAqlField aqlField = new QualifiedAqlField(retField);

        return new MultiFields(variableDefinition, aqlField, templateId);
    }

    @Override
    public MultiFields whereField(String templateId,String identifier, I_VariableDefinition variableDefinition) {
        return makeField(templateId, identifier, variableDefinition, Clause.WHERE);
    }

    /**
     * true if the expression contains path and then use ENTRY as primary from table
     *
     * @return
     */
    public boolean useFromEntry() {
        return pathResolver.hasPathExpression();
    }

    public boolean isCompositionAttributeItemStructure(String templateId, String identifier){
        if (variableTemplatePath(templateId, identifier) == null)
            return false;
        return variableTemplatePath(templateId, identifier).contains("/context/other_context");
    }


    public void setUseEntry(boolean b) {
        joinSetup.setUseEntry(b);
    }

    public boolean isUseEntry(){
        return joinSetup.isUseEntry();
    }

    public JoinSetup getJoinSetup(){
        return joinSetup;
    }

    private void deriveLateralJoinForPredicate(I_VariableDefinition variableDefinition, Field retField){

        //encode a pseudo variable to get the predicate in the where clause
        VariableDefinition pseudoVar = new VariableDefinition(variableDefinition.getPredicateDefinition().getOperand1(), null, variableDefinition.getIdentifier(), false);
        CompositionAttributeQuery compositionAttributeQuery = new CompositionAttributeQuery(this.domainAccess, this.pathResolver, this.serverNodeId, this.introspectCache);
        MultiFields wherePredicate = compositionAttributeQuery.makeField(NIL_TEMPLATE, variableDefinition.getIdentifier(), pseudoVar, Clause.WHERE);

        joinSetup.merge(compositionAttributeQuery.getJoinSetup());

        SelectQuery selectQuery = domainAccess.getContext().selectQuery();

        //generate a lateral table for this select field
        selectQuery.addSelect(retField);
        Comparator comparator = comparatorFromSQL(variableDefinition.getPredicateDefinition().getOperator());

        selectQuery.addConditions(
                wherePredicate.getLastQualifiedField().getSQLField().cast(String.class).
                compare(comparator, DSL.field(variableDefinition.getPredicateDefinition().getOperand2()).cast(String.class))
        );

        new LateralJoins().create(NIL_TEMPLATE, selectQuery, variableDefinition, Clause.SELECT);

    }

    private Comparator comparatorFromSQL(String sql){
        for (Comparator comparator: Comparator.values()){
            if (sql.equals(comparator.toSQL()))
                return comparator;
        }
        return null;
    }
}<|MERGE_RESOLUTION|>--- conflicted
+++ resolved
@@ -39,10 +39,7 @@
 import org.ehrbase.service.IntrospectService;
 import org.jooq.Comparator;
 import org.jooq.Field;
-<<<<<<< HEAD
 import org.jooq.SelectQuery;
-=======
->>>>>>> cc0311df
 import org.jooq.impl.DSL;
 
 import static org.ehrbase.aql.sql.QueryProcessor.NIL_TEMPLATE;
@@ -70,7 +67,6 @@
 
     @Override
     public MultiFields makeField(String templateId, String identifier, I_VariableDefinition variableDefinition, Clause clause) {
-
         //resolve composition attributes and/or context
         String columnAlias = variableDefinition.getPath();
         FieldResolutionContext fieldResolutionContext =
@@ -117,7 +113,6 @@
                 throw new IllegalArgumentException("INTERNAL: the following class cannot be resolved for AQL querying:" + (pathResolver.classNameOf(variableDefinition.getIdentifier())));
         }
 
-<<<<<<< HEAD
         //generate a lateral table for this select field
         if (variableDefinition.getPredicateDefinition() != null && retField != null) {
             deriveLateralJoinForPredicate(variableDefinition, retField);
@@ -132,10 +127,8 @@
             String sqlToLateralJoin = variableDefinition.getLastLateralJoin(NIL_TEMPLATE).getTable().getName()+"."+variableDefinition.getSubstituteFieldVariable();
             retField = DSL.field(sqlToLateralJoin).as(retField.getName());
         }
-=======
-        if (fieldResolutionContext.isUsingSetReturningFunction())
+        else if (fieldResolutionContext.isUsingSetReturningFunction())
             retField = DSL.field(DSL.select(retField));
->>>>>>> cc0311df
 
         QualifiedAqlField aqlField = new QualifiedAqlField(retField);
 

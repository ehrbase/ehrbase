package org.ehrbase.aql.sql.queryimpl.attribute;

import org.ehrbase.aql.sql.queryimpl.NodeIds;
import org.ehrbase.serialisation.dbencoding.wrappers.json.I_DvTypeAdapter;

import java.util.ArrayList;
import java.util.Arrays;
import java.util.List;

public class GenericJsonPath {

    public static final String CONTEXT = "context";
    public static final String FEEDER_AUDIT = "feeder_audit";
    public static final String ORIGINATING_SYSTEM_ITEM_IDS = "originating_system_item_ids";
    public static final String FEEDER_SYSTEM_ITEM_IDS = "feeder_system_item_ids";
    public static final String ORIGINAL_CONTENT = "original_content";
    public static final String ORIGINATING_SYSTEM_AUDIT = "originating_system_audit";
    public static final String FEEDER_SYSTEM_AUDIT = "feeder_system_audit";
    public static final String ARCHETYPE_DETAILS = "archetype_details";
    public static final String RM_VERSION = "rm_version";
    public static final String TEMPLATE_ID = "template_id";
    public static final String ARCHETYPE_ID = "archetype_id";
    public static final String SETTING = "setting";
    public static final String HEALTH_CARE_FACILITY = "health_care_facility";
    public static final String ITEMS = "items";
    public static final String CONTENT = "content";
    public static final String VALUE = "value";
    public static final String NAME = "name";
    public static final String OTHER_DETAILS = "other_details";
    public static final String OTHER_CONTEXT = "other_context";
    public static final String TERMINOLOGY_ID = "terminology_id";
    public static final String PURPOSE = "purpose";
    public static final String TARGET = "target";
    private final String path;

    public GenericJsonPath(String path) {
        this.path = path;
    }

    public String jqueryPath() {
        if (path == null || path.isEmpty())
            return path;

        List<String> jqueryPaths = Arrays.asList(path.split("/|,"));
        List<String> actualPaths = new ArrayList<>();

        for (int i = 0; i < jqueryPaths.size(); i++) {
            String segment = jqueryPaths.get(i);
            if (segment.startsWith(ITEMS)) {
                actualPaths.add("/" + segment);
                //takes care of array expression (unless the occurrence is specified)
                actualPaths.add("0");
            } else if (segment.startsWith(CONTENT)) {
                actualPaths.add(CONTENT + ",/" + segment);
                actualPaths.add("0"); //as above
            } else if (segment.matches(VALUE + "|" + NAME) && !isTerminalValue(jqueryPaths, i)) {
                actualPaths.add("/" + segment);
                if (segment.matches(NAME))
                    actualPaths.add("0");
<<<<<<< HEAD
            }
            else if (segment.matches(OTHER_DETAILS + "|" + OTHER_CONTEXT+"|"+ARCHETYPE_DETAILS+"|"+ARCHETYPE_ID+"|"+RM_VERSION+"|"+TEMPLATE_ID))
=======
            } else
>>>>>>> d21c985e
                actualPaths.add(segment);

        }

        return "'{" + String.join(",", actualPaths) + "}'";
    }

    public boolean isTerminalValue(List<String> paths, int index) {
        return paths.size() == 1
                || (paths.size() > 1
                && index == paths.size() - 1
                && paths.get(index).matches(VALUE + "|" + NAME + "|" + TERMINOLOGY_ID + "|" + PURPOSE + "|" + TARGET)
                //check if this 'terminal attribute' is actually a node attribute
                //match node predicate regexp starts with '/' which is not the case when splitting the path
                && !paths.get(index - 1).matches(I_DvTypeAdapter.matchNodePredicate.substring(1)));
    }
}<|MERGE_RESOLUTION|>--- conflicted
+++ resolved
@@ -44,39 +44,59 @@
         List<String> jqueryPaths = Arrays.asList(path.split("/|,"));
         List<String> actualPaths = new ArrayList<>();
 
-        for (int i = 0; i < jqueryPaths.size(); i++) {
+        for (int i = 0; i < jqueryPaths.size(); i++){
             String segment = jqueryPaths.get(i);
-            if (segment.startsWith(ITEMS)) {
-                actualPaths.add("/" + segment);
+            if (segment.startsWith(ITEMS)){
+                actualPaths.add("/"+ segment);
                 //takes care of array expression (unless the occurrence is specified)
                 actualPaths.add("0");
-            } else if (segment.startsWith(CONTENT)) {
-                actualPaths.add(CONTENT + ",/" + segment);
+            }
+            else if (segment.startsWith(CONTENT)){
+                actualPaths.add(CONTENT+",/"+ segment);
                 actualPaths.add("0"); //as above
-            } else if (segment.matches(VALUE + "|" + NAME) && !isTerminalValue(jqueryPaths, i)) {
-                actualPaths.add("/" + segment);
+            }
+            else if (segment.matches(VALUE + "|" + NAME) && !isTerminalValue(jqueryPaths, i)){
+                actualPaths.add("/"+ segment);
                 if (segment.matches(NAME))
                     actualPaths.add("0");
-<<<<<<< HEAD
             }
             else if (segment.matches(OTHER_DETAILS + "|" + OTHER_CONTEXT+"|"+ARCHETYPE_DETAILS+"|"+ARCHETYPE_ID+"|"+RM_VERSION+"|"+TEMPLATE_ID))
-=======
-            } else
->>>>>>> d21c985e
                 actualPaths.add(segment);
+            else if (isNonItemStructureAttribute(path))
+                actualPaths.add(segment);
+            else
+                actualPaths.add(NodeIds.toCamelCase(segment));
 
         }
 
-        return "'{" + String.join(",", actualPaths) + "}'";
+        return "'{"+String.join(",", actualPaths)+"}'";
     }
 
-    public boolean isTerminalValue(List<String> paths, int index) {
+    public boolean isTerminalValue(List<String> paths, int index){
         return paths.size() == 1
                 || (paths.size() > 1
-                && index == paths.size() - 1
-                && paths.get(index).matches(VALUE + "|" + NAME + "|" + TERMINOLOGY_ID + "|" + PURPOSE + "|" + TARGET)
-                //check if this 'terminal attribute' is actually a node attribute
-                //match node predicate regexp starts with '/' which is not the case when splitting the path
-                && !paths.get(index - 1).matches(I_DvTypeAdapter.matchNodePredicate.substring(1)));
+                        && index == paths.size() - 1
+                        && paths.get(index).matches(VALUE + "|" + NAME + "|" + TERMINOLOGY_ID + "|" + PURPOSE + "|" + TARGET)
+                        //check if this 'terminal attribute' is actually a node attribute
+                        //match node predicate regexp starts with '/' which is not the case when splitting the path
+                        && !paths.get(index - 1).matches(I_DvTypeAdapter.matchNodePredicate.substring(1)));
+    }
+
+    /**
+     * identifies if the encoding comes from a db canonical function
+     * NB. the DB encoding still uses camel case instead of snake case for datavalues
+     * @param path locatable path
+     * @return true if non structural
+     */
+    private boolean isNonItemStructureAttribute(String path){
+        return (path.contains(CONTEXT)
+                || path.contains(FEEDER_AUDIT)
+                || path.contains(ORIGINATING_SYSTEM_ITEM_IDS)
+                || path.contains(FEEDER_SYSTEM_ITEM_IDS)
+                || path.contains(ORIGINAL_CONTENT)
+                || path.contains(ORIGINATING_SYSTEM_AUDIT)
+                || path.contains(FEEDER_SYSTEM_AUDIT)
+                || path.contains(SETTING)
+        );
     }
 }
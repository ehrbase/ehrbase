package org.ehrbase.aql.sql.queryimpl.attribute;

import org.ehrbase.aql.sql.queryimpl.JqueryPath;
import org.ehrbase.aql.sql.queryimpl.JsonbEntryQuery;
<<<<<<< HEAD
import org.ehrbase.aql.sql.queryimpl.NormalizedRmAttributePath;
=======
import org.ehrbase.aql.sql.queryimpl.QueryImplConstants;
>>>>>>> a486d8a4
import org.ehrbase.serialisation.dbencoding.wrappers.json.I_DvTypeAdapter;

import java.util.ArrayList;
import java.util.Arrays;
import java.util.List;
import java.util.stream.Collectors;
<<<<<<< HEAD

import static org.ehrbase.serialisation.dbencoding.CompositionSerializer.TAG_OTHER_DETAILS;
=======
>>>>>>> a486d8a4

public class GenericJsonPath {

    public static final String CONTEXT = "context";
    public static final String FEEDER_AUDIT = "feeder_audit";
    public static final String ITEMS = "items";
    public static final String CONTENT = "content";
    public static final String VALUE = "value";
    public static final String NAME = "name";
    public static final String OTHER_DETAILS = "other_details";
    public static final String OTHER_CONTEXT = "other_context";
    public static final String TERMINOLOGY_ID = "terminology_id";
    public static final String PURPOSE = "purpose";
    public static final String TARGET = "target";
    public static final String ARCHETYPE_NODE_ID = "archetype_node_id";
    private final String path;
    private boolean isIterative = false;

    public GenericJsonPath(String path) {
        this.path = path;
    }

    public String jqueryPath() {
        if (path == null || path.isEmpty())
            return path;

<<<<<<< HEAD
        List<String> jqueryPaths = new JqueryPath(JsonbEntryQuery.PATH_PART.VARIABLE_PATH_PART, path, "0").evaluate();
        if (!jqueryPaths.stream().filter(segment -> segment.startsWith(TAG_OTHER_DETAILS)).collect(Collectors.toList()).isEmpty()||
                !jqueryPaths.stream().filter(segment -> segment.contains(OTHER_CONTEXT)).collect(Collectors.toList()).isEmpty()){
            jqueryPaths = new NormalizedRmAttributePath(jqueryPaths).transformStartingAt(0);
        }
=======
        JqueryPath jqueryPath = new JqueryPath(JsonbEntryQuery.PATH_PART.VARIABLE_PATH_PART, path, "0");

        List<String> jqueryPaths = jqueryPath.evaluate();

        if (!jqueryPaths.isEmpty() && jqueryPaths.get(0).startsWith("/other_details")) {
            jqueryPaths.set(0, jqueryPaths.get(0).replace("/other_details", OTHER_DETAILS));
            //substitute all fixed indexes by an iterative marker forcing an array elements fct in SQL expression
            if (jqueryPaths.contains("0")){
                jqueryPaths = jqueryPaths.stream().map(s -> s.equals("0") ? QueryImplConstants.AQL_NODE_ITERATIVE_MARKER : s).collect(Collectors.toList());
            }
        }
        else if (!jqueryPaths.isEmpty() && jqueryPaths.get(0).startsWith("/other_context"))
            jqueryPaths.set(0, jqueryPaths.get(0).replace("/other_context", OTHER_CONTEXT));
>>>>>>> a486d8a4
        else if (jqueryPaths.size() == 1) {
                jqueryPaths.set(0, jqueryPaths.get(0).replace("/", ""));
        }
        return new JsonbSelect(jqueryPaths).field();
    }

    /**
     * @deprecated 12.6.21, use a common path resolution instead.
     * @return
     */
    @Deprecated(forRemoval = true)
    public String jqueryPathAttributeLevel() {
        if (path == null || path.isEmpty())
            return path;

        List<String> jqueryPaths = Arrays.asList(path.split("/|,"));
        List<String> actualPaths = new ArrayList<>();

        for (int i = 0; i < jqueryPaths.size(); i++) {
            String segment = jqueryPaths.get(i);
            if ((segment.matches(NAME) && isTerminalValue(jqueryPaths, i) && jqueryPaths.get(0).equals(OTHER_DETAILS)) ||
                    (segment.startsWith(ITEMS))) {
                actualPaths.add("/" + segment);
                //takes care of array expression (unless the occurrence is specified)
                actualPaths.add("0");
            } else if (segment.startsWith(CONTENT)) {
                actualPaths.add(CONTENT + ",/" + segment);
                actualPaths.add("0"); //as above
            } else if (segment.matches(VALUE + "|" + NAME) && !isTerminalValue(jqueryPaths, i) && !jqueryPaths.get(0).equals(CONTEXT)) {
                actualPaths.add("/"+segment);
                if (segment.matches(NAME))
                    actualPaths.add("0");
            } else if (segment.matches(ARCHETYPE_NODE_ID) && jqueryPaths.get(0).equals(OTHER_DETAILS)){
                //keep '/name' attribute db encoding format since other_details is not related to a template and kept as is...
                actualPaths.add("/"+segment);
            }
            else
                actualPaths.add(segment);

        }

        return new JsonbSelect(actualPaths).field();
    }

    public static boolean isTerminalValue(List<String> paths, int index) {
        return paths.size() == 1
                || (paths.size() > 1
                && index == paths.size() - 1
                && paths.get(index).matches(VALUE + "|" + NAME + "|" + TERMINOLOGY_ID + "|" + PURPOSE + "|" + TARGET)
                //check if this 'terminal attribute' is actually a node attribute
                //match node predicate regexp starts with '/' which is not the case when splitting the path
                && !paths.get(index - 1).matches(I_DvTypeAdapter.matchNodePredicate.substring(1))
                && !paths.get(index - 1).startsWith(OTHER_DETAILS)
        );
    }

    public boolean isIterative() {
        return isIterative;
    }

}<|MERGE_RESOLUTION|>--- conflicted
+++ resolved
@@ -2,22 +2,16 @@
 
 import org.ehrbase.aql.sql.queryimpl.JqueryPath;
 import org.ehrbase.aql.sql.queryimpl.JsonbEntryQuery;
-<<<<<<< HEAD
-import org.ehrbase.aql.sql.queryimpl.NormalizedRmAttributePath;
-=======
 import org.ehrbase.aql.sql.queryimpl.QueryImplConstants;
->>>>>>> a486d8a4
 import org.ehrbase.serialisation.dbencoding.wrappers.json.I_DvTypeAdapter;
 
 import java.util.ArrayList;
 import java.util.Arrays;
 import java.util.List;
 import java.util.stream.Collectors;
-<<<<<<< HEAD
 
 import static org.ehrbase.serialisation.dbencoding.CompositionSerializer.TAG_OTHER_DETAILS;
-=======
->>>>>>> a486d8a4
+import java.util.stream.Collectors;
 
 public class GenericJsonPath {
 
@@ -34,7 +28,6 @@
     public static final String TARGET = "target";
     public static final String ARCHETYPE_NODE_ID = "archetype_node_id";
     private final String path;
-    private boolean isIterative = false;
 
     public GenericJsonPath(String path) {
         this.path = path;
@@ -44,13 +37,6 @@
         if (path == null || path.isEmpty())
             return path;
 
-<<<<<<< HEAD
-        List<String> jqueryPaths = new JqueryPath(JsonbEntryQuery.PATH_PART.VARIABLE_PATH_PART, path, "0").evaluate();
-        if (!jqueryPaths.stream().filter(segment -> segment.startsWith(TAG_OTHER_DETAILS)).collect(Collectors.toList()).isEmpty()||
-                !jqueryPaths.stream().filter(segment -> segment.contains(OTHER_CONTEXT)).collect(Collectors.toList()).isEmpty()){
-            jqueryPaths = new NormalizedRmAttributePath(jqueryPaths).transformStartingAt(0);
-        }
-=======
         JqueryPath jqueryPath = new JqueryPath(JsonbEntryQuery.PATH_PART.VARIABLE_PATH_PART, path, "0");
 
         List<String> jqueryPaths = jqueryPath.evaluate();
@@ -64,7 +50,6 @@
         }
         else if (!jqueryPaths.isEmpty() && jqueryPaths.get(0).startsWith("/other_context"))
             jqueryPaths.set(0, jqueryPaths.get(0).replace("/other_context", OTHER_CONTEXT));
->>>>>>> a486d8a4
         else if (jqueryPaths.size() == 1) {
                 jqueryPaths.set(0, jqueryPaths.get(0).replace("/", ""));
         }
@@ -109,6 +94,7 @@
         return new JsonbSelect(actualPaths).field();
     }
 
+
     public static boolean isTerminalValue(List<String> paths, int index) {
         return paths.size() == 1
                 || (paths.size() > 1
@@ -121,8 +107,4 @@
         );
     }
 
-    public boolean isIterative() {
-        return isIterative;
-    }
-
 }
--- conflicted
+++ resolved
@@ -41,7 +41,7 @@
  */
 @SuppressWarnings("unchecked")
 public class WhereVisitor<T, ID> extends AqlBaseVisitor<List<Object>> {
-<<<<<<< HEAD
+
 	private static final String MATCHES = "MATCHES";
 	public static final String IN = " IN ";
 	private static final String OPEN_CURL = "{";
@@ -83,54 +83,11 @@
 			} else if (tree instanceof AqlParser.IdentifiedEqualityContext) {
 				visitIdentifiedEquality((AqlParser.IdentifiedEqualityContext) tree);
 			}
-=======
-    private static final String MATCHES = "MATCHES";
-    public static final String IN = " IN ";
-    private static final String OPEN_CURL = "{";
-    private static final String OPEN_PAR = "(";
-    private static final String CLOSING_CURL = "}";
-    private static final String CLOSING_PAR = ")";
-    private static final String COMMA = ",";
-    
-    private OpenehrTerminologyServer<DvCodedText, ID> tsserver = (OpenehrTerminologyServer<DvCodedText, ID>) new FhirTerminologyServerAdaptorImpl();
-
-    private List<Object> whereExpression = new ArrayList<>();
-
-    @Override
-    public List<Object> visitWhere(AqlParser.WhereContext ctx) {
-        visitIdentifiedExpr(ctx.identifiedExpr());
-        return whereExpression;
-    }
-
-    @Override
-    public List<Object> visitIdentifiedExpr(AqlParser.IdentifiedExprContext context) {
-//        List<Object> whereExpression = new ArrayList<>();
-        for (ParseTree tree : context.children) {
-            if (tree instanceof TerminalNodeImpl) {
-                String what = tree.getText().trim();
-                whereExpression.add(what);
-            } else if (tree instanceof AqlParser.IdentifiedEqualityContext) {
-                visitIdentifiedEquality((AqlParser.IdentifiedEqualityContext) tree);
-            }
-        }
-
-        return whereExpression;
-    }
-
-    @Override
-    public List<Object> visitMatchesOperand(AqlParser.MatchesOperandContext context) {
-        for (ParseTree tree : context.children) {
-            if (tree instanceof AqlParser.ValueListItemsContext) {
-                whereExpression.addAll(visitValueListItems((AqlParser.ValueListItemsContext) tree));
-            } else if (tree instanceof AqlParser.IdentifiedEqualityContext) {
-                visitIdentifiedEquality((AqlParser.IdentifiedEqualityContext) tree);
-            }
-        }
-
-        return whereExpression;
-    }
-
-    private void parsePathContext(AqlParser.IdentifiedPathContext identifiedPathContext){
+		}
+		return whereExpression;
+	}
+	
+	private void parsePathContext(AqlParser.IdentifiedPathContext identifiedPathContext){
         if (identifiedPathContext.objectPath()==null)
             throw new IllegalArgumentException("WHERE variable should be a path, found:'"+identifiedPathContext.getText()+"'");
         String path = identifiedPathContext.objectPath().getText();
@@ -139,64 +96,6 @@
         VariableDefinition variable = new VariableDefinition(path, alias, identifier, false);
         whereExpression.add(variable);
     }
-
-
-    @Override
-    public List<Object> visitValueListItems(AqlParser.ValueListItemsContext ctx) {
-        List<Object> operand = new ArrayList<>();
-        for (ParseTree tree : ctx.children) {
-            if (tree instanceof AqlParser.OperandContext) {
-                AqlParser.OperandContext operandContext = (AqlParser.OperandContext) tree;
-                if (operandContext.STRING() != null)
-                    operand.add(operandContext.STRING().getText());
-                else if (operandContext.BOOLEAN() != null)
-                    operand.add(operandContext.BOOLEAN().getText());
-                else if (operandContext.INTEGER() != null)
-                    operand.add(operandContext.INTEGER().getText());
-                else if (operandContext.DATE() != null)
-                    operand.add(operandContext.DATE().getText());
-                else if (operandContext.FLOAT() != null)
-                	operand.add(operandContext.FLOAT().getText());
-                else if (operandContext.invokeOperand() != null) {
-                	for(Object obj: visitInvokeOperand(operandContext.invokeOperand())) {
-                		operand.add(obj);
-                		operand.add(",");
-                	}
-                	operand.remove(operand.size()-1);
-                }else if (operandContext.PARAMETER() != null)
-                    operand.add("** unsupported operand: PARAMETER **");
-                else
-                    operand.add("** unsupported operand: " + operandContext.getText());
-                operand.add(",");
-            } else if (tree instanceof AqlParser.ValueListItemsContext) {
-                List<Object> token = visitValueListItems((AqlParser.ValueListItemsContext) tree);
-                operand.addAll(token);
-            }
-        }
-        return operand;
-    }
-    
-	
-	  @Override public List<Object> visitInvokeOperand(AqlParser.InvokeOperandContext ctx) {
-	  System.out.println("inside invoke operand");	  
-	  
-	  return visitChildren(ctx);
-	  
-	  }
-	 
-		@Override public List<Object> visitInvokeExpr(AqlParser.InvokeExprContext ctx) { 
-			List<Object> invokeExpr = new ArrayList<>();
-			assert(ctx.INVOKE().getText().equals("INVOKE"));
-			assert(ctx.OPEN_PAR().getText().equals("("));
-			assert(ctx.CLOSE_PAR().getText().equals(")"));
-			List<String> codesList = new ArrayList<>();
-			tsserver.expand((ID)ctx.URIVALUE().getText()).forEach((DvCodedText dvCode) -> {codesList.add(dvCode.getDefiningCode().getCodeString());});
-			invokeExpr.addAll(codesList);
-			return invokeExpr; 
->>>>>>> 2ce18327
-		}
-		return whereExpression;
-	}
 
 	@Override
 	public List<Object> visitValueListItems(AqlParser.ValueListItemsContext ctx) {

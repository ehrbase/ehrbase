--- conflicted
+++ resolved
@@ -141,60 +141,6 @@
 		return invokeExpr; 
 	}
 
-	@Override
-	public List<Object> visitIdentifiedEquality(AqlParser.IdentifiedEqualityContext context) {
-		//        List<Object> whereExpression = new ArrayList<>();
-		boolean isMatchExpr = false;
-		for (ParseTree tree : context.children) {
-			if (tree instanceof TerminalNodeImpl) {
-				String token = ((TerminalNodeImpl) tree).getSymbol().getText();
-				if (token.toUpperCase().equals(MATCHES)) {
-					isMatchExpr = true;
-					whereExpression.add(IN);
-				} else if (token.equals(OPEN_CURL) && isMatchExpr)
-					whereExpression.add(OPEN_PAR);
-				else if (token.equals(CLOSING_CURL) && isMatchExpr) {
-					//if the last element in expression is a comma, overwrite it with a closing parenthesis
-					if (whereExpression.get(whereExpression.size() - 1).equals(COMMA))
-						whereExpression.set(whereExpression.size() - 1, CLOSING_PAR);
-					else
-						whereExpression.add(CLOSING_PAR);
-					isMatchExpr = false; //closure
-				} else
-					whereExpression.add(token);
-
-			} else if (tree instanceof AqlParser.IdentifiedOperandContext) {
-				AqlParser.IdentifiedOperandContext operandContext = (AqlParser.IdentifiedOperandContext) tree;
-				//translate/substitute operand
-				for (ParseTree child : operandContext.children) {
-					if (child instanceof AqlParser.OperandContext) {
-						whereExpression.add(child.getText());
-					} else if (child instanceof AqlParser.IdentifiedPathContext) {
-						AqlParser.IdentifiedPathContext identifiedPathContext = (AqlParser.IdentifiedPathContext) child;
-						if (identifiedPathContext.objectPath()==null)
-							throw new IllegalArgumentException("WHERE variable should be a path, found:'"+child.getText()+"'");
-						String path = identifiedPathContext.objectPath().getText();
-						String identifier = identifiedPathContext.IDENTIFIER().getText();
-						String alias = null;
-						VariableDefinition variable = new VariableDefinition(path, alias, identifier, false);
-						whereExpression.add(variable);
-					}
-				}
-			} else if (tree instanceof AqlParser.IdentifiedEqualityContext) {
-				visitIdentifiedEquality((AqlParser.IdentifiedEqualityContext) tree);
-			} else if (tree instanceof AqlParser.MatchesOperandContext) {
-				visitMatchesOperand((AqlParser.MatchesOperandContext) tree);
-			}
-		}
-
-		return whereExpression;
-	}
-
-<<<<<<< HEAD
-	List<Object> getWhereExpression() {
-		return whereExpression;
-	}
-=======
     @Override
     public List<Object> visitIdentifiedEquality(AqlParser.IdentifiedEqualityContext context) {
 //        List<Object> whereExpression = new ArrayList<>();
@@ -252,7 +198,4 @@
 
         return whereExpression;
     }
->>>>>>> e5a04c22
-
-
 }
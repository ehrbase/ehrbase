/*
 * Modifications copyright (C) 2019 Christian Chevalley, Vitasystems GmbH and Hannover Medical School, Luis Marco-Ruiz (Hannover Medical School).

 * This file is part of Project EHRbase

 * Copyright (c) 2015 Christian Chevalley
 * This file is part of Project Ethercis
 *
 * Licensed under the Apache License, Version 2.0 (the "License");
 * you may not use this file except in compliance with the License.
 * You may obtain a copy of the License at
 *
 * http://www.apache.org/licenses/LICENSE-2.0
 *
 * Unless required by applicable law or agreed to in writing, software
 * distributed under the License is distributed on an "AS IS" BASIS,
 * WITHOUT WARRANTIES OR CONDITIONS OF ANY KIND, either express or implied.
 * See the License for the specific language governing permissions and
 * limitations under the License.
 */

package org.ehrbase.dao.access.jooq;

import org.apache.commons.lang3.StringUtils;
import org.ehrbase.aql.compiler.AqlExpression;
import org.ehrbase.aql.compiler.AqlExpressionWithParameters;
import org.ehrbase.aql.compiler.Contains;
import org.ehrbase.aql.compiler.Statements;
import org.ehrbase.aql.definition.I_VariableDefinition;
import org.ehrbase.aql.sql.AqlResult;
import org.ehrbase.aql.sql.QueryProcessor;
import org.ehrbase.dao.access.interfaces.I_DomainAccess;
import org.ehrbase.dao.access.interfaces.I_OpenehrTerminologyServer;
import org.ehrbase.dao.access.support.DataAccess;
<<<<<<< HEAD
=======
import org.ehrbase.service.KnowledgeCacheService;
>>>>>>> 7aeb6ec3
import org.ehrbase.service.FhirTerminologyServerR4AdaptorImpl;

import java.util.Iterator;
import java.util.LinkedHashMap;
import java.util.Map;

/**
 * Created by christian on 6/9/2016.
 */
public class AqlQueryHandler extends DataAccess {

    private boolean usePgExtensions;
    private I_OpenehrTerminologyServer tsAdapter;

    public AqlQueryHandler(I_DomainAccess domainAccess, boolean usePgExtensions, FhirTerminologyServerR4AdaptorImpl tsAdapter) {
        super(domainAccess);
        this.usePgExtensions = usePgExtensions;
        this.tsAdapter = tsAdapter;
    }


    public AqlResult process(String query) {
        AqlExpression aqlExpression = new AqlExpression().parse(query);
        return execute(aqlExpression);
    }

    public AqlResult process(String query, Map<String, Object> parameters) {
        AqlExpression aqlExpression = new AqlExpressionWithParameters().parse(query, parameters);
        return execute(aqlExpression);
    }

    @SuppressWarnings("unchecked")
<<<<<<< HEAD
    private AqlResult execute(AqlExpression aqlExpression) {
        Contains contains = new Contains(aqlExpression.getParseTree()).process();
=======
    private AqlResult execute(AqlExpression aqlExpression){
        Contains contains = new Contains(aqlExpression.getParseTree(), (KnowledgeCacheService)this.getDataAccess().getIntrospectService()).process();
>>>>>>> 7aeb6ec3

        Statements statements = new Statements(aqlExpression.getParseTree(), contains.getIdentifierMapper(), tsAdapter).process();

        QueryProcessor queryProcessor = new QueryProcessor(getContext(), this.getKnowledgeManager(), this.getIntrospectService(), contains, statements, getDataAccess().getServerConfig().getNodename(), usePgExtensions);

        AqlResult aqlResult = queryProcessor.execute();

        //add the variable from statements
        Map<String, String> variables = new LinkedHashMap<>();
        ;
        Iterator<I_VariableDefinition> iterator = statements.getVariables().iterator();
        int serial = 0;
        while (iterator.hasNext()) {
            I_VariableDefinition variableDefinition = iterator.next();
            if (!variableDefinition.isHidden())
                variables.put(variableDefinition.getAlias() == null ? "#" + serial++ : variableDefinition.getAlias(), StringUtils.isNotBlank(variableDefinition.getPath()) ? "/" + variableDefinition.getPath() : variableDefinition.getIdentifier());
        }
        aqlResult.setVariables(variables);
        return aqlResult;
    }

    @Override
    public DataAccess getDataAccess() {
        return this;
    }
}<|MERGE_RESOLUTION|>--- conflicted
+++ resolved
@@ -32,10 +32,7 @@
 import org.ehrbase.dao.access.interfaces.I_DomainAccess;
 import org.ehrbase.dao.access.interfaces.I_OpenehrTerminologyServer;
 import org.ehrbase.dao.access.support.DataAccess;
-<<<<<<< HEAD
-=======
 import org.ehrbase.service.KnowledgeCacheService;
->>>>>>> 7aeb6ec3
 import org.ehrbase.service.FhirTerminologyServerR4AdaptorImpl;
 
 import java.util.Iterator;
@@ -68,13 +65,8 @@
     }
 
     @SuppressWarnings("unchecked")
-<<<<<<< HEAD
-    private AqlResult execute(AqlExpression aqlExpression) {
-        Contains contains = new Contains(aqlExpression.getParseTree()).process();
-=======
     private AqlResult execute(AqlExpression aqlExpression){
         Contains contains = new Contains(aqlExpression.getParseTree(), (KnowledgeCacheService)this.getDataAccess().getIntrospectService()).process();
->>>>>>> 7aeb6ec3
 
         Statements statements = new Statements(aqlExpression.getParseTree(), contains.getIdentifierMapper(), tsAdapter).process();
 

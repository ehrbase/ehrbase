/*
 * Copyright (c) 2019 Vitasystems GmbH and Hannover Medical School.
 *
 * This file is part of project EHRbase
 *
 * Licensed under the Apache License, Version 2.0 (the "License");
 * you may not use this file except in compliance with the License.
 * You may obtain a copy of the License at
 *
 * http://www.apache.org/licenses/LICENSE-2.0
 *
 * Unless required by applicable law or agreed to in writing, software
 * distributed under the License is distributed on an "AS IS" BASIS,
 * WITHOUT WARRANTIES OR CONDITIONS OF ANY KIND, either express or implied.
 * See the License for the specific language governing permissions and
 * limitations under the License.
 */

package org.ehrbase.dao.access.jooq;

import java.util.HashMap;
import java.util.Map;

public enum SystemValue {

    LANGUAGE("language"),
    CHARSET("charset"),
    ENCODING("encoding"),
    TERMINOLOGY_SERVICE("terminologyService"),
    MEASUREMENT_SERVICE("measurementService"),
    SUBJECT("subject"),
    PROVIDER("provider"),
    COMPOSER("composer"),
    TERRITORY("territory"),
    CONTEXT("context"),
    CATEGORY("category"),
<<<<<<< HEAD
    UID("uid"),
    FEEDER_AUDIT("feeder_audit"),
    LINKS("links");
=======
    NAME("name"),
    UID("uid");
>>>>>>> c0a07386

    /* field */
    private final String id;
    private static final Map<String, SystemValue> idMap;

    static {
        SystemValue[] list = {LANGUAGE, CHARSET, TERMINOLOGY_SERVICE,
                MEASUREMENT_SERVICE, SUBJECT, PROVIDER, COMPOSER, TERRITORY, CONTEXT,
                CATEGORY, UID, FEEDER_AUDIT, LINKS
        };
        idMap = new HashMap<String, SystemValue>();
        for (SystemValue value : list) {
            idMap.put(value.id(), value);
        }
    }

    /* constructor */
    SystemValue(String id) {
        this.id = id;
    }

    /**
     * Id of this system value
     *
     * @return id
     */
    public String id() {
        return id;
    }

    /**
     * Return system value with matching id
     *
     * @param id
     * @return null if not found
     */
    public static SystemValue fromId(String id) {
        return idMap.get(id);
    }
}<|MERGE_RESOLUTION|>--- conflicted
+++ resolved
@@ -34,14 +34,10 @@
     TERRITORY("territory"),
     CONTEXT("context"),
     CATEGORY("category"),
-<<<<<<< HEAD
+    NAME("name"),
     UID("uid"),
     FEEDER_AUDIT("feeder_audit"),
     LINKS("links");
-=======
-    NAME("name"),
-    UID("uid");
->>>>>>> c0a07386
 
     /* field */
     private final String id;

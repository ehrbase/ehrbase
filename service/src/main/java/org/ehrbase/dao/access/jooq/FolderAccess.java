/*
 * Copyright (c) 2019 Vitasystems GmbH, Hannover Medical School, and Luis Marco-Ruiz (Hannover Medical School).
 *
 * This file is part of project EHRbase
 *
 * Licensed under the Apache License, Version 2.0 (the "License");
 * you may not use this file except in compliance with the License.
 * You may obtain a copy of the License at
 *
 * http://www.apache.org/licenses/LICENSE-2.0
 *
 * Unless required by applicable law or agreed to in writing, software
 * distributed under the License is distributed on an "AS IS" BASIS,
 * WITHOUT WARRANTIES OR CONDITIONS OF ANY KIND, either express or implied.
 * See the License for the specific language governing permissions and
 * limitations under the License.
 */

package org.ehrbase.dao.access.jooq;

import com.nedap.archie.rm.datastructures.ItemStructure;
import com.nedap.archie.rm.directory.Folder;
import com.nedap.archie.rm.support.identification.ObjectId;
import com.nedap.archie.rm.support.identification.ObjectRef;
import org.apache.logging.log4j.LogManager;
import org.apache.logging.log4j.Logger;
import org.ehrbase.api.exception.ObjectNotFoundException;
import org.ehrbase.dao.access.interfaces.I_ConceptAccess;
import org.ehrbase.dao.access.interfaces.I_ContributionAccess;
import org.ehrbase.dao.access.interfaces.I_DomainAccess;
import org.ehrbase.dao.access.interfaces.I_FolderAccess;
import org.ehrbase.dao.access.support.DataAccess;
import org.ehrbase.dao.access.util.ContributionDef;
import org.ehrbase.jooq.pg.enums.ContributionDataType;
import org.ehrbase.jooq.pg.tables.FolderHierarchy;
import org.ehrbase.jooq.pg.tables.records.FolderHierarchyRecord;
import org.ehrbase.jooq.pg.tables.records.FolderItemsRecord;
import org.ehrbase.jooq.pg.tables.records.FolderRecord;
import org.ehrbase.jooq.pg.tables.records.ObjectRefRecord;
import org.ehrbase.serialisation.CanonicalJson;
import org.joda.time.DateTime;
import org.jooq.*;
import org.jooq.impl.DSL;
import org.postgresql.util.PGobject;

import java.sql.SQLException;
import java.sql.Timestamp;
import java.util.*;

import static org.ehrbase.jooq.pg.Tables.*;
import static org.jooq.impl.DSL.*;

/***
 *@Created by Luis Marco-Ruiz on Jun 13, 2019
 */
public class FolderAccess extends DataAccess implements I_FolderAccess, Comparable<FolderAccess> {

    private static final Logger log = LogManager.getLogger(FolderAccess.class);

    private  ItemStructure details;
    private   List<ObjectRef> items = new ArrayList<>();
    private Map<UUID, I_FolderAccess> subfoldersList = new TreeMap<UUID, I_FolderAccess>();
    private List<I_FolderAccess> subFoldersInsertList = new ArrayList<>();
    private I_ContributionAccess contributionAccess;
    private UUID ehrId;
    private FolderRecord folderRecord;

    /********Constructors*******/

    public FolderAccess(I_DomainAccess domainAccess) {
        super(domainAccess);
        this.folderRecord = getContext().newRecord(org.ehrbase.jooq.pg.tables.Folder.FOLDER);

        //associate a contribution with this composition
        this.contributionAccess = I_ContributionAccess.getInstance(this, this.ehrId);
        this.contributionAccess.setState(ContributionDef.ContributionState.COMPLETE);
    }

    public FolderAccess(I_DomainAccess domainAccess, UUID ehrId, I_ContributionAccess contributionAccess) {
        super(domainAccess);
        this.ehrId=ehrId;
        this.folderRecord = getContext().newRecord(org.ehrbase.jooq.pg.tables.Folder.FOLDER);
        this.contributionAccess = contributionAccess;
        //associate a contribution with this composition, if needed.
        if(contributionAccess == null){
            this.contributionAccess = I_ContributionAccess.getInstance(this, this.ehrId);
        }
        UUID ehrIdLoc = this.contributionAccess.getEhrId();
        this.contributionAccess.setState(ContributionDef.ContributionState.COMPLETE);
    }

    /*************Data Access and modification methods*****************/

    @Override
    public Boolean update(Timestamp transactionTime) {
        return this.update(transactionTime, true);
    }

    @Override
    public Boolean update(final Timestamp transactionTime, final boolean force){
        /*create new contribution*/
        UUID old_contribution = this.folderRecord.getInContribution();
        UUID new_contribution = this.folderRecord.getInContribution();

        UUID ehrId =this.contributionAccess.getEhrId();
        /*save the EHR id from old_contribution since it will be the same as this is an update operation*/
        if(this.contributionAccess.getEhrId() == null){
            final Record1<UUID>  result1= getContext().select(CONTRIBUTION.EHR_ID).from(CONTRIBUTION).where(CONTRIBUTION.ID.eq(old_contribution)).fetch().get(0);
            ehrId = result1.value1();
        }
        this.contributionAccess.setEhrId(ehrId);

        this.contributionAccess.commit(transactionTime, null, null, ContributionDataType.folder, ContributionDef.ContributionState.COMPLETE, I_ConceptAccess.ContributionChangeType.MODIFICATION, null);
        this.getFolderRecord().setInContribution(this.contributionAccess.getId());
        new_contribution=folderRecord.getInContribution();

        //delete so folder can be overwritten
        this.delete(folderRecord.getId());

        return this.update(transactionTime, true, true, null,old_contribution, new_contribution);
    }

    private Boolean update(final Timestamp transactionTime, final boolean force, final boolean topFolder, UUID parentFolder,UUID oldContribution, UUID newContribution){

        boolean result = false;

        DSLContext dslContext =  getContext();
        dslContext.attach(this.folderRecord);

<<<<<<< HEAD
        folderRecord.setInContribution(newContribution);
=======
        if (force || folderRecord.changed()) {
            //we assume the folder has been amended locally

            if (!folderRecord.changed()) {
                folderRecord.changed(true);
                //jOOQ limited support of TSTZRANGE, exclude sys_period from updateFolder!
                folderRecord.changed(FOLDER.SYS_PERIOD, false);
            }

            folderRecord.setSysPeriod(PGObjectParser.parseSysPeriod(folderRecord.getSysPeriod()));
            //folderRecord.setDetails(PGObjectParser.parseDetails(folderRecord.getDetails()));
>>>>>>> 20aa3698

        /*update items*/
        this.saveFolderItems(oldContribution, newContribution, transactionTime, getContext());

        /*copy into new instance and attach to DB context*/
        FolderRecord updatedFolderrecord = new FolderRecord();
        UUID updatedRecordId =  folderRecord.getId();
        if(folderRecord.getId()==null) {
            updatedRecordId=UUID.randomUUID();
        }
        updatedFolderrecord.setId(updatedRecordId);
        updatedFolderrecord.setInContribution(newContribution);
        updatedFolderrecord.setName(this.getFolderName());
        updatedFolderrecord.setArchetypeNodeId(this.getFolderArchetypeNodeId());
        updatedFolderrecord.setActive(this.isFolderActive());
        updatedFolderrecord.setDetails(PGObjectParser.parseDetails(folderRecord.getDetails()));
        updatedFolderrecord.setSysTransaction(transactionTime);
        updatedFolderrecord.setSysPeriod(PGObjectParser.parseSysPeriod(folderRecord.getSysPeriod()));


        /*attach to context DB*/
        dslContext.attach(updatedFolderrecord);

        /*store new instance*/
        result = updatedFolderrecord.store() > 0;
        //Folder hierarchy structure
        if(parentFolder!=null) {
            FolderHierarchyRecord updatedFhR = new FolderHierarchyRecord();
            updatedFhR.setParentFolder(parentFolder);
            updatedFhR.setChildFolder(updatedRecordId);
            updatedFhR.setInContribution(newContribution);
            updatedFhR.setSysTransaction(transactionTime);
            updatedFhR.setSysPeriod(PGObjectParser.parseSysPeriod(folderRecord.getSysPeriod()));
            dslContext.attach(updatedFhR);
            updatedFhR.store();
        }

        boolean anySubfolderModified = this.getSubfoldersList()
                .values()
                .stream()
                .allMatch(subfolder -> (
                        ((FolderAccess) subfolder).update(transactionTime, force, false, folderRecord.getId(), oldContribution, newContribution)
                ));

        return result || anySubfolderModified;
    }

    private void saveFolderItems(final UUID old_contribution, final UUID new_contribution, final Timestamp transactionTime, DSLContext context){

        //delete folder items fot the corresponding folder and contribution, the current items will override the previous one for this folder_id and conmtribution_id, those from other folder or contribution wont be affected.
        context.deleteFrom(FOLDER_ITEMS).where(FOLDER_ITEMS.FOLDER_ID.eq(this.getFolderId())).and(FOLDER_ITEMS.IN_CONTRIBUTION.eq(old_contribution)).execute();

        for(ObjectRef or : this.getItems()){

            //insert in object_ref
            ObjectRefRecord orr = new ObjectRefRecord(or.getNamespace(), or.getType(),UUID.fromString( or.getId().getValue()), new_contribution, transactionTime, PGObjectParser.parseSysPeriod(folderRecord.getSysPeriod()));
            context.attach(orr);
            orr.store();

            //insert in folder_item
            FolderItemsRecord fir = new FolderItemsRecord(this.getFolderId(), UUID.fromString(or.getId().getValue()), new_contribution, transactionTime, PGObjectParser.parseSysPeriod(folderRecord.getSysPeriod()));
            context.attach(fir);
            fir.store();
        }
    }

    @Override
    public Boolean update() {
        return  this.update(new Timestamp(DateTime.now().getMillis()), true);
    }

    @Override
    public Boolean update(Boolean force){
        return  this.update(new Timestamp(DateTime.now().getMillis()), force);
    }

    @Override
    public Integer delete(){
        return this.delete(this.getFolderId());
    }

    @Override
    public UUID commit(Timestamp transactionTime){
        // Create Contribution entry for all folders
        this.contributionAccess.commit(
                transactionTime,
                null,
                null,
                ContributionDataType.folder,
                ContributionDef.ContributionState.COMPLETE,
                I_ConceptAccess.ContributionChangeType.CREATION,
                null
        );
        this.getFolderRecord().setInContribution(this.contributionAccess.getId());

        // Save the folder record to database
        this.getFolderRecord().store();

        //Save folder items
        this.saveFolderItems(this.contributionAccess.getContributionId(), this.contributionAccess.getContributionId(), new Timestamp(DateTime.now().getMillis()), getContext());

        // Save list of sub folders to database with parent <-> child ID relations
        this.getSubfoldersList().forEach((child_id, child) -> {
            child.commit();
            FolderHierarchyRecord fhRecord = this.buildFolderHierarchyRecord(
                    this.getFolderRecord().getId(),
                    ((FolderAccess)child).getFolderRecord().getId(),
                    this.contributionAccess.getId(),
                    new Timestamp(DateTime.now().getMillis()),
                    null
            );
            fhRecord.store();
        });
        return this.getFolderRecord().getId();
    }

    @Override
    public UUID commit(){
        Timestamp timestamp = new Timestamp(DateTime.now().getMillis());
        return this.commit(timestamp);
    }

    /**
     * Retrieve instance of {@link I_FolderAccess} with the information needed retrieve the folder and its sub-folders.
     * @param domainAccess providing the information about the DB connection.
     * @param folderId {@link java.util.UUID} of the {@link  com.nedap.archie.rm.directory.Folder} to be fetched from the DB.
     * @return the {@link I_FolderAccess} that provides DB access to the {@link  com.nedap.archie.rm.directory.Folder} that corresponds to the provided folderId param.
     * @throws Exception
     */
    public static I_FolderAccess retrieveInstanceForExistingFolder(I_DomainAccess domainAccess, UUID folderId){

        /***1-retrieve CTE as a table that contains all the rows that allow to infer each parent-child relationship***/
        FolderHierarchy sf =  FOLDER_HIERARCHY.as("sf");

        Table<?> sf_table = table(
                select()
                        .from(FOLDER_HIERARCHY));

        Table<?> folder_table = table(
                select()
                        .from(FOLDER)).as("t_folder1");
        Table<?> folder_table2 = table(
                select()
                        .from(FOLDER)).as("t_folder2");

        Table<?> initial_table = table(
                select()
                        .from(FOLDER_HIERARCHY)
                        .where(
                                FOLDER_HIERARCHY.PARENT_FOLDER.eq(folderId)));

        Field<UUID> subfolderChildFolder = field("subfolders.{0}", FOLDER_HIERARCHY.CHILD_FOLDER.getDataType(), FOLDER_HIERARCHY.CHILD_FOLDER.getUnqualifiedName());
        Field<UUID> subfolderParentFolderRef = field(name("subfolders", "parent_folder"), UUID.class);
        Result<Record> folderSelectedRecordSub = domainAccess.getContext().withRecursive("subfolders").as(
                select().
                        from(initial_table).
                        leftJoin(folder_table).on(initial_table.field("parent_folder", FOLDER_HIERARCHY.PARENT_FOLDER.getType()).eq(
                        folder_table.field("id", FOLDER.ID.getType()))).
                        union(
                                (select().from(sf_table).
                                        innerJoin("subfolders").on(sf_table.field("parent_folder", FOLDER_HIERARCHY.PARENT_FOLDER.getType()).
                                        eq(subfolderChildFolder))).leftJoin(folder_table2).on(
                                        folder_table2.field("id", FOLDER.ID.getType()).eq(subfolderChildFolder)))
        ).select().from(table(name("subfolders"))).fetch();

        /**2-Reconstruct hierarchical structure from DB result**/
        Map<UUID, Map<UUID, I_FolderAccess>> fHierarchyMap = new TreeMap<UUID, Map<UUID, I_FolderAccess>>();
        for(Record record : folderSelectedRecordSub){

            //1-create a folder access for the record if needed
            if(!fHierarchyMap.containsKey((UUID) record.getValue("parent_folder"))){
                fHierarchyMap.put((UUID) record.getValue("parent_folder"), new TreeMap<>());
            }
            fHierarchyMap.get(record.getValue("parent_folder")).put((UUID) record.getValue("child_folder"), buildFolderAccessFromFolderId((UUID)record.getValue("child_folder"), domainAccess, folderSelectedRecordSub));
        }

        /**3-populate result and return**/
        return FolderAccess.buildFolderAccessHierarchy(fHierarchyMap, folderId, null, folderSelectedRecordSub, domainAccess);
    }

    /**
     * Builds the {@link I_FolderAccess} for persisting the {@link  com.nedap.archie.rm.directory.Folder} provided as param.
     * @param domainAccess providing the information about the DB connection.
     * @param folder to define the {@link I_FolderAccess} that allows its DB access.
     * @param dateTime that will be set as transaction date when the {@link  com.nedap.archie.rm.directory.Folder} is persisted
     * @param ehrId of the {@link com.nedap.archie.rm.ehr.Ehr} that references the {@link  com.nedap.archie.rm.directory.Folder} provided as param.
     * @return {@link I_FolderAccess} with the information to persist the provided {@link  com.nedap.archie.rm.directory.Folder}
     */
    public static I_FolderAccess getNewFolderAccessInstance(final  I_DomainAccess domainAccess, final  Folder folder, final  DateTime dateTime, final  UUID ehrId){
        return buildFolderAccessTreeRecursively(domainAccess, folder, null, dateTime, ehrId, null);
    }

    /**
     * Deletes the FOLDER identified with the Folder.id provided and all its subfolders recursively.
     * @param folderId of the {@link  com.nedap.archie.rm.directory.Folder} to delete.
     * @return number of the total {@link  com.nedap.archie.rm.directory.Folder} deleted recursively.
     */
    private Integer delete(final UUID folderId){

        if(folderId==null){
            throw new IllegalArgumentException("The folder UID provided for performing a delete operation cannot be null.");
        }

        /**SQL code for the recursive call generated inside the delete that retrieves children iteratively.
         * WITH RECURSIVE subfolders AS (
         * 		SELECT parent_folder, child_folder, in_contribution, sys_transaction
         * 		FROM ehr.folder_hierarchy
         * 		WHERE parent_folder = '00550555-ec91-4025-838d-09ddb4e999cb'
         * 	UNION
         * 		SELECT sf.parent_folder, sf.child_folder, sf.in_contribution, sf.sys_transaction
         * 		FROM ehr.folder_hierarchy sf
         * 		INNER JOIN subfolders s ON sf.parent_folder=s.child_folder
         * ) SELECT * FROM subfolders
         */
        int result;

        Table<?> sf_table = table(
                select()
                        .from(FOLDER_HIERARCHY));

        Table<?> initial_table = table(
                select()
                        .from(FOLDER_HIERARCHY)
                        .where(
                                FOLDER_HIERARCHY.PARENT_FOLDER.eq(folderId)));

        Field<UUID> subfolderChildFolder = field("subfolders.{0}", FOLDER_HIERARCHY.CHILD_FOLDER.getDataType(), FOLDER_HIERARCHY.CHILD_FOLDER.getUnqualifiedName());

        result = this.getContext().delete(FOLDER).where(FOLDER.ID.in(this.getContext().withRecursive("subfolders").as(
                select().
                        from(initial_table).
                        union(
                                (select().from(sf_table).
                                        innerJoin("subfolders").on(sf_table.field("parent_folder", FOLDER_HIERARCHY.PARENT_FOLDER.getType()).
                                        eq(subfolderChildFolder))))
                ).select()
                        .from(table(name("subfolders")))
                        .fetch()
                        .getValues(field(name("child_folder")))
        ))
                .or(FOLDER.ID.eq(folderId))
                .execute();

        return result;
    }


    /**
     * Create a new FolderAccess that contains the full hierarchy of its corresponding {@link I_FolderAccess} children that represents the subfolders.
     * @param fHierarchyMap {@link java.util.Map} containing as key the UUID of each Folder, and as value an internal Map. For the internal Map the key is the the UUID of a child {@link  com.nedap.archie.rm.directory.Folder}, and the value is the {@link I_FolderAccess} for enabling DB access to this child.
     * @param currentFolder {@link java.util.UUID} of the current {@link  com.nedap.archie.rm.directory.Folder} to treat in the current recursive call of the method.
     * @param parentFa the parent {@link I_FolderAccess} that corresponds to the parent  {@link  com.nedap.archie.rm.directory.Folder} of the {@link  com.nedap.archie.rm.directory.Folder} identified as current.
     * @param folderSelectedRecordSub {@link org.jooq.Result} containing the Records that represent the rows to retrieve from the DB corresponding to the children hierarchy.
     * @param domainAccess containing the information of the DB connection.
     * @return I_FolderAccess populated with its appropriate subfolders as FolderAccess objects.
     * @throws Exception
     */
    private static I_FolderAccess buildFolderAccessHierarchy(final Map<UUID, Map<UUID, I_FolderAccess>> fHierarchyMap, final UUID currentFolder, final I_FolderAccess parentFa, final Result<Record> folderSelectedRecordSub, final I_DomainAccess domainAccess){
        if ((parentFa != null) && (parentFa.getSubfoldersList().keySet().contains(currentFolder))){
            return parentFa.getSubfoldersList().get(currentFolder);
        }
        I_FolderAccess folderAccess = buildFolderAccessFromFolderId(currentFolder, domainAccess, folderSelectedRecordSub);
        if (parentFa != null) {
            parentFa.getSubfoldersList().put(currentFolder, folderAccess);
        }
        if (fHierarchyMap.get(currentFolder) != null) {//if not leave node call children

            for (UUID newChild : fHierarchyMap.get(currentFolder).keySet()) {
                buildFolderAccessHierarchy(fHierarchyMap, newChild, folderAccess, folderSelectedRecordSub, domainAccess);
            }
        }
        return folderAccess;
    }

    /**
     * Create a new {@link FolderAccess} from a {@link org.jooq.Record} DB record
     * @param record_  record containing all the information to build one folder-subfolder relationship.
     * @param domainAccess containing the DB connection information.
     * @return FolderAccess instance
     */
    private static FolderAccess buildFolderAccessFromGenericRecord(final Record record_, final I_DomainAccess domainAccess){

        Record13<UUID, UUID, UUID, Timestamp, Object, UUID, UUID, String, String, Boolean, ItemStructure, Timestamp, Timestamp> record = (Record13<UUID, UUID, UUID, Timestamp, Object, UUID, UUID, String, String, Boolean, ItemStructure, Timestamp, Timestamp>)record_;
        FolderAccess folderAccess = new FolderAccess(domainAccess);
        folderAccess.folderRecord = new FolderRecord();
        folderAccess.folderRecord.setId(record.value1());
        folderAccess.folderRecord.setInContribution(record.value7());
        folderAccess.folderRecord.setName(record.value8());
        folderAccess.folderRecord.setArchetypeNodeId(record.value9());
        folderAccess.folderRecord.setActive(record.value10());
        folderAccess.folderRecord.setDetails(record.value11());
        folderAccess.folderRecord.setSysTransaction(record.value12());
        folderAccess.folderRecord.setSysPeriod(record.value13());
        folderAccess.getItems().addAll(FolderAccess.retrieveItemsByFolderAndContributionId(record.value1(), record.value7(), domainAccess));

        return folderAccess;
    }

    /**
     * Create a new FolderAccess from a {@link FolderRecord} DB record
     * @param record_ containing the information of a {@link  com.nedap.archie.rm.directory.Folder} in the DB.
     * @param domainAccess containing the DB connection information.
     * @return FolderAccess instance corresponding to the org.ehrbase.jooq.pg.tables.records.FolderRecord provided.
     */
    private static FolderAccess buildFolderAccessFromFolderRecord(final FolderRecord record_, final I_DomainAccess domainAccess){

        FolderRecord record = record_;
        FolderAccess folderAccess = new FolderAccess(domainAccess);
        folderAccess.folderRecord = new FolderRecord();
        folderAccess.folderRecord.setId(record.getId());
        folderAccess.folderRecord.setInContribution(record.getInContribution());
        folderAccess.folderRecord.setName(record.getName());
        folderAccess.folderRecord.setArchetypeNodeId(record.getArchetypeNodeId());
        folderAccess.folderRecord.setActive(record.getActive());
        folderAccess.folderRecord.setDetails(record.getDetails());
        folderAccess.folderRecord.setSysTransaction(record.getSysTransaction());
        folderAccess.folderRecord.setSysPeriod(record.getSysPeriod());
        folderAccess.getItems().addAll(FolderAccess.retrieveItemsByFolderAndContributionId(record.getId(), record.getInContribution(), domainAccess));
        return folderAccess;
    }

    /**
     * Given a UUID for a folder creates the corresponding FolderAccess from the information conveyed by the {@link org.jooq.Result} provided. Alternatively queries the DB if the information needed is not in {@link org.jooq.Result}.
     * * @param id of the folder to define a {@link FolderAccess} from.
     * * @param {@link org.jooq.Result} containing the Records that represent the rows to retrieve from the DB corresponding to the children hierarchy.
     * @return a FolderAccess corresponding to the Folder id provided
     */
    private static FolderAccess buildFolderAccessFromFolderId(final UUID id, final I_DomainAccess domainAccess, final Result<Record> folderSelectedRecordSub){

        for(Record record : folderSelectedRecordSub){
            //if the FOLDER items were returned in the recursive query use them and avoid a DB transaction
            if(record.getValue("parent_folder").equals(id)){

                FolderAccess fa = buildFolderAccessFromGenericRecord(record, domainAccess);
                return fa;
            }
        }

        //if no data from the Folder has been already recovered for the id of the folder, then query the DB for it.
        FolderRecord folderSelectedRecord = domainAccess.getContext().selectFrom(FOLDER).where(FOLDER.ID.eq(id)).fetchOne();

        if (folderSelectedRecord == null || folderSelectedRecord.size() < 1) {
            throw new ObjectNotFoundException(
                    "folder", "Folder with id " + id + " could not be found"
            );
        }


        FolderAccess fa = buildFolderAccessFromFolderRecord(folderSelectedRecord, domainAccess);
        return fa;

    }

    /**
     * Builds the FolderAccess with the collection of subfolders empty.
     * @param domainAccess providing the information about the DB connection.
     * @param folder to define a corresponding {@link I_FolderAccess} for allowing its persistence.
     * @param dateTime that will be set as transaction date when the {@link  com.nedap.archie.rm.directory.Folder} is persisted
     * @param ehrId of the {@link com.nedap.archie.rm.ehr.Ehr} that references this {@link  com.nedap.archie.rm.directory.Folder}
     * @return {@link I_FolderAccess} with the information to persist the provided {@link  com.nedap.archie.rm.directory.Folder}
     */
    public static I_FolderAccess buildPlainFolderAccess(final  I_DomainAccess domainAccess, final Folder folder, final  DateTime dateTime, final  UUID ehrId, final I_ContributionAccess contributionAccess){

        FolderAccess folderAccessInstance = new FolderAccess(domainAccess, ehrId, contributionAccess);
        folderAccessInstance.setEhrId(ehrId);
        // In case of creation we have no folderId since it will be created from DB
        if (folder.getUid() != null) {
            folderAccessInstance.getFolderRecord().setId(UUID.fromString(folder.getUid().getValue()));
        }
        folderAccessInstance.getFolderRecord().setInContribution(folderAccessInstance.getContributionAccess().getId());
        folderAccessInstance.getFolderRecord().setName(folder.getName().getValue());
        folderAccessInstance.getFolderRecord().setArchetypeNodeId(folder.getArchetypeNodeId());
        folderAccessInstance.getFolderRecord().setActive(true);

        PGobject jsonObject = new PGobject();
        jsonObject.setType("json");
        try {
            jsonObject.setValue("{\"s\": \"s\"}");
        } catch (SQLException e) {
            e.printStackTrace();
        }
        //pstmt.setObject(11, jsonObject);

        /* if (folder.getDetails() != null) {
            String detailsSerialized = new CanonicalJson().marshal(folder.getDetails());
            folderAccessInstance.getFolderRecord().setDetails(PGObjectParser.parseDetails(detailsSerialized));
        } */

        if(!folder.getItems().isEmpty()){
            folderAccessInstance.getItems().addAll(folder.getItems());
        }

        folderAccessInstance.getFolderRecord().setSysTransaction(new Timestamp(DateTime.now().getMillis()));
        return folderAccessInstance;
    }

    /**
     * Retrieves a list containing the items as ObjectRefs of the folder corresponding to the id provided.
     * @param folderId of the FOLDER that the items correspond to.
     * @param in_contribution contribution that establishes the reference between a FOLDER and its item.
     * @param domainAccess connection DB data.
     * @return
     */
    private static List<ObjectRef> retrieveItemsByFolderAndContributionId(UUID folderId, UUID in_contribution, I_DomainAccess domainAccess){
        Result<Record> retrievedRecords = domainAccess.getContext().with("folderItemsSelect").as(
                select(FOLDER_ITEMS.OBJECT_REF_ID.as("object_ref_id"), FOLDER_ITEMS.IN_CONTRIBUTION.as("item_in_contribution"))
                        .from(FOLDER_ITEMS)
                        .where(FOLDER_ITEMS.FOLDER_ID.eq(folderId)))
                .select()
                .from(OBJECT_REF, table(name("folderItemsSelect")))

                .where(field(name("object_ref_id"), FOLDER_ITEMS.OBJECT_REF_ID.getType()).eq(OBJECT_REF.ID)
                        .and(field(name("item_in_contribution"), FOLDER_ITEMS.IN_CONTRIBUTION.getType()).eq(OBJECT_REF.IN_CONTRIBUTION))).fetch();


        List<ObjectRef> result = new ArrayList<>();
        for(Record recordRecord : retrievedRecords){
            Record8<String, String, UUID, UUID, Timestamp, Object, UUID, UUID>  recordParam =  (Record8<String, String, UUID, UUID, Timestamp, Object, UUID, UUID>) recordRecord;
            ObjectRefRecord objectRef = new ObjectRefRecord();
            objectRef.setIdNamespace(recordParam.value1());
            objectRef.setType(recordParam.value2());
            objectRef.setId(recordParam.value3());
            objectRef.setInContribution(recordParam.value4());
            objectRef.setSysTransaction(recordParam.value5());
            objectRef.setSysPeriod(recordParam.value6());
            objectRef.setId(recordParam.value7());
            result.add(parseObjectRefRecordIntoObjectRef(objectRef, domainAccess));
        }
        return result;
    }

    /**
     * Transforms a ObjectRef DB record into a Reference Model object.
     * @param objectRefRecord
     * @param domainAccess
     * @return the reference model object.
     */
    private static  ObjectRef parseObjectRefRecordIntoObjectRef(ObjectRefRecord objectRefRecord, I_DomainAccess domainAccess){
        ObjectRef result = new ObjectRef();
        ObjectRefId oref = new FolderAccess(domainAccess).new ObjectRefId(objectRefRecord.getId().toString());
        result.setId(oref);
        result.setType(objectRefRecord.getType());
        result.setNamespace(objectRefRecord.getIdNamespace());
        return result;
    }


    /**
     * Recursive method for populating the hierarchy of {@link I_FolderAccess}  for a given {@link  com.nedap.archie.rm.directory.Folder}.
     * @param domainAccess providing the information about the DB connection.
     * @param current {@link  com.nedap.archie.rm.directory.Folder} explored in the current iteration.
     * @param parent folder of the {@link  com.nedap.archie.rm.directory.Folder} procided as the current parameter.
     * @param dateTime of the transaction that will be stored inthe DB.
     * @param ehrId of the {@link com.nedap.archie.rm.ehr.Ehr} referencing the current {@link  com.nedap.archie.rm.directory.Folder}.
     * @param contributionAccess that corresponds to the contribution that the {@link  com.nedap.archie.rm.directory.Folder} refers to.
     * @return {@link I_FolderAccess} with the complete hierarchy of sub-folders represented as {@link I_FolderAccess}.
     * @throws Exception
     */
    private static I_FolderAccess buildFolderAccessTreeRecursively(final  I_DomainAccess domainAccess, final Folder current, final FolderAccess parent, final  DateTime dateTime, final  UUID ehrId, final I_ContributionAccess contributionAccess) {
        I_FolderAccess folderAccess = null;

        //if the parent already contains the FolderAccess for the specified folder return the corresponding FolderAccess
        if((parent!= null) && (parent.getSubfoldersList().containsKey(UUID.fromString(current.getUid().getValue())))){
            return parent.getSubfoldersList().get(current.getUid());
        }
        //create the corresponding FolderAccess for the current folder
        folderAccess = FolderAccess.buildPlainFolderAccess(domainAccess, current, DateTime.now(), ehrId, contributionAccess);
        //add to parent subfolder list
        if(parent!= null){
            parent.getSubfoldersList().put(((FolderAccess)folderAccess).getFolderRecord().getId(), folderAccess);
        }
        for(Folder child : current.getFolders()){
            buildFolderAccessTreeRecursively(domainAccess, child, (FolderAccess) folderAccess, dateTime, ehrId, ((FolderAccess) folderAccess).getContributionAccess());
        }
        return folderAccess;
    }

    /**
     * Recursively build the FolderAccess instances for all new folders which
     * should be inserted. These instances have no UUID set by the application
     * to leave this completely to the database functions for setting new IDs.
     *
     * @param domainAccess - DB connection context
     * @param folder - Folder to create access for
     * @param timeStamp - Current time for transaction audit
     * @param ehrId - Corresponding EHR
     * @param contributionAccess - Contribution instance for creation of all folders
     * @return FolderAccess instance for folder
     */
    public static I_FolderAccess buildFolderAccessForInsert(
            final I_DomainAccess domainAccess,
            final Folder folder,
            final DateTime timeStamp,
            final UUID ehrId,
            final I_ContributionAccess contributionAccess
    ) {
        // Create access for the current folder
        I_FolderAccess folderAccess = buildPlainFolderAccess(
                domainAccess,
                folder,
                timeStamp,
                ehrId,
                contributionAccess
        );

        if (folder.getFolders() != null) {
            // Iterate over sub folders and create FolderAccess for each sub folder
            folder.getFolders().forEach(child -> {
                // Call recursive creation of folderAccess for children without uid
                I_FolderAccess childFolderAccess = buildFolderAccessForInsert(
                        domainAccess,
                        child,
                        timeStamp,
                        ehrId,
                        contributionAccess
                );
                folderAccess.getSubFoldersInsertList().add(childFolderAccess);
            });
        }
        return folderAccess;
    }

    public static I_FolderAccess buildUpdateSubFolderAccess(
            final I_DomainAccess domainAccess,
            final Folder folder,
            final Timestamp timestamp,
            final UUID ehrId,
            final I_ContributionAccess contributionAccess
    ) {

        I_FolderAccess newFolderAccess = buildPlainFolderAccess(
                domainAccess,
                folder,
                new DateTime(timestamp),
                ehrId,
                contributionAccess
        );

        if (folder.getFolders() != null && !folder.getFolders().isEmpty()) {

            // Create new list of sub folders
            folder.getFolders().forEach(childFolder ->
                    newFolderAccess
                            .getSubfoldersList()
                            .put(UUID.randomUUID(), buildUpdateSubFolderAccess(
                                    domainAccess,
                                    childFolder,
                                    timestamp,
                                    ehrId,
                                    contributionAccess
                            ))
            );
        }

        return newFolderAccess;
    }

    /**
     *
     * @param parentFolder identifier.
     * @param childFolder identifier to define the {@link FolderHierarchyRecord} from.
     * @param inContribution contribution that the {@link  com.nedap.archie.rm.directory.Folder} refers to.
     * @param sysTransaction date of the transaction.
     * @param sysPeriod period of validity of the entity persisted.
     * @return the {@link FolderHierarchyRecord} for persisting the folder identified by the childFolder param.
     */
    private  final FolderHierarchyRecord buildFolderHierarchyRecord(final UUID parentFolder, final UUID childFolder, final UUID inContribution, final Timestamp sysTransaction, final Timestamp sysPeriod){
        FolderHierarchyRecord fhRecord = getContext().newRecord(FolderHierarchy.FOLDER_HIERARCHY);
        fhRecord.setParentFolder(parentFolder);
        fhRecord.setChildFolder(childFolder);
        fhRecord.setInContribution(inContribution);
        fhRecord.setSysTransaction(sysTransaction);
        //fhRecord.setSysPeriod(sysPeriod); sys period can be left to null so the system sets it for the temporal tables.
        return fhRecord;
    }

    /**
     * Returns the last version number of a given folder by counting all
     * previous versions of a given folder id. If there are no previous versions
     * in the history table the version number will be 1. Otherwise the current
     * version equals the count of entries in the folder history table plus 1.
     *
     * @param domainAccess - Database connection access context
     * @param folderId - UUID of the folder to check for the last version
     * @return Latest version number for the folder
     */
    public static Integer getLastVersionNumber(
            I_DomainAccess domainAccess,
            UUID folderId
    ) {

        if (!hasPreviousVersion(domainAccess, folderId)) {
            return 1;
        }
        // Get number of entries as the history table of folders
        int versionCount = domainAccess
                .getContext()
                .fetchCount(FOLDER_HISTORY, FOLDER_HISTORY.ID.eq(folderId));
        // Latest version will be entries plus actual entry count (always 1)
        return versionCount + 1;
    }

    /**
     * Checks if there are existing entries for given folder uuid at the folder
     * history table. If there are entries existing, the folder has been
     * modified during previous actions and there are older versions existing.
     *
     * @param domainAccess - Database connection access context
     * @param folderId - UUID of folder to check
     * @return Folder has previous versions or not
     */
    public static boolean hasPreviousVersion(
            I_DomainAccess domainAccess,
            UUID folderId
    ) {
        return domainAccess
                .getContext()
                .fetchExists(FOLDER_HISTORY, FOLDER_HISTORY.ID.eq(folderId));
    }

    /****Getters and Setters for the FolderRecord to store****/
    public UUID getEhrId() {
        return ehrId;
    }

    public void setEhrId(final UUID ehrId) {
        this.ehrId = ehrId;
    }


    public I_ContributionAccess getContributionAccess() {
        return contributionAccess;
    }

    public void setContributionAccess(final I_ContributionAccess contributionAccess) {
        this.contributionAccess = contributionAccess;
    }

    FolderRecord getFolderRecord() {
        return folderRecord;
    }

    public void setSubfoldersList(final Map<UUID, I_FolderAccess> subfolders) {
        this.subfoldersList=subfolders;

    }

    public  Map<UUID, I_FolderAccess>  getSubfoldersList() {
        return this.subfoldersList;
    }

    public  void setDetails(final ItemStructure details){
        this.details = details;}

    public List<I_FolderAccess> getSubFoldersInsertList() {
        return this.subFoldersInsertList;
    }

    public  ItemStructure getDetails(){
        return this.details;
    }

    public  List<ObjectRef> getItems(){
        return this.items;
    }

    public UUID getFolderId(){

        return this.folderRecord.getId();
    }

    public void setFolderId(UUID folderId){

        this.folderRecord.setId(folderId);
    }

    public UUID getInContribution(){
        return this.folderRecord.getInContribution();

    }

    public void setInContribution(UUID inContribution){

        this.folderRecord.setInContribution(inContribution);
    }

    public String getFolderName(){

        return this.folderRecord.getName();
    }

    public void setFolderName(String folderName){

        this.folderRecord.setName(folderName);
    }

    public String getFolderArchetypeNodeId(){

        return this.folderRecord.getArchetypeNodeId();
    }

    public void setFolderNArchetypeNodeId(String folderArchetypeNodeId){

        this.folderRecord.setArchetypeNodeId(folderArchetypeNodeId);
    }

    public boolean isFolderActive(){

        return this.folderRecord.getActive();
    }

    public void setIsFolderActive(boolean folderActive){

        this.folderRecord.setActive(folderActive);
    }

    public ItemStructure getFolderDetails(){

        return this.folderRecord.getDetails();
    }

    public void setFolderDetails(ItemStructure folderDetails){

        this.folderRecord.setDetails(folderDetails);
    }

    public void setFolderSysTransaction(Timestamp folderSysTransaction){

        this.folderRecord.setSysTransaction(folderSysTransaction);
    }

    public Timestamp getFolderSysTransaction(){

        return this.folderRecord.getSysTransaction();
    }

    public Object getFolderSysPeriod(){

        return this.folderRecord.getSysPeriod();
    }

    public void setFolderSysPeriod(Object folderSysPeriod){

        this.folderRecord.setSysPeriod(folderSysPeriod);
    }

    @Override
    public DataAccess getDataAccess() {
        return this;
    }

    @Override
    public int compareTo(final FolderAccess o) {
        return o.getFolderRecord().getId().compareTo(this.folderRecord.getId());
    }

    /**
     * Utility class to parse joow PGObjects that are not automatically managed by jooq.
     */
    private static class PGObjectParser{
        public static Field<Object> parseSysPeriod(Object sysPeriodToParse){
            String sysPeriodVal ="[\"0001-01-01 15:12:15.841936+00\",)";//sample default value with non-sense date.
            if(sysPeriodToParse!=null){
                sysPeriodVal = sysPeriodToParse.toString().replaceAll("::tstzrange", "").replaceAll("'", "");
            }
            return DSL.field(DSL.val(sysPeriodVal) + "::tstzrange");
        }

        public static Field<Object> parseDetails(Object detailsToParse){
            String  detailsVal = "{\"s\":\"no details set\"}";//sample default value
            if(detailsToParse!=null){
                detailsVal = detailsToParse.toString().replaceAll("::jsonb", "").replaceAll("'", "");
            }
            return DSL.field(DSL.val(detailsVal) + "::jsonb");
        }
    }

    private class ObjectRefId extends ObjectId{
        public ObjectRefId(final String value) {
            super(value);
        }
    }
}<|MERGE_RESOLUTION|>--- conflicted
+++ resolved
@@ -127,21 +127,7 @@
         DSLContext dslContext =  getContext();
         dslContext.attach(this.folderRecord);
 
-<<<<<<< HEAD
         folderRecord.setInContribution(newContribution);
-=======
-        if (force || folderRecord.changed()) {
-            //we assume the folder has been amended locally
-
-            if (!folderRecord.changed()) {
-                folderRecord.changed(true);
-                //jOOQ limited support of TSTZRANGE, exclude sys_period from updateFolder!
-                folderRecord.changed(FOLDER.SYS_PERIOD, false);
-            }
-
-            folderRecord.setSysPeriod(PGObjectParser.parseSysPeriod(folderRecord.getSysPeriod()));
-            //folderRecord.setDetails(PGObjectParser.parseDetails(folderRecord.getDetails()));
->>>>>>> 20aa3698
 
         /*update items*/
         this.saveFolderItems(oldContribution, newContribution, transactionTime, getContext());

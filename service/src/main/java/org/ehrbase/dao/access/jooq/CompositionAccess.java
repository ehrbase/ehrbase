--- conflicted
+++ resolved
@@ -244,11 +244,7 @@
                 }
             }
         } catch (SQLException e) {
-<<<<<<< HEAD
             throw new ObjectNotFoundException(COMPOSITION_LITERAL, "Composition not found or or invalid DB content", e);
-=======
-            throw new ObjectNotFoundException("composition", "Composition not found or or invalid DB content", e.getCause());
->>>>>>> 6aebc8fb
         }
 
         if (compositionHistoryAccess != null) {

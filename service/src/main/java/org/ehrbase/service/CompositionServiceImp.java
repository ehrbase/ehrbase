/*
 * Copyright 2019-2022 vitasystems GmbH and Hannover Medical School.
 *
 * Licensed under the Apache License, Version 2.0 (the "License");
 * you may not use this file except in compliance with the License.
 * You may obtain a copy of the License at
 *
 *     https://www.apache.org/licenses/LICENSE-2.0
 *
 * Unless required by applicable law or agreed to in writing, software
 * distributed under the License is distributed on an "AS IS" BASIS,
 * WITHOUT WARRANTIES OR CONDITIONS OF ANY KIND, either express or implied.
 * See the License for the specific language governing permissions and
 * limitations under the License.
 */

package org.ehrbase.service;

import com.nedap.archie.rm.changecontrol.OriginalVersion;
import com.nedap.archie.rm.composition.Composition;
import com.nedap.archie.rm.datatypes.CodePhrase;
import com.nedap.archie.rm.datavalues.DvCodedText;
import com.nedap.archie.rm.datavalues.quantity.datetime.DvDateTime;
import com.nedap.archie.rm.ehr.VersionedComposition;
import com.nedap.archie.rm.generic.Attestation;
import com.nedap.archie.rm.generic.AuditDetails;
import com.nedap.archie.rm.generic.RevisionHistory;
import com.nedap.archie.rm.generic.RevisionHistoryItem;
import com.nedap.archie.rm.support.identification.HierObjectId;
import com.nedap.archie.rm.support.identification.ObjectRef;
import com.nedap.archie.rm.support.identification.ObjectVersionId;
import java.sql.Timestamp;
import java.time.LocalDateTime;
import java.time.OffsetDateTime;
import java.util.ArrayList;
import java.util.List;
import java.util.Map;
import java.util.Objects;
import java.util.Optional;
import java.util.UUID;
import org.ehrbase.api.definitions.ServerConfig;
import org.ehrbase.api.exception.InternalServerException;
import org.ehrbase.api.exception.InvalidApiParameterException;
import org.ehrbase.api.exception.ObjectNotFoundException;
import org.ehrbase.api.exception.UnexpectedSwitchCaseException;
import org.ehrbase.api.exception.UnprocessableEntityException;
import org.ehrbase.api.exception.ValidationException;
import org.ehrbase.api.service.CompositionService;
import org.ehrbase.api.service.EhrService;
import org.ehrbase.api.service.ValidationService;
import org.ehrbase.dao.access.interfaces.I_AttestationAccess;
import org.ehrbase.dao.access.interfaces.I_CompositionAccess;
import org.ehrbase.dao.access.interfaces.I_ConceptAccess.ContributionChangeType;
import org.ehrbase.dao.access.interfaces.I_EntryAccess;
import org.ehrbase.dao.access.jooq.AttestationAccess;
import org.ehrbase.response.ehrscape.CompositionDto;
import org.ehrbase.response.ehrscape.CompositionFormat;
import org.ehrbase.response.ehrscape.StructuredString;
import org.ehrbase.response.ehrscape.StructuredStringFormat;
import org.ehrbase.serialisation.flatencoding.FlatFormat;
import org.ehrbase.serialisation.flatencoding.FlatJasonProvider;
import org.ehrbase.serialisation.jsonencoding.CanonicalJson;
import org.ehrbase.serialisation.xmlencoding.CanonicalXML;
import org.ehrbase.webtemplate.model.WebTemplate;
import org.ehrbase.webtemplate.templateprovider.TemplateProvider;
import org.jooq.DSLContext;
import org.openehr.schemas.v1.OPERATIONALTEMPLATE;
import org.slf4j.Logger;
import org.slf4j.LoggerFactory;
import org.springframework.security.access.prepost.PreAuthorize;
import org.springframework.stereotype.Service;
import org.springframework.transaction.annotation.Transactional;

/**
 * {@link CompositionService} implementation.
 *
 * @author Jake Smolka
 * @author Luis Marco-Ruiz
 * @author Stefan Spiska
 * @since 1.0.0
 */
@Service
@Transactional
public class CompositionServiceImp extends BaseServiceImp implements CompositionService {

  private final Logger logger = LoggerFactory.getLogger(this.getClass());

  private final ValidationService validationService;
  private final KnowledgeCacheService knowledgeCacheService;
  private final EhrService ehrService;

  public CompositionServiceImp(
      KnowledgeCacheService knowledgeCacheService,
      ValidationService validationService,
      EhrService ehrService,
      DSLContext context,
      ServerConfig serverConfig) {

    super(knowledgeCacheService, context, serverConfig);
    this.validationService = validationService;
    this.ehrService = ehrService;
    this.knowledgeCacheService = knowledgeCacheService;
  }

  @Override
  public Optional<UUID> create(
      UUID ehrId, Composition objData, UUID systemId, UUID committerId, String description) {

    UUID compositionId = createInternal(ehrId, objData, systemId, committerId, description, null);
    return Optional.of(compositionId);
  }

  @Override
  public Optional<UUID> create(UUID ehrId, Composition objData, UUID contribution) {
    UUID compositionId = createInternal(ehrId, objData, null, null, null, contribution);
    return Optional.of(compositionId);
  }

  @Override
  public Optional<UUID> create(UUID ehrId, Composition objData) {
    return create(ehrId, objData, getSystemUuid(), getUserUuid(), null);
  }

  /**
   * Creation of a new composition. With optional custom contribution, or one will be created.
   *
   * @param ehrId ID of EHR
   * @param composition RMObject instance of the given Composition to be created
   * @param systemId Audit system; or NULL if contribution is given
   * @param committerId Audit committer; or NULL if contribution is given
   * @param description (Optional) Audit description; or NULL if contribution is given
   * @param contributionId NULL if is not needed, or ID of given custom contribution
   * @return ID of created composition
   * @throws InternalServerException when creation failed
   */
  private UUID createInternal(
      UUID ehrId,
      Composition composition,
      UUID systemId,
      UUID committerId,
      String description,
      UUID contributionId) {

    // pre-step: check for existing and modifiable ehr
    ehrService.checkEhrExistsAndIsModifiable(ehrId);

    // pre-step: validate
    try {
      validationService.check(composition);

    } catch (org.ehrbase.validation.ValidationException e) {
      throw new UnprocessableEntityException(e.getMessage());
    } catch (UnprocessableEntityException | ValidationException e) {
      throw e;
    } catch (IllegalArgumentException e) {
      throw new ValidationException(e);
    } catch (Exception e) {
      throw new InternalServerException(e);
    }

    // actual creation
    final UUID compositionId;
    try {
      var compositionAccess =
          I_CompositionAccess.getNewInstance(getDataAccess(), composition, ehrId);
      var entryAccess =
          I_EntryAccess.getNewInstance(
              getDataAccess(),
              Objects.requireNonNull(composition.getArchetypeDetails().getTemplateId()).getValue(),
              0,
              compositionAccess.getId(),
              composition);
      compositionAccess.addContent(entryAccess);
      if (contributionId
          != null) { // in case of custom contribution, set it and invoke commit that allows custom
        // contributions
        compositionAccess.setContributionId(contributionId);
        compositionId = compositionAccess.commit(LocalDateTime.now(), contributionId);
      } else { // else, invoke commit that ad hoc creates a new contribution for the composition
        if (committerId == null || systemId == null) { // mandatory fields
          throw new InternalServerException(
              "Error on internal contribution handling for composition creation.");
        }
        compositionId =
            compositionAccess.commit(LocalDateTime.now(), committerId, systemId, description);
      }
    } catch (IllegalArgumentException e) {
      throw e;
    } catch (Exception e) {
      throw new InternalServerException(e);
    }

    logger.debug("Composition created: id={}", compositionId);

    return compositionId;
  }

  @Override
  public Optional<UUID> update(
      UUID ehrId,
      ObjectVersionId targetObjId,
      Composition objData,
      UUID systemId,
      UUID committerId,
      String description) {

    var compoId =
        internalUpdate(
            ehrId,
            UUID.fromString(targetObjId.getObjectId().getValue()),
            objData,
            systemId,
            committerId,
            description,
            null);

    return Optional.of(compoId);
  }

  @Override
  public Optional<UUID> update(
      UUID ehrId, ObjectVersionId targetObjId, Composition objData, UUID contribution) {

    var compoId =
        internalUpdate(
            ehrId,
            UUID.fromString(targetObjId.getObjectId().getValue()),
            objData,
            null,
            null,
            null,
            contribution);
    return Optional.of(compoId);
  }

  @Override
  public Optional<UUID> update(UUID ehrId, ObjectVersionId targetObjId, Composition objData) {
    return update(ehrId, targetObjId, objData, getSystemUuid(), getUserUuid(), null);
  }

  /**
   * Update of an existing composition. With optional custom contribution, or existing one will be
   * updated.
   *
   * @param compositionId ID of existing composition
   * @param composition RMObject instance of the given Composition which represents the new version
   * @param systemId Audit system; or NULL if contribution is given
   * @param committerId Audit committer; or NULL if contribution is given
   * @param description (Optional) Audit description; or NULL if contribution is given
   * @param contributionId NULL if new one should be created; or ID of given custom contribution
   * @return Version UID pointing to updated composition
   */
<<<<<<< HEAD
  private UUID internalUpdate(
=======
  private ObjectVersionId internalUpdate(
      UUID ehrId,
>>>>>>> 1410967f
      UUID compositionId,
      Composition composition,
      UUID systemId,
      UUID committerId,
      String description,
      UUID contributionId) {

    //pre-step: check ehr exists and is modifiable
    ehrService.checkEhrExistsAndIsModifiable(ehrId);

    boolean result;
    try {
      var compositionAccess = I_CompositionAccess.retrieveInstance(getDataAccess(), compositionId);
      if (compositionAccess == null) {
        throw new ObjectNotFoundException(
            I_CompositionAccess.class.getName(), "Could not find composition: " + compositionId);
      }

      if (!ehrId.equals(compositionAccess.getEhrid())) {
        throw new ObjectNotFoundException("COMPOSITION",
                                          String.format("EHR with id %s does not contain composition with id %s", ehrId,
                                                        compositionAccess.getEhrid()));
      }

      // validate RM composition
      validationService.check(composition);

      // Check if template ID is not the same in existing and given data -> error
      String existingTemplateId = compositionAccess.getContent().get(0).getTemplateId();
      String inputTemplateId = composition.getArchetypeDetails().getTemplateId().getValue();
      if (!existingTemplateId.equals(inputTemplateId)) {
        // check if base template ID doesn't match  (template ID schema: "$NAME.$LANG.v$VER")
        if (!existingTemplateId.split("\\.")[0].equals(inputTemplateId.split("\\.")[0])) {
          throw new InvalidApiParameterException(
              "Can't update composition to have different template.");
        }
        // if base matches, check if given template ID is just a new version of the correct template
        int existingTemplateIdVersion = Integer.parseInt(existingTemplateId.split("\\.v")[1]);
        int inputTemplateIdVersion =
            Integer.parseInt(inputTemplateId.substring(inputTemplateId.lastIndexOf("\\.v") + 1));
        if (inputTemplateIdVersion < existingTemplateIdVersion) {
          throw new InvalidApiParameterException(
              "Can't update composition with wrong template version bump.");
        }
      }

      // to keep reference to entry to update: pull entry out of composition access and replace
      // composition content with input, then write back to the original access
      List<I_EntryAccess> contentList = compositionAccess.getContent();
      contentList.get(0).setCompositionData(composition);
      compositionAccess.setContent(contentList);
      compositionAccess.setComposition(composition);
      if (contributionId != null) { // if custom contribution should be set
        compositionAccess.setContributionId(contributionId);
        result = compositionAccess.update(LocalDateTime.now(), contributionId);
      } else { // else existing one will be updated
        if (committerId == null || systemId == null) {
          throw new InternalServerException(
              "Failed to update composition, missing mandatory audit meta data.");
        }
        result =
            compositionAccess.update(
                LocalDateTime.now(),
                committerId,
                systemId,
                description,
                ContributionChangeType.MODIFICATION);
      }

    } catch (ObjectNotFoundException
        | InvalidApiParameterException
        e) { // otherwise exceptions would always get sucked up by the catch below
      throw e;
    } catch (Exception e) {
      throw new InternalServerException(e);
    }

    if (!result) {
      throw new InternalServerException("Update failed on composition:" + compositionId);
    }
    return compositionId;
  }

  @Override
  public void delete(
      UUID ehrId,
      ObjectVersionId targetObjId,
      UUID systemId,
      UUID committerId,
      String description) {
<<<<<<< HEAD
    internalDelete(
=======
    return internalDelete(
        ehrId,
>>>>>>> 1410967f
        UUID.fromString(targetObjId.getObjectId().getValue()),
        systemId,
        committerId,
        description,
        null);
  }

  @Override
<<<<<<< HEAD
  public void delete(UUID ehrId, ObjectVersionId targetObjId, UUID contribution) {
    internalDelete(
        UUID.fromString(targetObjId.getObjectId().getValue()), null, null, null, contribution);
=======
  public boolean delete(UUID ehrId, ObjectVersionId targetObjId, UUID contribution) {
    return internalDelete(
        ehrId, UUID.fromString(targetObjId.getObjectId().getValue()), null, null, null, contribution);
>>>>>>> 1410967f
  }

  @Override
  public void delete(UUID ehrId, ObjectVersionId targetObjId) {
    delete(ehrId, targetObjId, getSystemUuid(), getUserUuid(), null);
  }

  /**
   * Deletion of an existing composition. With optional custom contribution, or existing one will be
   * updated.
   *
   * @param compositionId ID of existing composition
   * @param systemId Audit system; or NULL if contribution is given
   * @param committerId Audit committer; or NULL if contribution is given
   * @param description (Optional) Audit description; or NULL if contribution is given
   * @param contributionId NULL if is not needed, or ID of given custom contribution
   */
<<<<<<< HEAD
  private void internalDelete(
=======
  private boolean internalDelete(
      UUID ehrId,
>>>>>>> 1410967f
      UUID compositionId,
      UUID systemId,
      UUID committerId,
      String description,
      UUID contributionId) {

    //pre-step: check if ehr exists and is modifiable
    ehrService.checkEhrExistsAndIsModifiable(ehrId);

    I_CompositionAccess compositionAccess;
    try {
      compositionAccess = I_CompositionAccess.retrieveInstance(getDataAccess(), compositionId);
    } catch (Exception e) {
      throw new ObjectNotFoundException(
          I_CompositionAccess.class.getName(), "Error while retrieving composition", e);
    }
    if (compositionAccess == null) {
      throw new ObjectNotFoundException(
          I_CompositionAccess.class.getName(), "Could not find composition:" + compositionId);
    }

    if (!ehrId.equals(compositionAccess.getEhrid())) {
      throw new ObjectNotFoundException("COMPOSITION",
                                        String.format("EHR with id %s does not contain composition with id %s", ehrId,
                                                      compositionAccess.getEhrid()));
    }

    int result;
    if (contributionId != null) { // if custom contribution should be set
      compositionAccess.setContributionId(contributionId);
      try {
        result = compositionAccess.delete(LocalDateTime.now(), contributionId);
      } catch (Exception e) {
        throw new InternalServerException(e);
      }
    } else { // if not continue with standard delete
      try {
        if (committerId == null || systemId == null) {
          throw new InternalServerException(
              "Failed to update composition, missing mandatory audit meta data.");
        }
        result = compositionAccess.delete(LocalDateTime.now(), committerId, systemId, description);
      } catch (Exception e) {
        throw new InternalServerException(e);
      }
    }
    if (result <= 0) {
      throw new InternalServerException(
          "Delete failed on composition:" + compositionAccess.getId());
    }
  }

  @Override
  public Optional<CompositionDto> retrieve(UUID compositionId, Integer version)
      throws InternalServerException {

    final I_CompositionAccess compositionAccess;
    if (version != null) {
      compositionAccess =
          I_CompositionAccess.retrieveCompositionVersion(getDataAccess(), compositionId, version);
    } else { // default to latest version
      compositionAccess =
          I_CompositionAccess.retrieveCompositionVersion(
              getDataAccess(), compositionId, getLastVersionNumber(compositionId));
    }
    return getCompositionDto(compositionAccess);
  }

  // TODO: untested because not needed, yet
  @Override
  public Optional<CompositionDto> retrieveByTimestamp(UUID compositionId, LocalDateTime timestamp) {
    I_CompositionAccess compositionAccess;
    try {
      compositionAccess =
          I_CompositionAccess.retrieveInstanceByTimestamp(
              getDataAccess(), compositionId, Timestamp.valueOf(timestamp));
    } catch (Exception e) {
      throw new InternalServerException(e);
    }

    return getCompositionDto(compositionAccess);
  }

  // Helper function to create returnable DTO
  private Optional<CompositionDto> getCompositionDto(I_CompositionAccess compositionAccess) {
    if (compositionAccess == null) {
      return Optional.empty();
    }
    final UUID ehrId = compositionAccess.getEhrid();
    // There is only one EntryAccess per compositionAccess
    return compositionAccess.getContent().stream()
        .findAny()
        .map(
            i ->
                new CompositionDto(
                    i.getComposition(), i.getTemplateId(), i.getCompositionId(), ehrId));
  }

  /**
   * Public serializer entry point which will be called with composition dto fetched from database
   * and the desired target serialized string format. Will parse the composition dto into target
   * format either with a custom lambda expression for desired target format
   *
   * @param composition Composition dto from database
   * @param format      Target format
   * @return Structured string with string of data and content format
   */
  @Override
  public StructuredString serialize(CompositionDto composition, CompositionFormat format) {
    final StructuredString compositionString;
    switch (format) {
      case XML:
        compositionString =
            new StructuredString(
                new CanonicalXML().marshal(composition.getComposition(), false),
                StructuredStringFormat.XML);
        break;
      case JSON:
        compositionString =
            new StructuredString(
                new CanonicalJson().marshal(composition.getComposition()),
                StructuredStringFormat.JSON);
        break;
      case FLAT:
        compositionString =
            new StructuredString(
                new FlatJasonProvider(
                    new TemplateProvider() {
                      @Override
                      public Optional<OPERATIONALTEMPLATE> find(String s) {
                        return knowledgeCacheService.retrieveOperationalTemplate(s);
                      }

                      @Override
                      public Optional<WebTemplate> buildIntrospect(String templateId) {
                        return Optional.ofNullable(
                            knowledgeCacheService.getQueryOptMetaData(templateId));
                      }
                    })
                    .buildFlatJson(FlatFormat.SIM_SDT, composition.getTemplateId())
                    .marshal(composition.getComposition()),
                StructuredStringFormat.JSON);
        break;
      case STRUCTURED:
        compositionString =
            new StructuredString(
                new FlatJasonProvider(
                    new TemplateProvider() {
                      @Override
                      public Optional<OPERATIONALTEMPLATE> find(String s) {
                        return knowledgeCacheService.retrieveOperationalTemplate(s);
                      }

                      @Override
                      public Optional<WebTemplate> buildIntrospect(String templateId) {
                        return Optional.ofNullable(
                            knowledgeCacheService.getQueryOptMetaData(templateId));
                      }
                    })
                    .buildFlatJson(FlatFormat.STRUCTURED, composition.getTemplateId())
                    .marshal(composition.getComposition()),
                StructuredStringFormat.JSON);
        break;
      default:
        throw new UnexpectedSwitchCaseException(format);
    }
    return compositionString;
  }

  public Composition buildComposition(String content, CompositionFormat format, String templateId) {
    final Composition composition;
    switch (format) {
      case XML:
        composition = new CanonicalXML().unmarshal(content, Composition.class);
        break;
      case JSON:
        composition = new CanonicalJson().unmarshal(content, Composition.class);
        break;
      case FLAT:
        composition =
            new FlatJasonProvider(
                new TemplateProvider() {
                  @Override
                  public Optional<OPERATIONALTEMPLATE> find(String s) {
                    return knowledgeCacheService.retrieveOperationalTemplate(s);
                  }

                  @Override
                  public Optional<WebTemplate> buildIntrospect(String templateId) {
                    return Optional.ofNullable(
                        knowledgeCacheService.getQueryOptMetaData(templateId));
                  }
                })
                .buildFlatJson(FlatFormat.SIM_SDT, templateId)
                .unmarshal(content);
        break;
      case STRUCTURED:
        composition =
            new FlatJasonProvider(
                new TemplateProvider() {
                  @Override
                  public Optional<OPERATIONALTEMPLATE> find(String s) {
                    return knowledgeCacheService.retrieveOperationalTemplate(s);
                  }

                  @Override
                  public Optional<WebTemplate> buildIntrospect(String templateId) {
                    return Optional.ofNullable(
                        knowledgeCacheService.getQueryOptMetaData(templateId));
                  }
                })
                .buildFlatJson(FlatFormat.STRUCTURED, templateId)
                .unmarshal(content);
        break;
      default:
        throw new UnexpectedSwitchCaseException(format);
    }
    return composition;
  }

  @Override
  public Integer getLastVersionNumber(UUID compositionId) throws InternalServerException {
    try {
      return I_CompositionAccess.getLastVersionNumber(getDataAccess(), compositionId);
    } catch (Exception e) {
      throw new InternalServerException(e);
    }
  }

  @Override
  public Integer getVersionByTimestamp(UUID compositionId, LocalDateTime timestamp) {
    int version;
    try {
      version =
          I_CompositionAccess.getVersionFromTimeStamp(
              getDataAccess(), compositionId, Timestamp.valueOf(timestamp));
    } catch (ObjectNotFoundException e) {
      throw e;
    } catch (Exception e) {
      throw new InternalServerException(e);
    }
    if (version <= 0) {
      throw new InternalServerException("Invalid version number calculated.");
    } else {
      return version;
    }
  }

  /**
   * Internal helper funcition to read UID from given composition input in stated format.
   *
   * @param content Composition input
   * @param format  Composition format
   * @return the uid of the composition
   */
  @Override
  public String getUidFromInputComposition(String content, CompositionFormat format)
      throws IllegalArgumentException, InternalServerException, UnexpectedSwitchCaseException {

    Composition composition = buildComposition(content, format, null);
    if (composition.getUid() == null) {
      return null;
    } else {
      return composition.getUid().toString();
    }
  }

  @Override
  public String getTemplateIdFromInputComposition(String content, CompositionFormat format) {
    Composition composition = buildComposition(content, format, null);
    if (composition.getArchetypeDetails() == null
        || composition.getArchetypeDetails().getTemplateId() == null) {
      return null;
    } else {
      return composition.getArchetypeDetails().getTemplateId().getValue();
    }
  }

  @Override
  public boolean exists(UUID versionedObjectId) {
    return I_CompositionAccess.exists(this.getDataAccess(), versionedObjectId);
  }

  @Override
  public boolean isDeleted(UUID versionedObjectId) {
    return I_CompositionAccess.isDeleted(this.getDataAccess(), versionedObjectId);
  }

  @PreAuthorize("hasRole('ADMIN')")
  @Override
  public void adminDelete(UUID compositionId) {
    I_CompositionAccess compositionAccess = I_CompositionAccess.retrieveInstance(getDataAccess(),
        compositionId);
    if (compositionAccess != null) {
      compositionAccess.adminDelete();
    }
  }

  @Override
  public VersionedComposition getVersionedComposition(UUID ehrId, UUID composition) {
    Optional<CompositionDto> dto = retrieve(composition, 1);

    VersionedComposition compo = new VersionedComposition();
    if (dto.isPresent()) {
      compo.setUid(new HierObjectId(dto.get().getUuid().toString()));
      compo.setOwnerId(
          new ObjectRef<>(new HierObjectId(dto.get().getEhrId().toString()), "local", "ehr"));

      Map<Integer, I_CompositionAccess> compos =
          I_CompositionAccess.getVersionMapOfComposition(getDataAccess(), composition);
      if (compos.containsKey(1)) {
        compo.setTimeCreated(
            new DvDateTime(
                OffsetDateTime.of(
                    compos.get(1).getSysTransaction().toLocalDateTime(),
                    OffsetDateTime.now().getOffset())));
      } else {
        throw new InternalServerException("Inconsistent composition data, no version 1 available");
      }
    }

    return compo;
  }

  @Override
  public RevisionHistory getRevisionHistoryOfVersionedComposition(UUID composition) {
    // get number of versions
    int versions = getLastVersionNumber(composition);
    // fetch each version and add to revision history
    RevisionHistory revisionHistory = new RevisionHistory();
    for (int i = 1; i <= versions; i++) {
      Optional<OriginalVersion<Composition>> compoVersion =
          getOriginalVersionComposition(composition, i);
      compoVersion.ifPresent(
          compositionOriginalVersion ->
              revisionHistory.addItem(
                  revisionHistoryItemFromComposition(compositionOriginalVersion)));
    }

    if (revisionHistory.getItems().isEmpty()) {
      throw new InternalServerException(
          "Problem creating RevisionHistory"); // never should be empty; not valid
    }
    return revisionHistory;
  }

  private RevisionHistoryItem revisionHistoryItemFromComposition(
      OriginalVersion<Composition> composition) {

    ObjectVersionId objectVersionId = composition.getUid();

    // Note: is List but only has more than one item when there are contributions regarding this
    // object of change type attestation
    List<AuditDetails> auditDetailsList = new ArrayList<>();
    // retrieving the audits
    auditDetailsList.add(composition.getCommitAudit());

    // add retrieval of attestations, if there are any
    if (composition.getAttestations() != null) {
      for (Attestation a : composition.getAttestations()) {
        AuditDetails newAudit =
            new AuditDetails(
                a.getSystemId(),
                a.getCommitter(),
                a.getTimeCommitted(),
                a.getChangeType(),
                a.getDescription());
        auditDetailsList.add(newAudit);
      }
    }

    return new RevisionHistoryItem(objectVersionId, auditDetailsList);
  }

  @Override
  public Optional<OriginalVersion<Composition>> getOriginalVersionComposition(
      UUID versionedObjectUid, int version) {
    // check for valid version parameter
    if ((version == 0)
        || I_CompositionAccess.getLastVersionNumber(getDataAccess(), versionedObjectUid)
        < version) {
      throw new ObjectNotFoundException(
          "versioned_composition", "No VERSIONED_COMPOSITION with given version: " + version);
    }

    // retrieve requested object
    I_CompositionAccess compositionAccess =
        I_CompositionAccess.retrieveCompositionVersion(
            getDataAccess(), versionedObjectUid, version);
    if (compositionAccess == null) {
      return Optional.empty();
    }

    // create data for output, i.e. fields of the OriginalVersion<Composition>
    ObjectVersionId versionId =
        new ObjectVersionId(
            versionedObjectUid + "::" + getServerConfig().getNodename() + "::" + version);
    DvCodedText lifecycleState =
        new DvCodedText(
            "complete",
            new CodePhrase(
                "532")); // TODO: once lifecycle state is supported, get it here dynamically
    AuditDetails commitAudit = compositionAccess.getAuditDetailsAccess().getAsAuditDetails();
    ObjectRef<HierObjectId> contribution =
        new ObjectRef<>(
            new HierObjectId(compositionAccess.getContributionId().toString()),
            "openehr",
            "contribution");
    List<UUID> attestationIdList =
        I_AttestationAccess.retrieveListOfAttestationsByRef(
            getDataAccess(), compositionAccess.getAttestationRef());
    List<Attestation> attestations =
        null; // as default, gets content if available in the following lines
    if (!attestationIdList.isEmpty()) {
      attestations = new ArrayList<>();
      for (UUID id : attestationIdList) {
        I_AttestationAccess a = new AttestationAccess(getDataAccess()).retrieveInstance(id);
        attestations.add(a.getAsAttestation());
      }
    }

    ObjectVersionId precedingVersionId = null;
    // check if there is a preceding version and set it, if available
    if (version > 1) {
      // in the current scope version is an int and therefore: preceding = current - 1
      precedingVersionId =
          new ObjectVersionId(
              versionedObjectUid + "::" + getServerConfig().getNodename() + "::" + (version - 1));
    }

    Optional<CompositionDto> compositionDto = retrieve(versionedObjectUid, version);
    Composition composition = null;
    if (compositionDto.isPresent()) {
      composition = compositionDto.get().getComposition();
    }

    OriginalVersion<Composition> versionComposition =
        new OriginalVersion<>(
            versionId,
            precedingVersionId,
            composition,
            lifecycleState,
            commitAudit,
            contribution,
            null,
            null,
            attestations);

    return Optional.of(versionComposition);
  }
}<|MERGE_RESOLUTION|>--- conflicted
+++ resolved
@@ -250,12 +250,8 @@
    * @param contributionId NULL if new one should be created; or ID of given custom contribution
    * @return Version UID pointing to updated composition
    */
-<<<<<<< HEAD
   private UUID internalUpdate(
-=======
-  private ObjectVersionId internalUpdate(
       UUID ehrId,
->>>>>>> 1410967f
       UUID compositionId,
       Composition composition,
       UUID systemId,
@@ -346,12 +342,8 @@
       UUID systemId,
       UUID committerId,
       String description) {
-<<<<<<< HEAD
     internalDelete(
-=======
-    return internalDelete(
         ehrId,
->>>>>>> 1410967f
         UUID.fromString(targetObjId.getObjectId().getValue()),
         systemId,
         committerId,
@@ -360,15 +352,9 @@
   }
 
   @Override
-<<<<<<< HEAD
   public void delete(UUID ehrId, ObjectVersionId targetObjId, UUID contribution) {
     internalDelete(
-        UUID.fromString(targetObjId.getObjectId().getValue()), null, null, null, contribution);
-=======
-  public boolean delete(UUID ehrId, ObjectVersionId targetObjId, UUID contribution) {
-    return internalDelete(
         ehrId, UUID.fromString(targetObjId.getObjectId().getValue()), null, null, null, contribution);
->>>>>>> 1410967f
   }
 
   @Override
@@ -386,12 +372,8 @@
    * @param description (Optional) Audit description; or NULL if contribution is given
    * @param contributionId NULL if is not needed, or ID of given custom contribution
    */
-<<<<<<< HEAD
   private void internalDelete(
-=======
-  private boolean internalDelete(
       UUID ehrId,
->>>>>>> 1410967f
       UUID compositionId,
       UUID systemId,
       UUID committerId,

/*
 * Copyright 2019-2022 vitasystems GmbH and Hannover Medical School.
 *
 * Licensed under the Apache License, Version 2.0 (the "License");
 * you may not use this file except in compliance with the License.
 * You may obtain a copy of the License at
 *
 *     https://www.apache.org/licenses/LICENSE-2.0
 *
 * Unless required by applicable law or agreed to in writing, software
 * distributed under the License is distributed on an "AS IS" BASIS,
 * WITHOUT WARRANTIES OR CONDITIONS OF ANY KIND, either express or implied.
 * See the License for the specific language governing permissions and
 * limitations under the License.
 */

package org.ehrbase.service;

import com.nedap.archie.rm.changecontrol.OriginalVersion;
import com.nedap.archie.rm.composition.Composition;
import com.nedap.archie.rm.datatypes.CodePhrase;
import com.nedap.archie.rm.datavalues.DvCodedText;
import com.nedap.archie.rm.datavalues.quantity.datetime.DvDateTime;
import com.nedap.archie.rm.ehr.VersionedComposition;
import com.nedap.archie.rm.generic.Attestation;
import com.nedap.archie.rm.generic.AuditDetails;
import com.nedap.archie.rm.generic.RevisionHistory;
import com.nedap.archie.rm.generic.RevisionHistoryItem;
import com.nedap.archie.rm.support.identification.HierObjectId;
import com.nedap.archie.rm.support.identification.ObjectRef;
import com.nedap.archie.rm.support.identification.ObjectVersionId;
import java.sql.Timestamp;
import java.time.LocalDateTime;
import java.time.OffsetDateTime;
import java.util.ArrayList;
import java.util.List;
import java.util.Map;
import java.util.Objects;
import java.util.Optional;
import java.util.UUID;
import org.ehrbase.api.definitions.ServerConfig;
import org.ehrbase.api.exception.InternalServerException;
import org.ehrbase.api.exception.InvalidApiParameterException;
import org.ehrbase.api.exception.ObjectNotFoundException;
import org.ehrbase.api.exception.UnexpectedSwitchCaseException;
import org.ehrbase.api.exception.UnprocessableEntityException;
import org.ehrbase.api.exception.ValidationException;
import org.ehrbase.api.service.CompositionService;
import org.ehrbase.api.service.EhrService;
import org.ehrbase.api.service.ValidationService;
import org.ehrbase.dao.access.interfaces.I_AttestationAccess;
import org.ehrbase.dao.access.interfaces.I_CompositionAccess;
import org.ehrbase.dao.access.interfaces.I_ConceptAccess.ContributionChangeType;
import org.ehrbase.dao.access.interfaces.I_EntryAccess;
import org.ehrbase.dao.access.jooq.AttestationAccess;
import org.ehrbase.response.ehrscape.CompositionDto;
import org.ehrbase.response.ehrscape.CompositionFormat;
import org.ehrbase.response.ehrscape.StructuredString;
import org.ehrbase.response.ehrscape.StructuredStringFormat;
import org.ehrbase.serialisation.flatencoding.FlatFormat;
import org.ehrbase.serialisation.flatencoding.FlatJasonProvider;
import org.ehrbase.serialisation.jsonencoding.CanonicalJson;
import org.ehrbase.serialisation.xmlencoding.CanonicalXML;
import org.ehrbase.webtemplate.model.WebTemplate;
import org.ehrbase.webtemplate.templateprovider.TemplateProvider;
import org.jooq.DSLContext;
import org.openehr.schemas.v1.OPERATIONALTEMPLATE;
import org.slf4j.Logger;
import org.slf4j.LoggerFactory;
import org.springframework.security.access.prepost.PreAuthorize;
import org.springframework.stereotype.Service;
import org.springframework.transaction.annotation.Transactional;

/**
 * {@link CompositionService} implementation.
 *
 * @author Jake Smolka
 * @author Luis Marco-Ruiz
 * @author Stefan Spiska
 * @since 1.0.0
 */
@Service
@Transactional
public class CompositionServiceImp extends BaseServiceImp implements CompositionService {

  private final Logger logger = LoggerFactory.getLogger(this.getClass());

  private final ValidationService validationService;
  private final KnowledgeCacheService knowledgeCacheService;
  private final EhrService ehrService;

  public CompositionServiceImp(
      KnowledgeCacheService knowledgeCacheService,
      ValidationService validationService,
      EhrService ehrService,
      DSLContext context,
      ServerConfig serverConfig) {

    super(knowledgeCacheService, context, serverConfig);
    this.validationService = validationService;
    this.ehrService = ehrService;
    this.knowledgeCacheService = knowledgeCacheService;
  }

  @Override
  public Optional<UUID> create(
      UUID ehrId, Composition objData, UUID systemId, UUID committerId, String description) {

    UUID compositionId = createInternal(ehrId, objData, systemId, committerId, description, null);
    return Optional.of(compositionId);
  }

  @Override
  public Optional<UUID> create(UUID ehrId, Composition objData, UUID contribution) {
    UUID compositionId = createInternal(ehrId, objData, null, null, null, contribution);
    return Optional.of(compositionId);
  }

  @Override
  public Optional<UUID> create(UUID ehrId, Composition objData) {
    return create(ehrId, objData, getSystemUuid(), getUserUuid(), null);
  }

  /**
   * Creation of a new composition. With optional custom contribution, or one will be created.
   *
   * @param ehrId          ID of EHR
   * @param composition    RMObject instance of the given Composition to be created
   * @param systemId       Audit system; or NULL if contribution is given
   * @param committerId    Audit committer; or NULL if contribution is given
   * @param description    (Optional) Audit description; or NULL if contribution is given
   * @param contributionId NULL if is not needed, or ID of given custom contribution
   * @return ID of created composition
   * @throws InternalServerException when creation failed
   */
  private UUID createInternal(
      UUID ehrId,
      Composition composition,
      UUID systemId,
      UUID committerId,
      String description,
      UUID contributionId) {

    // pre-step: check for existing and modifiable ehr
    ehrService.checkEhrExistsAndIsModifiable(ehrId);

    // pre-step: validate
    try {
      validationService.check(composition);

    } catch (org.ehrbase.validation.ValidationException e) {
      throw new UnprocessableEntityException(e.getMessage());
    } catch (UnprocessableEntityException | ValidationException e) {
      throw e;
    } catch (IllegalArgumentException e) {
      throw new ValidationException(e);
    } catch (Exception e) {
      throw new InternalServerException(e);
    }

    // actual creation
    final UUID compositionId;
    try {
      var compositionAccess =
          I_CompositionAccess.getNewInstance(getDataAccess(), composition, ehrId);
      var entryAccess =
          I_EntryAccess.getNewInstance(
              getDataAccess(),
              Objects.requireNonNull(composition.getArchetypeDetails().getTemplateId()).getValue(),
              0,
              compositionAccess.getId(),
              composition);
      compositionAccess.setContent(entryAccess);
      if (contributionId
          != null) { // in case of custom contribution, set it and invoke commit that allows custom
        // contributions
        compositionAccess.setContributionId(contributionId);
        compositionId = compositionAccess.commit(LocalDateTime.now(), contributionId);
      } else { // else, invoke commit that ad hoc creates a new contribution for the composition
        if (committerId == null || systemId == null) { // mandatory fields
          throw new InternalServerException(
              "Error on internal contribution handling for composition creation.");
        }
        compositionId =
            compositionAccess.commit(LocalDateTime.now(), committerId, systemId, description);
      }
    } catch (IllegalArgumentException e) {
      throw e;
    } catch (Exception e) {
      throw new InternalServerException(e);
    }

    logger.debug("Composition created: id={}", compositionId);

    return compositionId;
  }

  @Override
  public Optional<UUID> update(
      UUID ehrId,
      ObjectVersionId targetObjId,
      Composition objData,
      UUID systemId,
      UUID committerId,
      String description) {

    var compoId =
        internalUpdate(
            ehrId,
            UUID.fromString(targetObjId.getObjectId().getValue()),
            objData,
            systemId,
            committerId,
            description,
            null);

    return Optional.of(compoId);
  }

  @Override
  public Optional<UUID> update(
      UUID ehrId, ObjectVersionId targetObjId, Composition objData, UUID contribution) {

    var compoId =
        internalUpdate(
            ehrId,
            UUID.fromString(targetObjId.getObjectId().getValue()),
            objData,
            null,
            null,
            null,
            contribution);
    return Optional.of(compoId);
  }

  @Override
  public Optional<UUID> update(UUID ehrId, ObjectVersionId targetObjId, Composition objData) {
    return update(ehrId, targetObjId, objData, getSystemUuid(), getUserUuid(), null);
  }

  /**
   * Update of an existing composition. With optional custom contribution, or existing one will be
   * updated.
   *
   * @param compositionId ID of existing composition
   * @param composition RMObject instance of the given Composition which represents the new version
   * @param systemId Audit system; or NULL if contribution is given
   * @param committerId Audit committer; or NULL if contribution is given
   * @param description (Optional) Audit description; or NULL if contribution is given
   * @param contributionId NULL if new one should be created; or ID of given custom contribution
   * @return UUID pointing to updated composition
   */
  private UUID internalUpdate(
      UUID ehrId,
      UUID compositionId,
      Composition composition,
      UUID systemId,
      UUID committerId,
      String description,
      UUID contributionId) {

    //pre-step: check ehr exists and is modifiable
    ehrService.checkEhrExistsAndIsModifiable(ehrId);

    boolean result;
    try {
      var compositionAccess = I_CompositionAccess.retrieveInstance(getDataAccess(), compositionId);
      if (compositionAccess == null) {
        throw new ObjectNotFoundException(
            I_CompositionAccess.class.getName(), "Could not find composition: " + compositionId);
      }
<<<<<<< HEAD
      // check that the  composition is actually in the ehr
      checkCompositionIsInEhr(ehrId, compositionAccess);
=======

      if (!ehrId.equals(compositionAccess.getEhrid())) {
        throw new ObjectNotFoundException("COMPOSITION",
            String.format("EHR with id %s does not contain composition with id %s", ehrId,
                compositionAccess.getEhrid()));
      }
>>>>>>> 82da08b1

      // validate RM composition
      validationService.check(composition);

      // Check if template ID is not the same in existing and given data -> error
      String existingTemplateId = compositionAccess.getContent().getTemplateId();
      String inputTemplateId = composition.getArchetypeDetails().getTemplateId().getValue();
      if (!existingTemplateId.equals(inputTemplateId)) {
        // check if base template ID doesn't match  (template ID schema: "$NAME.$LANG.v$VER")
        if (!existingTemplateId.split("\\.")[0].equals(inputTemplateId.split("\\.")[0])) {
          throw new InvalidApiParameterException(
              "Can't update composition to have different template.");
        }
        // if base matches, check if given template ID is just a new version of the correct template
        int existingTemplateIdVersion = Integer.parseInt(existingTemplateId.split("\\.v")[1]);
        int inputTemplateIdVersion =
            Integer.parseInt(inputTemplateId.substring(inputTemplateId.lastIndexOf("\\.v") + 1));
        if (inputTemplateIdVersion < existingTemplateIdVersion) {
          throw new InvalidApiParameterException(
              "Can't update composition with wrong template version bump.");
        }
      }

      // to keep reference to entry to update: pull entry out of composition access and replace
      // composition content with input, then write back to the original access
      I_EntryAccess content = compositionAccess.getContent();
      content.setCompositionData(composition);
      compositionAccess.setContent(content);
      compositionAccess.setComposition(composition);
      if (contributionId != null) { // if custom contribution should be set
        compositionAccess.setContributionId(contributionId);
        result = compositionAccess.update(LocalDateTime.now(), contributionId);
      } else { // else existing one will be updated
        if (committerId == null || systemId == null) {
          throw new InternalServerException(
              "Failed to update composition, missing mandatory audit meta data.");
        }
        result =
            compositionAccess.update(
                LocalDateTime.now(),
                committerId,
                systemId,
                description,
                ContributionChangeType.MODIFICATION);
      }

    } catch (ObjectNotFoundException
        | InvalidApiParameterException
        e) { // otherwise exceptions would always get sucked up by the catch below
      throw e;
    } catch (Exception e) {
      throw new InternalServerException(e);
    }

    if (!result) {
      throw new InternalServerException("Update failed on composition:" + compositionId);
    }
    return compositionId;
  }

  private void checkCompositionIsInEhr(UUID ehrId, I_CompositionAccess compositionAccess) {
    if (!ehrId.equals(compositionAccess.getEhrid())) {
      throw new ObjectNotFoundException(
          "COMPOSITION",
          String.format(
              "EHR with id %s does not contain composition with id %s",
              ehrId, compositionAccess.getEhrid()));
    }
  }

  @Override
  public void delete(
      UUID ehrId,
      ObjectVersionId targetObjId,
      UUID systemId,
      UUID committerId,
      String description) {
    internalDelete(
        ehrId,
        UUID.fromString(targetObjId.getObjectId().getValue()),
        systemId,
        committerId,
        description,
        null);
  }

  @Override
<<<<<<< HEAD
  public void delete(UUID ehrId, ObjectVersionId targetObjId, UUID contribution) {
    internalDelete(
        ehrId, UUID.fromString(targetObjId.getObjectId().getValue()), null, null, null, contribution);
=======
  public boolean delete(UUID ehrId, ObjectVersionId targetObjId, UUID contribution) {
    return internalDelete(
        ehrId, UUID.fromString(targetObjId.getObjectId().getValue()), null, null, null,
        contribution);
>>>>>>> 82da08b1
  }

  @Override
  public void delete(UUID ehrId, ObjectVersionId targetObjId) {
    delete(ehrId, targetObjId, getSystemUuid(), getUserUuid(), null);
  }

  /**
   * Deletion of an existing composition. With optional custom contribution, or existing one will be
   * updated.
   *
   * @param compositionId ID of existing composition
   * @param systemId Audit system; or NULL if contribution is given
   * @param committerId Audit committer; or NULL if contribution is given
   * @param description (Optional) Audit description; or NULL if contribution is given
   * @param contributionId NULL if is not needed, or ID of given custom contribution
   */
  private void internalDelete(
      UUID ehrId,
      UUID compositionId,
      UUID systemId,
      UUID committerId,
      String description,
      UUID contributionId) {

    //pre-step: check if ehr exists and is modifiable
    ehrService.checkEhrExistsAndIsModifiable(ehrId);

    I_CompositionAccess compositionAccess;
    try {
      compositionAccess = I_CompositionAccess.retrieveInstance(getDataAccess(), compositionId);
    } catch (Exception e) {
      throw new ObjectNotFoundException(
          I_CompositionAccess.class.getName(), "Error while retrieving composition", e);
    }
    if (compositionAccess == null) {
      throw new ObjectNotFoundException(
          I_CompositionAccess.class.getName(), "Could not find composition:" + compositionId);
    }
<<<<<<< HEAD
    // check that the  composition is actually in the ehr
    checkCompositionIsInEhr(ehrId, compositionAccess);
=======

    if (!ehrId.equals(compositionAccess.getEhrid())) {
      throw new ObjectNotFoundException("COMPOSITION",
          String.format("EHR with id %s does not contain composition with id %s", ehrId,
              compositionAccess.getEhrid()));
    }
>>>>>>> 82da08b1

    int result;
    if (contributionId != null) { // if custom contribution should be set
      compositionAccess.setContributionId(contributionId);
      try {
        result = compositionAccess.delete(LocalDateTime.now(), contributionId);
      } catch (Exception e) {
        throw new InternalServerException(e);
      }
    } else { // if not continue with standard delete
      try {
        if (committerId == null || systemId == null) {
          throw new InternalServerException(
              "Failed to update composition, missing mandatory audit meta data.");
        }
        result = compositionAccess.delete(LocalDateTime.now(), committerId, systemId, description);
      } catch (Exception e) {
        throw new InternalServerException(e);
      }
    }
    if (result <= 0) {
      throw new InternalServerException(
          "Delete failed on composition:" + compositionAccess.getId());
    }
  }

  @Override
  public Optional<Composition> retrieve(UUID ehrId, UUID compositionId, Integer version)
      throws InternalServerException {

    // check that the ehr exists
    ehrService.checkEhrExists(ehrId);

    final I_CompositionAccess compositionAccess;
    if (version != null) {
      compositionAccess =
          I_CompositionAccess.retrieveCompositionVersion(getDataAccess(), compositionId, version);
    } else { // default to latest version
      compositionAccess =
          I_CompositionAccess.retrieveCompositionVersion(
              getDataAccess(), compositionId, getLastVersionNumber(compositionId));
    }

    // check that the composition is actually in the ehr
    if (compositionAccess != null) {
      checkCompositionIsInEhr(ehrId, compositionAccess);
    }
    return getComposition(compositionAccess);
  }

  @Override
  public UUID getEhrId(UUID compositionId) {
    return I_CompositionAccess.getEhrId(getDataAccess(), compositionId);
  }




  private Optional<Composition> getComposition(I_CompositionAccess compositionAccess) {
    if (compositionAccess == null) {
      return Optional.empty();
    } else {
      return compositionAccess.getContent().stream().findAny().map(I_EntryAccess::getComposition);
    }
<<<<<<< HEAD
=======
    final UUID ehrId = compositionAccess.getEhrid();
    // There is only one EntryAccess per compositionAccess
    return Optional.ofNullable(compositionAccess.getContent())
        .map(entryAccess ->
            new CompositionDto(
                entryAccess.getComposition(), entryAccess.getTemplateId(),
                entryAccess.getCompositionId(), ehrId));
>>>>>>> 82da08b1
  }



  /**
   * Public serializer entry point which will be called with composition dto fetched from database
   * and the desired target serialized string format. Will parse the composition dto into target
   * format either with a custom lambda expression for desired target format
   *
   * @param composition Composition dto from database
   * @param format      Target format
   * @return Structured string with string of data and content format
   */
  @Override
  public StructuredString serialize(CompositionDto composition, CompositionFormat format) {
    final StructuredString compositionString;
    switch (format) {
      case XML:
        compositionString =
            new StructuredString(
                new CanonicalXML().marshal(composition.getComposition(), false),
                StructuredStringFormat.XML);
        break;
      case JSON:
        compositionString =
            new StructuredString(
                new CanonicalJson().marshal(composition.getComposition()),
                StructuredStringFormat.JSON);
        break;
      case FLAT:
        compositionString =
            new StructuredString(
                new FlatJasonProvider(
                    new TemplateProvider() {
                      @Override
                      public Optional<OPERATIONALTEMPLATE> find(String s) {
                        return knowledgeCacheService.retrieveOperationalTemplate(s);
                      }

                      @Override
                      public Optional<WebTemplate> buildIntrospect(String templateId) {
                        return Optional.ofNullable(
                            knowledgeCacheService.getQueryOptMetaData(templateId));
                      }
                    })
                    .buildFlatJson(FlatFormat.SIM_SDT, composition.getTemplateId())
                    .marshal(composition.getComposition()),
                StructuredStringFormat.JSON);
        break;
      case STRUCTURED:
        compositionString =
            new StructuredString(
                new FlatJasonProvider(
                    new TemplateProvider() {
                      @Override
                      public Optional<OPERATIONALTEMPLATE> find(String s) {
                        return knowledgeCacheService.retrieveOperationalTemplate(s);
                      }

                      @Override
                      public Optional<WebTemplate> buildIntrospect(String templateId) {
                        return Optional.ofNullable(
                            knowledgeCacheService.getQueryOptMetaData(templateId));
                      }
                    })
                    .buildFlatJson(FlatFormat.STRUCTURED, composition.getTemplateId())
                    .marshal(composition.getComposition()),
                StructuredStringFormat.JSON);
        break;
      default:
        throw new UnexpectedSwitchCaseException(format);
    }
    return compositionString;
  }

  public Composition buildComposition(String content, CompositionFormat format, String templateId) {
    final Composition composition;
    switch (format) {
      case XML:
        composition = new CanonicalXML().unmarshal(content, Composition.class);
        break;
      case JSON:
        composition = new CanonicalJson().unmarshal(content, Composition.class);
        break;
      case FLAT:
        composition =
            new FlatJasonProvider(
                new TemplateProvider() {
                  @Override
                  public Optional<OPERATIONALTEMPLATE> find(String s) {
                    return knowledgeCacheService.retrieveOperationalTemplate(s);
                  }

                  @Override
                  public Optional<WebTemplate> buildIntrospect(String templateId) {
                    return Optional.ofNullable(
                        knowledgeCacheService.getQueryOptMetaData(templateId));
                  }
                })
                .buildFlatJson(FlatFormat.SIM_SDT, templateId)
                .unmarshal(content);
        break;
      case STRUCTURED:
        composition =
            new FlatJasonProvider(
                new TemplateProvider() {
                  @Override
                  public Optional<OPERATIONALTEMPLATE> find(String s) {
                    return knowledgeCacheService.retrieveOperationalTemplate(s);
                  }

                  @Override
                  public Optional<WebTemplate> buildIntrospect(String templateId) {
                    return Optional.ofNullable(
                        knowledgeCacheService.getQueryOptMetaData(templateId));
                  }
                })
                .buildFlatJson(FlatFormat.STRUCTURED, templateId)
                .unmarshal(content);
        break;
      default:
        throw new UnexpectedSwitchCaseException(format);
    }
    return composition;
  }

  @Override
  public Integer getLastVersionNumber(UUID compositionId) throws InternalServerException {
    try {
      return I_CompositionAccess.getLastVersionNumber(getDataAccess(), compositionId);
    } catch (Exception e) {
      throw new InternalServerException(e);
    }
  }

  @Override
  public Integer getVersionByTimestamp(UUID compositionId, LocalDateTime timestamp) {
    int version;
    try {
      version =
          I_CompositionAccess.getVersionFromTimeStamp(
              getDataAccess(), compositionId, Timestamp.valueOf(timestamp));
    } catch (ObjectNotFoundException e) {
      throw e;
    } catch (Exception e) {
      throw new InternalServerException(e);
    }
    if (version <= 0) {
      throw new InternalServerException("Invalid version number calculated.");
    } else {
      return version;
    }
  }

  /**
   * Internal helper funcition to read UID from given composition input in stated format.
   *
   * @param content Composition input
   * @param format  Composition format
   * @return the uid of the composition
   */
  @Override
  public String getUidFromInputComposition(String content, CompositionFormat format)
      throws IllegalArgumentException, InternalServerException, UnexpectedSwitchCaseException {

    Composition composition = buildComposition(content, format, null);
    if (composition.getUid() == null) {
      return null;
    } else {
      return composition.getUid().toString();
    }
  }

  @Override
  public String getTemplateIdFromInputComposition(String content, CompositionFormat format) {
    Composition composition = buildComposition(content, format, null);
    if (composition.getArchetypeDetails() == null
        || composition.getArchetypeDetails().getTemplateId() == null) {
      return null;
    } else {
      return composition.getArchetypeDetails().getTemplateId().getValue();
    }
  }

  @Override
  public boolean exists(UUID versionedObjectId) {
    return I_CompositionAccess.exists(this.getDataAccess(), versionedObjectId);
  }

  @Override
  public boolean isDeleted(UUID versionedObjectId) {
    return I_CompositionAccess.isDeleted(this.getDataAccess(), versionedObjectId);
  }

  @PreAuthorize("hasRole('ADMIN')")
  @Override
  public void adminDelete(UUID compositionId) {
    I_CompositionAccess compositionAccess = I_CompositionAccess.retrieveInstance(getDataAccess(),
        compositionId);
    if (compositionAccess != null) {
      compositionAccess.adminDelete();
    }
  }

  @Override
  public VersionedComposition getVersionedComposition(UUID ehrId, UUID composition) {
    Optional<CompositionDto> dto =
        retrieve(ehrId, composition, 1).map(c -> CompositionService.from(ehrId, c));

    VersionedComposition compo = new VersionedComposition();
    if (dto.isPresent()) {
      compo.setUid(new HierObjectId(dto.get().getUuid().toString()));
      compo.setOwnerId(
          new ObjectRef<>(new HierObjectId(dto.get().getEhrId().toString()), "local", "ehr"));

      Map<Integer, I_CompositionAccess> compos =
          I_CompositionAccess.getVersionMapOfComposition(getDataAccess(), composition);
      if (compos.containsKey(1)) {
        compo.setTimeCreated(
            new DvDateTime(
                OffsetDateTime.of(
                    compos.get(1).getSysTransaction().toLocalDateTime(),
                    OffsetDateTime.now().getOffset())));
      } else {
        throw new InternalServerException("Inconsistent composition data, no version 1 available");
      }
    }

    return compo;
  }

  @Override
  public RevisionHistory getRevisionHistoryOfVersionedComposition(UUID ehrUid, UUID composition) {
    // get number of versions
    int versions = getLastVersionNumber(composition);
    // fetch each version and add to revision history
    RevisionHistory revisionHistory = new RevisionHistory();
    for (int i = 1; i <= versions; i++) {
      Optional<OriginalVersion<Composition>> compoVersion =
          getOriginalVersionComposition(ehrUid, composition, i);
      compoVersion.ifPresent(
          compositionOriginalVersion ->
              revisionHistory.addItem(
                  revisionHistoryItemFromComposition(compositionOriginalVersion)));
    }

    if (revisionHistory.getItems().isEmpty()) {
      throw new InternalServerException(
          "Problem creating RevisionHistory"); // never should be empty; not valid
    }
    return revisionHistory;
  }

  private RevisionHistoryItem revisionHistoryItemFromComposition(
      OriginalVersion<Composition> composition) {

    ObjectVersionId objectVersionId = composition.getUid();

    // Note: is List but only has more than one item when there are contributions regarding this
    // object of change type attestation
    List<AuditDetails> auditDetailsList = new ArrayList<>();
    // retrieving the audits
    auditDetailsList.add(composition.getCommitAudit());

    // add retrieval of attestations, if there are any
    if (composition.getAttestations() != null) {
      for (Attestation a : composition.getAttestations()) {
        AuditDetails newAudit =
            new AuditDetails(
                a.getSystemId(),
                a.getCommitter(),
                a.getTimeCommitted(),
                a.getChangeType(),
                a.getDescription());
        auditDetailsList.add(newAudit);
      }
    }

    return new RevisionHistoryItem(objectVersionId, auditDetailsList);
  }

  @Override
  public Optional<OriginalVersion<Composition>> getOriginalVersionComposition(
      UUID ehrUid, UUID versionedObjectUid, int version) {
    // check for valid version parameter
    if ((version == 0)
        || I_CompositionAccess.getLastVersionNumber(getDataAccess(), versionedObjectUid)
        < version) {
      throw new ObjectNotFoundException(
          "versioned_composition", "No VERSIONED_COMPOSITION with given version: " + version);
    }

    // retrieve requested object
    I_CompositionAccess compositionAccess =
        I_CompositionAccess.retrieveCompositionVersion(
            getDataAccess(), versionedObjectUid, version);
    if (compositionAccess == null) {
      return Optional.empty();
    }

    // create data for output, i.e. fields of the OriginalVersion<Composition>
    ObjectVersionId versionId =
        new ObjectVersionId(
            versionedObjectUid + "::" + getServerConfig().getNodename() + "::" + version);
    DvCodedText lifecycleState =
        new DvCodedText(
            "complete",
            new CodePhrase(
                "532")); // TODO: once lifecycle state is supported, get it here dynamically
    AuditDetails commitAudit = compositionAccess.getAuditDetailsAccess().getAsAuditDetails();
    ObjectRef<HierObjectId> contribution =
        new ObjectRef<>(
            new HierObjectId(compositionAccess.getContributionId().toString()),
            "openehr",
            "contribution");
    List<UUID> attestationIdList =
        I_AttestationAccess.retrieveListOfAttestationsByRef(
            getDataAccess(), compositionAccess.getAttestationRef());
    List<Attestation> attestations =
        null; // as default, gets content if available in the following lines
    if (!attestationIdList.isEmpty()) {
      attestations = new ArrayList<>();
      for (UUID id : attestationIdList) {
        I_AttestationAccess a = new AttestationAccess(getDataAccess()).retrieveInstance(id);
        attestations.add(a.getAsAttestation());
      }
    }

    ObjectVersionId precedingVersionId = null;
    // check if there is a preceding version and set it, if available
    if (version > 1) {
      // in the current scope version is an int and therefore: preceding = current - 1
      precedingVersionId =
          new ObjectVersionId(
              versionedObjectUid + "::" + getServerConfig().getNodename() + "::" + (version - 1));
    }

    Optional<Composition> compositionDto = retrieve(ehrUid, versionedObjectUid, version);
    Composition composition = null;
    if (compositionDto.isPresent()) {
      composition = compositionDto.get();
    }

    OriginalVersion<Composition> versionComposition =
        new OriginalVersion<>(
            versionId,
            precedingVersionId,
            composition,
            lifecycleState,
            commitAudit,
            contribution,
            null,
            null,
            attestations);

    return Optional.of(versionComposition);
  }
}<|MERGE_RESOLUTION|>--- conflicted
+++ resolved
@@ -269,17 +269,8 @@
         throw new ObjectNotFoundException(
             I_CompositionAccess.class.getName(), "Could not find composition: " + compositionId);
       }
-<<<<<<< HEAD
       // check that the  composition is actually in the ehr
       checkCompositionIsInEhr(ehrId, compositionAccess);
-=======
-
-      if (!ehrId.equals(compositionAccess.getEhrid())) {
-        throw new ObjectNotFoundException("COMPOSITION",
-            String.format("EHR with id %s does not contain composition with id %s", ehrId,
-                compositionAccess.getEhrid()));
-      }
->>>>>>> 82da08b1
 
       // validate RM composition
       validationService.check(composition);
@@ -367,16 +358,9 @@
   }
 
   @Override
-<<<<<<< HEAD
   public void delete(UUID ehrId, ObjectVersionId targetObjId, UUID contribution) {
     internalDelete(
         ehrId, UUID.fromString(targetObjId.getObjectId().getValue()), null, null, null, contribution);
-=======
-  public boolean delete(UUID ehrId, ObjectVersionId targetObjId, UUID contribution) {
-    return internalDelete(
-        ehrId, UUID.fromString(targetObjId.getObjectId().getValue()), null, null, null,
-        contribution);
->>>>>>> 82da08b1
   }
 
   @Override
@@ -416,17 +400,8 @@
       throw new ObjectNotFoundException(
           I_CompositionAccess.class.getName(), "Could not find composition:" + compositionId);
     }
-<<<<<<< HEAD
     // check that the  composition is actually in the ehr
     checkCompositionIsInEhr(ehrId, compositionAccess);
-=======
-
-    if (!ehrId.equals(compositionAccess.getEhrid())) {
-      throw new ObjectNotFoundException("COMPOSITION",
-          String.format("EHR with id %s does not contain composition with id %s", ehrId,
-              compositionAccess.getEhrid()));
-    }
->>>>>>> 82da08b1
 
     int result;
     if (contributionId != null) { // if custom contribution should be set
@@ -482,28 +457,9 @@
     return I_CompositionAccess.getEhrId(getDataAccess(), compositionId);
   }
 
-
-
-
   private Optional<Composition> getComposition(I_CompositionAccess compositionAccess) {
-    if (compositionAccess == null) {
-      return Optional.empty();
-    } else {
-      return compositionAccess.getContent().stream().findAny().map(I_EntryAccess::getComposition);
-    }
-<<<<<<< HEAD
-=======
-    final UUID ehrId = compositionAccess.getEhrid();
-    // There is only one EntryAccess per compositionAccess
-    return Optional.ofNullable(compositionAccess.getContent())
-        .map(entryAccess ->
-            new CompositionDto(
-                entryAccess.getComposition(), entryAccess.getTemplateId(),
-                entryAccess.getCompositionId(), ehrId));
->>>>>>> 82da08b1
-  }
-
-
+      return Optional.ofNullable(compositionAccess).map(I_CompositionAccess::getContent).map(I_EntryAccess::getComposition);
+  }
 
   /**
    * Public serializer entry point which will be called with composition dto fetched from database

--- conflicted
+++ resolved
@@ -230,12 +230,7 @@
                 ContributionService.ContributionChangeType.fromAuditDetails(version.getCommitAudit());
 
         checkContributionRules(version, changeType); // evaluate and check contribution rules
-<<<<<<< HEAD
-
-        UUID audit = saveAuditDetails(version.getCommitAudit(), AuditDetailsTargetType.COMPOSITION);
-=======
-        UUID audit = contributionRepository.createAudit(version.getCommitAudit(), AuditDetailsTargetType.EHR_STATUS);
->>>>>>> f425ec6c
+        UUID audit = saveAuditDetails(version.getCommitAudit(), AuditDetailsTargetType.EHR_STATUS);
 
         switch (changeType) {
             case CREATION ->
@@ -271,12 +266,8 @@
                 ContributionService.ContributionChangeType.fromAuditDetails(version.getCommitAudit());
 
         checkContributionRules(version, changeType); // evaluate and check contribution rules
-<<<<<<< HEAD
-        UUID audit = saveAuditDetails(version.getCommitAudit(), AuditDetailsTargetType.EHR_STATUS);
-=======
 
         UUID audit = contributionRepository.createAudit(version.getCommitAudit(), AuditDetailsTargetType.COMPOSITION);
->>>>>>> f425ec6c
 
         switch (changeType) {
             case CREATION ->

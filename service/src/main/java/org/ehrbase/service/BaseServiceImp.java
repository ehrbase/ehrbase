--- conflicted
+++ resolved
@@ -68,11 +68,7 @@
    */
   public UUID getSystemUuid() {
     if (systemId == null) {
-<<<<<<< HEAD
-      systemId = I_SystemAccess.createOrRetrieveLocalSystem(getDataAccess());
-=======
       systemId = I_SystemAccess.createOrRetrieveLocalSystem(getDataAccess());;
->>>>>>> 5c38370a
     }
     return systemId;
   }

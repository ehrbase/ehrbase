/*
 * Copyright (c) 2024 vitasystems GmbH.
 *
 * This file is part of project EHRbase
 *
 * Licensed under the Apache License, Version 2.0 (the "License");
 * you may not use this file except in compliance with the License.
 * You may obtain a copy of the License at
 *
 *      https://www.apache.org/licenses/LICENSE-2.0
 *
 * Unless required by applicable law or agreed to in writing, software
 * distributed under the License is distributed on an "AS IS" BASIS,
 * WITHOUT WARRANTIES OR CONDITIONS OF ANY KIND, either express or implied.
 * See the License for the specific language governing permissions and
 * limitations under the License.
 */
package org.ehrbase.service;

import java.util.Optional;
import org.ehrbase.api.exception.InternalServerException;
import org.ehrbase.cache.CacheProvider;
import org.ehrbase.repository.PartyProxyRepository;
import org.slf4j.Logger;
import org.slf4j.LoggerFactory;
import org.springframework.cache.Cache;
import org.springframework.dao.DuplicateKeyException;
import org.springframework.http.HttpStatus;
import org.springframework.stereotype.Service;
import org.springframework.web.server.ResponseStatusException;

@Service
public class UserServiceImp implements UserService {
    private final IAuthenticationFacade authenticationFacade;

    private final CacheProvider cacheProvider;

    private final PartyProxyRepository partyProxyRepository;

    private final Logger logger = LoggerFactory.getLogger(this.getClass());

    public UserServiceImp(
            IAuthenticationFacade authenticationFacade,
            CacheProvider cacheProvider,
            PartyProxyRepository partyProxyRepository) {
        this.authenticationFacade = authenticationFacade;
        this.cacheProvider = cacheProvider;
        this.partyProxyRepository = partyProxyRepository;
    }

    /**
     * Get default user UUID, derived from authenticated user via Spring Security.<br> Internally
     * checks and retrieves the matching user UUID, if it already exists with given info.
     *
     * @return UUID of default user, derived from authenticated user.
     */
    @Override
    public UserAndCommitterId getCurrentUserAndCommitterId() {
        String key = authenticationFacade.getAuthentication().getName();
<<<<<<< HEAD
        return CacheProvider.USER_ID_CACHE.get(cacheProvider, key, () -> getOrCreateCurrentUserId(key));
=======
        try {
            return CacheProvider.USER_ID_CACHE.get(cacheProvider, key, () -> getOrCreateCurrentUserIdSync(key));
        } catch (Cache.ValueRetrievalException e) {
            Throwable cause = e.getCause();
            if (cause instanceof DuplicateKeyException c) {
                throw new ResponseStatusException(
                        HttpStatus.INTERNAL_SERVER_ERROR, "User already created concurrently by different request", c);
            } else if (cause instanceof RuntimeException c) {
                throw c;
            } else {
                throw e;
            }
        }
>>>>>>> 0c775a5f
    }

    private UserAndCommitterId getOrCreateCurrentUserId(String key) {

        return partyProxyRepository
<<<<<<< HEAD
                .findInternalUserAndCommitterId(key)
                .or(() -> {
                    try {
                        return Optional.of(partyProxyRepository.createInternalUser(key));
                    } catch (DataIntegrityViolationException e) {
                        logger.info(e.getMessage(), e);
                        return partyProxyRepository.findInternalUserAndCommitterId(key);
                    }
                })
=======
                .findInternalUserId(key)
                .or(() -> Optional.of(partyProxyRepository.createInternalUser(key)))
>>>>>>> 0c775a5f
                .orElseThrow(() -> new InternalServerException("Cannot create User"));
    }
}<|MERGE_RESOLUTION|>--- conflicted
+++ resolved
@@ -57,9 +57,6 @@
     @Override
     public UserAndCommitterId getCurrentUserAndCommitterId() {
         String key = authenticationFacade.getAuthentication().getName();
-<<<<<<< HEAD
-        return CacheProvider.USER_ID_CACHE.get(cacheProvider, key, () -> getOrCreateCurrentUserId(key));
-=======
         try {
             return CacheProvider.USER_ID_CACHE.get(cacheProvider, key, () -> getOrCreateCurrentUserIdSync(key));
         } catch (Cache.ValueRetrievalException e) {
@@ -73,26 +70,13 @@
                 throw e;
             }
         }
->>>>>>> 0c775a5f
     }
 
     private UserAndCommitterId getOrCreateCurrentUserId(String key) {
 
         return partyProxyRepository
-<<<<<<< HEAD
                 .findInternalUserAndCommitterId(key)
-                .or(() -> {
-                    try {
-                        return Optional.of(partyProxyRepository.createInternalUser(key));
-                    } catch (DataIntegrityViolationException e) {
-                        logger.info(e.getMessage(), e);
-                        return partyProxyRepository.findInternalUserAndCommitterId(key);
-                    }
-                })
-=======
-                .findInternalUserId(key)
                 .or(() -> Optional.of(partyProxyRepository.createInternalUser(key)))
->>>>>>> 0c775a5f
                 .orElseThrow(() -> new InternalServerException("Cannot create User"));
     }
 }
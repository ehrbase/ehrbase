/*
 * Copyright (c) 2024 vitasystems GmbH.
 *
 * This file is part of project EHRbase
 *
 * Licensed under the Apache License, Version 2.0 (the "License");
 * you may not use this file except in compliance with the License.
 * You may obtain a copy of the License at
 *
 *      https://www.apache.org/licenses/LICENSE-2.0
 *
 * Unless required by applicable law or agreed to in writing, software
 * distributed under the License is distributed on an "AS IS" BASIS,
 * WITHOUT WARRANTIES OR CONDITIONS OF ANY KIND, either express or implied.
 * See the License for the specific language governing permissions and
 * limitations under the License.
 */
package org.ehrbase.service;

import java.util.List;
import java.util.Optional;
import javax.annotation.PostConstruct;
import org.apache.commons.lang3.StringUtils;
import org.ehrbase.api.exception.GeneralRequestProcessingException;
import org.ehrbase.api.exception.InternalServerException;
import org.ehrbase.api.exception.InvalidApiParameterException;
import org.ehrbase.api.exception.ObjectNotFoundException;
import org.ehrbase.api.exception.StateConflictException;
import org.ehrbase.api.service.StoredQueryService;
import org.ehrbase.cache.CacheProvider;
import org.ehrbase.openehr.sdk.aql.parser.AqlParseException;
import org.ehrbase.openehr.sdk.aql.parser.AqlQueryParser;
import org.ehrbase.openehr.sdk.response.dto.ehrscape.QueryDefinitionResultDto;
import org.ehrbase.repository.StoredQueryRepository;
import org.ehrbase.util.InvalidVersionFormatException;
import org.ehrbase.util.SemVer;
import org.ehrbase.util.SemVerUtil;
import org.ehrbase.util.StoredQueryQualifiedName;
import org.ehrbase.util.VersionConflictException;
import org.jooq.exception.DataAccessException;
import org.springframework.beans.factory.annotation.Value;
import org.springframework.cache.Cache;
import org.springframework.stereotype.Service;

@Service
public class StoredQueryServiceImp implements StoredQueryService {

    private final StoredQueryRepository storedQueryRepository;
    private final CacheProvider cacheProvider;

    @Value("${ehrbase.cache.stored-query-init-on-startup:false}")
    private boolean initStoredQueryCache = false;

    public StoredQueryServiceImp(StoredQueryRepository storedQueryRepository, CacheProvider cacheProvider) {

        this.storedQueryRepository = storedQueryRepository;
        this.cacheProvider = cacheProvider;
    }

    @PostConstruct
    public void init() {
        if (initStoredQueryCache) {
            storedQueryRepository.retrieveAllLatest().forEach(l -> {
                SemVerUtil.streamAllResolutions(SemVer.parse(l.getVersion())).forEach(v -> {
                    StoredQueryQualifiedName storedQueryQualifiedName =
                            StoredQueryQualifiedName.create(l.getQualifiedName(), v);
                    cacheProvider.get(
                            CacheProvider.STORED_QUERY_CACHE,
                            storedQueryQualifiedName.toQualifiedNameString(),
                            () -> l);
                });
            });
        }
    }

    // === DEFINITION: manage stored queries
    @Override
    public List<QueryDefinitionResultDto> retrieveStoredQueries(String fullyQualifiedName) {
        String name = StringUtils.defaultIfEmpty(fullyQualifiedName, null);
        try {
            return storedQueryRepository.retrieveQualifiedList(name);

        } catch (DataAccessException e) {
            throw new GeneralRequestProcessingException(
                    "Data Access Error: " + e.getCause().getMessage(), e);
        } catch (RuntimeException e) {
            throw new IllegalArgumentException("Could not retrieve stored query, reason: " + e, e);
        }
    }

    @Override
    public QueryDefinitionResultDto retrieveStoredQuery(String qualifiedName, String version) {

        SemVer requestedVersion = parseRequestSemVer(version);
        StoredQueryQualifiedName storedQueryQualifiedName =
                StoredQueryQualifiedName.create(qualifiedName, requestedVersion);

        QueryDefinitionResultDto result;
        try {
            result = CacheProvider.STORED_QUERY_CACHE.get(
                    cacheProvider,
                    storedQueryQualifiedName.toQualifiedNameString(),
                    () -> retrieveStoredQueryInternal(storedQueryQualifiedName));
        } catch (Cache.ValueRetrievalException e) {
            throw e.getCause() instanceof RuntimeException cause ? cause : e;
        }
        return result;
    }

    private QueryDefinitionResultDto retrieveStoredQueryInternal(StoredQueryQualifiedName storedQueryQualifiedName) {

        Optional<QueryDefinitionResultDto> storedQueryAccess;
        try {
            storedQueryAccess = storedQueryRepository.retrieveQualified(storedQueryQualifiedName);
        } catch (DataAccessException e) {
            throw new GeneralRequestProcessingException(
                    "Data Access Error: " + e.getCause().getMessage(), e);
        } catch (RuntimeException e) {
            throw new InternalServerException(e.getMessage());
        }

        return storedQueryAccess.orElseThrow(() -> new ObjectNotFoundException(
                "QUERY", "Could not retrieve stored query for qualified name: " + storedQueryQualifiedName.toName()));
    }

    @Override
    public QueryDefinitionResultDto createStoredQuery(String qualifiedName, String version, String queryString) {

        SemVer requestedVersion = parseRequestSemVer(version);
        StoredQueryQualifiedName queryQualifiedName = StoredQueryQualifiedName.create(qualifiedName, requestedVersion);

        // validate the query syntax
        try {
            AqlQueryParser.parse(queryString);
        } catch (AqlParseException e) {
            throw new IllegalArgumentException("Invalid query, reason:" + e, e);
        }

        // lookup version in db
        SemVer dbSemVer = storedQueryRepository
                .retrieveQualified(queryQualifiedName)
                .map(q -> SemVer.parse(q.getVersion()))
                .orElse(SemVer.NO_VERSION);

        checkVersionCombination(requestedVersion, dbSemVer);

        SemVer newVersion = SemVerUtil.determineVersion(requestedVersion, dbSemVer);
        StoredQueryQualifiedName newQueryQualifiedName = StoredQueryQualifiedName.create(qualifiedName, newVersion);

        // if not final version and already existing: update
        boolean isUpdate = dbSemVer.isPreRelease();

        try {
            if (isUpdate) {
                storedQueryRepository.update(newQueryQualifiedName, queryString);
            } else {
                storedQueryRepository.store(newQueryQualifiedName, queryString);
            }
        } catch (DataAccessException e) {
            throw new GeneralRequestProcessingException(
                    "Data Access Error: " + e.getCause().getMessage(), e);
        } catch (VersionConflictException e) {
            throw new IllegalArgumentException(e.getMessage(), e);
        }

        // clear partially cached versions
        evictAllResolutions(newQueryQualifiedName);

        return retrieveStoredQueryInternal(newQueryQualifiedName);
    }

    private static void checkVersionCombination(SemVer requestSemVer, SemVer dbSemVer) {
        if (dbSemVer.isNoVersion()) {
            // NOOP: no issue
        } else if (dbSemVer.isPartial()) {
            throw new IllegalStateException("The database contains stored queries with partial versions");

        } else if (dbSemVer.isPreRelease()) {
            if (!requestSemVer.isPreRelease()) {
                throw new RuntimeException(
                        "Pre-release " + dbSemVer + " was provided when " + requestSemVer + " was requested");
            }
        } else {
            // release
            if (requestSemVer.isPreRelease()) {
                throw new RuntimeException(
                        "Version " + dbSemVer + " was provided when pre-release " + requestSemVer + " was requested");

            } else if (requestSemVer.isRelease()) {
                throw new StateConflictException("Version already exists");
            }
        }
    }

    @Override
    public void deleteStoredQuery(String qualifiedName, String version) {

        SemVer requestedVersion = parseRequestSemVer(version);
        if (requestedVersion.isNoVersion() || requestedVersion.isPartial()) {
            throw new InvalidApiParameterException("A qualified version has to be specified");
        }

        StoredQueryQualifiedName storedQueryQualifiedName =
                StoredQueryQualifiedName.create(qualifiedName, requestedVersion);

        try {
            storedQueryRepository.delete(storedQueryQualifiedName);

        } catch (ObjectNotFoundException e) {
            throw e;
        } catch (DataAccessException dae) {
            throw new GeneralRequestProcessingException(
                    "Data Access Error:" + dae.getCause().getMessage());
        } catch (RuntimeException e) {
            throw new InternalServerException(e.getMessage());
        } finally {
<<<<<<< HEAD
            evictAllResolutions(storedQueryQualifiedName);
        }
    }

    private void evictAllResolutions(StoredQueryQualifiedName qualifiedName) {
        SemVerUtil.streamAllResolutions(qualifiedName.semVer())
                .forEach(v -> cacheProvider.evict(
                        CacheProvider.STORED_QUERY_CACHE,
                        new StoredQueryQualifiedName(qualifiedName.reverseDomainName(), qualifiedName.semanticId(), v)
                                .toQualifiedNameString()));
=======
            CacheProvider.STORED_QUERY_CACHE.evict(cacheProvider, storedQueryQualifiedName.toQualifiedNameString());
        }
    }

    private void evictPartiallyCachedVersions(String qualifiedName, SemVer semVer) {
        CacheProvider.STORED_QUERY_CACHE.evict(
                cacheProvider,
                StoredQueryQualifiedName.create(qualifiedName, semVer).toQualifiedNameString());

        if (!semVer.isPreRelease()) {
            Stream.of(
                            SemVer.NO_VERSION,
                            // major
                            new SemVer(semVer.major(), null, null, null),
                            // minor
                            new SemVer(semVer.major(), semVer.minor(), null, null))
                    .map(v -> StoredQueryQualifiedName.create(qualifiedName, v))
                    .map(StoredQueryQualifiedName::toQualifiedNameString)
                    .forEach(v -> CacheProvider.STORED_QUERY_CACHE.evict(cacheProvider, v));
        }
>>>>>>> f077fc10
    }

    private static SemVer parseRequestSemVer(String version) {
        try {
            return SemVer.parse(version);
        } catch (InvalidVersionFormatException e) {
            throw new InvalidApiParameterException("Incorrect version. Use the SEMVER format.", e);
        }
    }
}<|MERGE_RESOLUTION|>--- conflicted
+++ resolved
@@ -214,39 +214,16 @@
         } catch (RuntimeException e) {
             throw new InternalServerException(e.getMessage());
         } finally {
-<<<<<<< HEAD
             evictAllResolutions(storedQueryQualifiedName);
         }
     }
 
     private void evictAllResolutions(StoredQueryQualifiedName qualifiedName) {
         SemVerUtil.streamAllResolutions(qualifiedName.semVer())
-                .forEach(v -> cacheProvider.evict(
-                        CacheProvider.STORED_QUERY_CACHE,
+                .forEach(v -> CacheProvider.STORED_QUERY_CACHE.evict(
+                        cacheProvider,
                         new StoredQueryQualifiedName(qualifiedName.reverseDomainName(), qualifiedName.semanticId(), v)
                                 .toQualifiedNameString()));
-=======
-            CacheProvider.STORED_QUERY_CACHE.evict(cacheProvider, storedQueryQualifiedName.toQualifiedNameString());
-        }
-    }
-
-    private void evictPartiallyCachedVersions(String qualifiedName, SemVer semVer) {
-        CacheProvider.STORED_QUERY_CACHE.evict(
-                cacheProvider,
-                StoredQueryQualifiedName.create(qualifiedName, semVer).toQualifiedNameString());
-
-        if (!semVer.isPreRelease()) {
-            Stream.of(
-                            SemVer.NO_VERSION,
-                            // major
-                            new SemVer(semVer.major(), null, null, null),
-                            // minor
-                            new SemVer(semVer.major(), semVer.minor(), null, null))
-                    .map(v -> StoredQueryQualifiedName.create(qualifiedName, v))
-                    .map(StoredQueryQualifiedName::toQualifiedNameString)
-                    .forEach(v -> CacheProvider.STORED_QUERY_CACHE.evict(cacheProvider, v));
-        }
->>>>>>> f077fc10
     }
 
     private static SemVer parseRequestSemVer(String version) {

/*
 * Copyright (c) 2024 vitasystems GmbH.
 *
 * This file is part of project EHRbase
 *
 * Licensed under the Apache License, Version 2.0 (the "License");
 * you may not use this file except in compliance with the License.
 * You may obtain a copy of the License at
 *
 *      https://www.apache.org/licenses/LICENSE-2.0
 *
 * Unless required by applicable law or agreed to in writing, software
 * distributed under the License is distributed on an "AS IS" BASIS,
 * WITHOUT WARRANTIES OR CONDITIONS OF ANY KIND, either express or implied.
 * See the License for the specific language governing permissions and
 * limitations under the License.
 */
package org.ehrbase.service;

import java.util.List;
import java.util.Optional;
import java.util.stream.Stream;
import org.apache.commons.lang3.StringUtils;
import org.ehrbase.api.exception.GeneralRequestProcessingException;
import org.ehrbase.api.exception.InternalServerException;
import org.ehrbase.api.exception.InvalidApiParameterException;
import org.ehrbase.api.exception.ObjectNotFoundException;
import org.ehrbase.api.exception.StateConflictException;
import org.ehrbase.api.service.StoredQueryService;
import org.ehrbase.cache.CacheProvider;
import org.ehrbase.openehr.sdk.aql.parser.AqlParseException;
import org.ehrbase.openehr.sdk.aql.parser.AqlQueryParser;
import org.ehrbase.openehr.sdk.response.dto.ehrscape.QueryDefinitionResultDto;
import org.ehrbase.repository.StoredQueryRepository;
import org.ehrbase.util.InvalidVersionFormatException;
import org.ehrbase.util.SemVer;
import org.ehrbase.util.SemVerUtil;
import org.ehrbase.util.StoredQueryQualifiedName;
import org.ehrbase.util.VersionConflictException;
import org.jooq.exception.DataAccessException;
import org.springframework.cache.Cache;
import org.springframework.stereotype.Service;

@Service
public class StoredQueryServiceImp implements StoredQueryService {

    private final StoredQueryRepository storedQueryRepository;
    private final CacheProvider cacheProvider;

    public StoredQueryServiceImp(StoredQueryRepository storedQueryRepository, CacheProvider cacheProvider) {

        this.storedQueryRepository = storedQueryRepository;
        this.cacheProvider = cacheProvider;
    }

    // === DEFINITION: manage stored queries
    @Override
    public List<QueryDefinitionResultDto> retrieveStoredQueries(String fullyQualifiedName) {
        String name = StringUtils.defaultIfEmpty(fullyQualifiedName, null);
        try {
            return storedQueryRepository.retrieveQualifiedList(name);

        } catch (DataAccessException e) {
            throw new GeneralRequestProcessingException(
                    "Data Access Error: " + e.getCause().getMessage(), e);
        } catch (RuntimeException e) {
            throw new IllegalArgumentException("Could not retrieve stored query, reason: " + e, e);
        }
    }

    @Override
    public QueryDefinitionResultDto retrieveStoredQuery(String qualifiedName, String version)
            throws ObjectNotFoundException {

        SemVer requestedVersion = parseRequestSemVer(version);
        StoredQueryQualifiedName storedQueryQualifiedName =
                StoredQueryQualifiedName.create(qualifiedName, requestedVersion);

        QueryDefinitionResultDto result;
        try {
            result = cacheProvider.get(
                    CacheProvider.STORED_QUERY_CACHE,
                    storedQueryQualifiedName.toQualifiedNameString(),
                    () -> retrieveStoredQueryInternal(storedQueryQualifiedName));
        } catch (Cache.ValueRetrievalException e) {
            // retrieveStoredQueryInternal could not find the requested query
<<<<<<< HEAD
            throw e.getCause() instanceof RuntimeException cause ? cause : e;
        }
        return result;
=======
            if (e.getCause() instanceof ObjectNotFoundException) {
                result = null;
            }
            // forward root cause or the error itself
            else {
                throw (e.getCause() instanceof GeneralRequestProcessingException cause ? cause : e);
            }
        }

        if (result == null) {
            throw new ObjectNotFoundException(
                    "QUERY", "Stored query '%s' with version '%s' does not exist".formatted(qualifiedName, version));
        } else {
            return result;
        }
>>>>>>> 07cb8dad
    }

    private QueryDefinitionResultDto retrieveStoredQueryInternal(StoredQueryQualifiedName storedQueryQualifiedName) {

        Optional<QueryDefinitionResultDto> storedQueryAccess;
        try {
            storedQueryAccess = storedQueryRepository.retrieveQualified(storedQueryQualifiedName);
        } catch (DataAccessException e) {
            throw new GeneralRequestProcessingException(
                    "Data Access Error: " + e.getCause().getMessage(), e);
        } catch (RuntimeException e) {
            throw new InternalServerException(e.getMessage());
        }

        return storedQueryAccess.orElseThrow(() -> new ObjectNotFoundException(
                "QUERY", "Could not retrieve stored query for qualified name: " + storedQueryQualifiedName.toName()));
    }

    @Override
    public QueryDefinitionResultDto createStoredQuery(String qualifiedName, String version, String queryString) {

        SemVer requestedVersion = parseRequestSemVer(version);
        StoredQueryQualifiedName queryQualifiedName = StoredQueryQualifiedName.create(qualifiedName, requestedVersion);

        // validate the query syntax
        try {
            AqlQueryParser.parse(queryString);
        } catch (AqlParseException e) {
            throw new IllegalArgumentException("Invalid query, reason:" + e, e);
        }

        // lookup version in db
        SemVer dbSemVer = storedQueryRepository
                .retrieveQualified(queryQualifiedName)
                .map(q -> SemVer.parse(q.getVersion()))
                .orElse(SemVer.NO_VERSION);

        checkVersionCombination(requestedVersion, dbSemVer);

        SemVer newVersion = SemVerUtil.determineVersion(requestedVersion, dbSemVer);
        StoredQueryQualifiedName newQueryQualifiedName = StoredQueryQualifiedName.create(qualifiedName, newVersion);

        // if not final version and already existing: update
        boolean isUpdate = dbSemVer.isPreRelease();

        try {
            if (isUpdate) {
                storedQueryRepository.update(newQueryQualifiedName, queryString);
            } else {
                storedQueryRepository.store(newQueryQualifiedName, queryString);
            }
        } catch (DataAccessException e) {
            throw new GeneralRequestProcessingException(
                    "Data Access Error: " + e.getCause().getMessage(), e);
        } catch (VersionConflictException e) {
            throw new IllegalArgumentException(e.getMessage(), e);
        }

        // clear partially cached versions
        evictPartiallyCachedVersions(qualifiedName, newVersion);

        return retrieveStoredQueryInternal(newQueryQualifiedName);
    }

    private static void checkVersionCombination(SemVer requestSemVer, SemVer dbSemVer) {
        if (dbSemVer.isNoVersion()) {
            // Noop: no issue
        } else if (dbSemVer.isPartial()) {
            throw new IllegalStateException("The database contains stored queries with partial versions");

        } else if (dbSemVer.isPreRelease()) {
            if (!requestSemVer.isPreRelease()) {
                throw new RuntimeException(
                        "Pre-release " + dbSemVer + " was provided when " + requestSemVer + " was requested");
            }
        } else {
            // release
            if (requestSemVer.isPreRelease()) {
                throw new RuntimeException(
                        "Version " + dbSemVer + " was provided when pre-release " + requestSemVer + " was requested");

            } else if (requestSemVer.isRelease()) {
                throw new StateConflictException("Version already exists");
            }
        }
    }

    @Override
    public void deleteStoredQuery(String qualifiedName, String version) {

        SemVer requestedVersion = parseRequestSemVer(version);
        if (requestedVersion.isNoVersion() || requestedVersion.isPartial()) {
            throw new InvalidApiParameterException("A qualified version has to be specified");
        }

        StoredQueryQualifiedName storedQueryQualifiedName =
                StoredQueryQualifiedName.create(qualifiedName, requestedVersion);

        try {
            storedQueryRepository.delete(storedQueryQualifiedName);

        } catch (ObjectNotFoundException e) {
            throw e;
        } catch (DataAccessException dae) {
            throw new GeneralRequestProcessingException(
                    "Data Access Error:" + dae.getCause().getMessage());
        } catch (RuntimeException e) {
            throw new InternalServerException(e.getMessage());
        } finally {
            cacheProvider.evict(CacheProvider.STORED_QUERY_CACHE, storedQueryQualifiedName.toQualifiedNameString());
        }
    }

    private void evictPartiallyCachedVersions(String qualifiedName, SemVer semVer) {
        cacheProvider.evict(
                CacheProvider.STORED_QUERY_CACHE,
                StoredQueryQualifiedName.create(qualifiedName, semVer).toQualifiedNameString());

        if (!semVer.isPreRelease()) {
            Stream.of(
                            SemVer.NO_VERSION,
                            // major
                            new SemVer(semVer.major(), null, null, null),
                            // minor
                            new SemVer(semVer.major(), semVer.minor(), null, null))
                    .map(v -> StoredQueryQualifiedName.create(qualifiedName, v))
                    .map(StoredQueryQualifiedName::toQualifiedNameString)
                    .forEach(v -> cacheProvider.evict(CacheProvider.STORED_QUERY_CACHE, v));
        }
    }

    private static SemVer parseRequestSemVer(String version) {
        try {
            return SemVer.parse(version);
        } catch (InvalidVersionFormatException e) {
            throw new InvalidApiParameterException("Incorrect version. Use the SEMVER format.", e);
        }
    }
}<|MERGE_RESOLUTION|>--- conflicted
+++ resolved
@@ -69,8 +69,7 @@
     }
 
     @Override
-    public QueryDefinitionResultDto retrieveStoredQuery(String qualifiedName, String version)
-            throws ObjectNotFoundException {
+    public QueryDefinitionResultDto retrieveStoredQuery(String qualifiedName, String version) {
 
         SemVer requestedVersion = parseRequestSemVer(version);
         StoredQueryQualifiedName storedQueryQualifiedName =
@@ -83,28 +82,9 @@
                     storedQueryQualifiedName.toQualifiedNameString(),
                     () -> retrieveStoredQueryInternal(storedQueryQualifiedName));
         } catch (Cache.ValueRetrievalException e) {
-            // retrieveStoredQueryInternal could not find the requested query
-<<<<<<< HEAD
             throw e.getCause() instanceof RuntimeException cause ? cause : e;
         }
         return result;
-=======
-            if (e.getCause() instanceof ObjectNotFoundException) {
-                result = null;
-            }
-            // forward root cause or the error itself
-            else {
-                throw (e.getCause() instanceof GeneralRequestProcessingException cause ? cause : e);
-            }
-        }
-
-        if (result == null) {
-            throw new ObjectNotFoundException(
-                    "QUERY", "Stored query '%s' with version '%s' does not exist".formatted(qualifiedName, version));
-        } else {
-            return result;
-        }
->>>>>>> 07cb8dad
     }
 
     private QueryDefinitionResultDto retrieveStoredQueryInternal(StoredQueryQualifiedName storedQueryQualifiedName) {

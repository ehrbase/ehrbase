--- conflicted
+++ resolved
@@ -77,13 +77,8 @@
 
         QueryDefinitionResultDto result;
         try {
-<<<<<<< HEAD
-            return CacheProvider.STORED_QUERY_CACHE.get(
-                    cacheProvider,
-=======
             result = cacheProvider.get(
                     CacheProvider.STORED_QUERY_CACHE,
->>>>>>> a30fd9ba
                     storedQueryQualifiedName.toQualifiedNameString(),
                     () -> retrieveStoredQueryInternal(storedQueryQualifiedName));
         } catch (Cache.ValueRetrievalException e) {

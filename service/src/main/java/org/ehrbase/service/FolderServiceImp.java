--- conflicted
+++ resolved
@@ -19,11 +19,8 @@
 package org.ehrbase.service;
 
 import static org.ehrbase.dao.access.util.FolderUtils.checkSiblingNameConflicts;
-<<<<<<< HEAD
-=======
 import static org.ehrbase.dao.access.util.FolderUtils.doesAnyIdInFolderStructureMatch;
 import static org.ehrbase.dao.access.util.FolderUtils.uuidMatchesObjectVersionId;
->>>>>>> 1410967f
 
 import com.nedap.archie.rm.datavalues.DvText;
 import com.nedap.archie.rm.directory.Folder;
@@ -243,52 +240,6 @@
 
   }
 
-  /**
-   * {@inheritDoc}
-   */
-  @Override
-  public boolean delete(UUID ehrId, ObjectVersionId targetObjId, UUID systemId, UUID committerId, String description) {
-    return internalDelete(ehrId, targetObjId, systemId, committerId, description, null, true);
-  }
-
-  /**
-   * {@inheritDoc}
-   */
-  @Override
-  public boolean delete(UUID ehrId, ObjectVersionId targetObjId, UUID contribution) {
-    return internalDelete(ehrId, targetObjId, null, null, null, contribution, true);
-  }
-
-  /**
-   * {@inheritDoc}
-   */
-  @Override
-  public boolean delete(UUID ehrId, ObjectVersionId targetObjId) {
-    return delete(ehrId, targetObjId, getSystemUuid(), getUserUuid(), null);
-  }
-
-  private boolean internalDelete(UUID ehrId, ObjectVersionId folderId, UUID systemId, UUID committerId, String description,
-                                 UUID contribution, boolean withEhrCheck) {
-    /*Note:
-     The checks should be performed here, even if parts are checked in some controllers as well, to make sure they are run
-     in every necessary case */
-    if (withEhrCheck) {//provide the option to skip the EHR checks for subfolder deletes while updating
-
-      ehrService.checkEhrExistsAndIsModifiable(ehrId);
-      checkFolderWithIdExistsInEhr(ehrId, folderId);
-    }
-
-    //first remove the folders reference from EHR if necessary
-    if (uuidMatchesObjectVersionId(ehrService.getDirectoryId(ehrId), folderId)) {
-      ehrService.removeDirectory(ehrId);
-    }
-
-    //delete the folder
-    I_FolderAccess folderAccess = I_FolderAccess.getInstanceForExistingFolder(getDataAccess(), folderId);
-
-    var timestamp = LocalDateTime.now();
-
-<<<<<<< HEAD
   /** {@inheritDoc} */
   @Override
   public void delete(
@@ -297,14 +248,46 @@
       UUID systemId,
       UUID committerId,
       String description) {
-    internalDelete(targetObjId, systemId, committerId, description, null);
-    }
+    internalDelete(ehrId, targetObjId, systemId, committerId, description, null, true);
+  }
 
   /** {@inheritDoc} */
   @Override
   public void delete(UUID ehrId, ObjectVersionId targetObjId, UUID contribution) {
-    internalDelete(targetObjId, null, null, null, contribution);
-=======
+    internalDelete(ehrId, targetObjId, null, null, null, contribution, true);
+  }
+
+  /** {@inheritDoc} */
+  @Override
+  public void delete(UUID ehrId, ObjectVersionId targetObjId) {
+    delete(ehrId, targetObjId, getSystemUuid(), getUserUuid(), null);
+    }
+
+  private void internalDelete(
+      UUID ehrId,ObjectVersionId folderId,
+      UUID systemId,
+      UUID committerId,
+      String description,
+      UUID contribution, boolean withEhrCheck) {
+    /*Note:
+     The checks should be performed here, even if parts are checked in some controllers as well, to make sure they are run
+     in every necessary case */
+    if (withEhrCheck) {//provide the option to skip the EHR checks for subfolder deletes while updating
+
+      ehrService.checkEhrExistsAndIsModifiable(ehrId);
+      checkFolderWithIdExistsInEhr(ehrId, folderId);
+    }
+
+    //first remove the folders reference from EHR if necessary
+    if (uuidMatchesObjectVersionId(ehrService.getDirectoryId(ehrId), folderId)) {
+      ehrService.removeDirectory(ehrId);
+    }
+
+    //delete the folder
+    I_FolderAccess folderAccess = I_FolderAccess.getInstanceForExistingFolder(getDataAccess(), folderId);
+
+    var timestamp = LocalDateTime.now();
+
     int result;
     if (contribution == null) {
       result = folderAccess.delete(timestamp, systemId, committerId, description);
@@ -312,30 +295,13 @@
       result = folderAccess.delete(timestamp, contribution);
     }
 
-    if (result > 0) {
-      return true;
-    } else {
-      // Not found and bad argument exceptions are handled before thus this case can only occur on unknown errors
-      // On the server side
-      throw new InternalServerException("Error during deletion of folder " + folderId);
->>>>>>> 1410967f
-    }
-  }
-
-<<<<<<< HEAD
-  /** {@inheritDoc} */
-  @Override
-  public void delete(UUID ehrId, ObjectVersionId targetObjId) {
-    delete(ehrId, targetObjId, getSystemUuid(), getUserUuid(), null);
-    }
-
-  private void internalDelete(
-      ObjectVersionId folderId,
-      UUID systemId,
-      UUID committerId,
-      String description,
-      UUID contribution) {
-=======
+    if (result <= 0) {
+            // Not found and bad argument exceptions are handled before thus this case can only occur on unknown errors
+            // On the server side
+            throw new InternalServerException("Error during deletion of folder " + folderId);
+        }
+    }
+
 
   private void checkFolderWithIdExistsInEhr(UUID ehrId, ObjectVersionId folderId) {
     UUID ehrRootDirectoryId = ehrService.getDirectoryId(ehrId);
@@ -346,7 +312,6 @@
 
     I_FolderAccess folderAccess =
         I_FolderAccess.getInstanceForExistingFolder(getDataAccess(), new ObjectVersionId(ehrRootDirectoryId.toString()));
->>>>>>> 1410967f
 
     if (!doesAnyIdInFolderStructureMatch(folderAccess, folderId)) {
       throw new PreconditionFailedException(
@@ -377,20 +342,11 @@
     return createDto(withExtractedPath, version, path == null || path.equals("/"));
   }
 
-<<<<<<< HEAD
-    if (result <= 0) {
-            // Not found and bad argument exceptions are handled before thus this case can only occur on unknown errors
-            // On the server side
-            throw new InternalServerException("Error during deletion of folder " + folderId);
-        }
-    }
-=======
   /**
    * {@inheritDoc}
    */
   @Override
   public Optional<FolderDto> getByTimeStamp(ObjectVersionId folderId, Timestamp timestamp, String path) {
->>>>>>> 1410967f
 
     // Get the latest entry for folder
     I_FolderAccess latest = I_FolderAccess.getInstanceForExistingFolder(getDataAccess(), folderId);

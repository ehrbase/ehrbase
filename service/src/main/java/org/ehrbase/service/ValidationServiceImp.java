/*
 * Copyright (c) 2019 Vitasystems GmbH and Christian Chevalley (Hannover Medical School).
 *
 * This file is part of project EHRbase
 *
 * Licensed under the Apache License, Version 2.0 (the "License");
 * you may not use this file except in compliance with the License.
 * You may obtain a copy of the License at
 *
 * http://www.apache.org/licenses/LICENSE-2.0
 *
 * Unless required by applicable law or agreed to in writing, software
 * distributed under the License is distributed on an "AS IS" BASIS,
 * WITHOUT WARRANTIES OR CONDITIONS OF ANY KIND, either express or implied.
 * See the License for the specific language governing permissions and
 * limitations under the License.
 */

package org.ehrbase.service;

<<<<<<< HEAD
import org.ehrbase.api.service.ValidationService;
=======
import com.nedap.archie.rm.composition.Composition;
>>>>>>> 46fbc675
import org.ehrbase.ehr.knowledge.I_KnowledgeCache;
import org.ehrbase.terminology.openehr.TerminologyService;
import org.ehrbase.validation.Validator;
<<<<<<< HEAD
import com.nedap.archie.rm.composition.Composition;
import org.ehrbase.validation.terminology.ItemStructureVisitor;
=======
>>>>>>> 46fbc675
import org.openehr.schemas.v1.OPERATIONALTEMPLATE;
import org.springframework.beans.factory.annotation.Autowired;
import org.springframework.stereotype.Service;

import javax.cache.Cache;
import javax.cache.CacheManager;
import java.util.Optional;
import java.util.UUID;

import static org.ehrbase.configuration.CacheConfiguration.VALIDATOR_CACHE;

@Service
public class ValidationServiceImp implements ValidationService {

    private Cache<UUID, Validator> validatorCache;
    private final I_KnowledgeCache knowledgeCache;
    private final TerminologyService terminologyService;

    @Autowired
    public ValidationServiceImp(CacheManager cacheManager, I_KnowledgeCache knowledgeCache, TerminologyService terminologyService) {
        this.validatorCache = cacheManager.getCache(VALIDATOR_CACHE, UUID.class, Validator.class);
        this.knowledgeCache = knowledgeCache;
        this.terminologyService = terminologyService;
    }


    @Override
    public void check(UUID templateUUID, Composition composition) throws Exception {
        //check if a validator is already in the cache
        Validator validator = validatorCache.get(templateUUID);

        if (validator == null){
            //create a new one for template
            Optional<OPERATIONALTEMPLATE> operationaltemplate = knowledgeCache.retrieveOperationalTemplate(templateUUID);
            if (!operationaltemplate.isPresent()){
                throw new IllegalArgumentException("Not found template uuid:" + templateUUID);
            }
            validator = new Validator(operationaltemplate.get());
            //add to cache
            validatorCache.put(templateUUID, validator);
        }

        //perform the validation
        validator.check(composition);

        //check codephrases against terminologies
        ItemStructureVisitor itemStructureVisitor = new ItemStructureVisitor(terminologyService);
        itemStructureVisitor.validate(composition);

    }


    @Override
    public void check(String templateID, Composition composition)  throws Exception {
        Optional<OPERATIONALTEMPLATE> operationaltemplate = knowledgeCache.retrieveOperationalTemplate(templateID);
        if (!operationaltemplate.isPresent())
            throw new IllegalArgumentException("Not found template id:" + templateID);



        check(UUID.fromString(operationaltemplate.get().getUid().getValue()), composition);
    }

    @Override
    public void invalidate(){
        validatorCache.removeAll();
    }

}<|MERGE_RESOLUTION|>--- conflicted
+++ resolved
@@ -14,31 +14,27 @@
  * WITHOUT WARRANTIES OR CONDITIONS OF ANY KIND, either express or implied.
  * See the License for the specific language governing permissions and
  * limitations under the License.
+ *
  */
 
 package org.ehrbase.service;
 
-<<<<<<< HEAD
 import org.ehrbase.api.service.ValidationService;
-=======
-import com.nedap.archie.rm.composition.Composition;
->>>>>>> 46fbc675
 import org.ehrbase.ehr.knowledge.I_KnowledgeCache;
 import org.ehrbase.terminology.openehr.TerminologyService;
 import org.ehrbase.validation.Validator;
-<<<<<<< HEAD
 import com.nedap.archie.rm.composition.Composition;
 import org.ehrbase.validation.terminology.ItemStructureVisitor;
-=======
->>>>>>> 46fbc675
 import org.openehr.schemas.v1.OPERATIONALTEMPLATE;
 import org.springframework.beans.factory.annotation.Autowired;
 import org.springframework.stereotype.Service;
 
 import javax.cache.Cache;
 import javax.cache.CacheManager;
+
 import java.util.Optional;
 import java.util.UUID;
+
 
 import static org.ehrbase.configuration.CacheConfiguration.VALIDATOR_CACHE;
 
@@ -86,6 +82,7 @@
     @Override
     public void check(String templateID, Composition composition)  throws Exception {
         Optional<OPERATIONALTEMPLATE> operationaltemplate = knowledgeCache.retrieveOperationalTemplate(templateID);
+
         if (!operationaltemplate.isPresent())
             throw new IllegalArgumentException("Not found template id:" + templateID);
 

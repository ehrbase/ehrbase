/*
 * Modifications copyright (C) 2019 Christian Chevalley, Vitasystems GmbH and Hannover Medical School,
 * Jake Smolka (Hannover Medical School),
 * Stefan Spiska (Vitasystems GmbH).

 * This file is part of Project EHRbase

 * Copyright (c) 2015 Christian Chevalley
 * This file is part of Project Ethercis
 *
 * Licensed under the Apache License, Version 2.0 (the "License");
 * you may not use this file except in compliance with the License.
 * You may obtain a copy of the License at
 *
 * http://www.apache.org/licenses/LICENSE-2.0
 *
 * Unless required by applicable law or agreed to in writing, software
 * distributed under the License is distributed on an "AS IS" BASIS,
 * WITHOUT WARRANTIES OR CONDITIONS OF ANY KIND, either express or implied.
 * See the License for the specific language governing permissions and
 * limitations under the License.
 */
package org.ehrbase.service;

import org.apache.xmlbeans.XmlException;
import org.ehrbase.api.exception.InternalServerException;
import org.ehrbase.api.exception.InvalidApiParameterException;
import org.ehrbase.api.exception.StateConflictException;
import org.ehrbase.configuration.CacheConfiguration;
import org.ehrbase.ehr.knowledge.I_KnowledgeCache;
import org.ehrbase.ehr.knowledge.TemplateMetaData;
import org.ehrbase.opt.OptVisitor;
import org.ehrbase.opt.query.I_QueryOptMetaData;
import org.ehrbase.opt.query.MapJson;
import org.ehrbase.opt.query.QueryOptMetaData;
import org.openehr.schemas.v1.OPERATIONALTEMPLATE;
import org.openehr.schemas.v1.TEMPLATEID;
import org.openehr.schemas.v1.TemplateDocument;
import org.slf4j.Logger;
import org.slf4j.LoggerFactory;
import org.springframework.beans.factory.annotation.Autowired;
import org.springframework.beans.factory.annotation.Qualifier;
import org.springframework.stereotype.Service;

import javax.annotation.PreDestroy;
import javax.cache.Cache;
import javax.cache.CacheManager;
import java.io.ByteArrayInputStream;
import java.io.IOException;
import java.io.InputStream;
import java.util.List;
import java.util.Map;
import java.util.Optional;
import java.util.UUID;
import java.util.concurrent.ConcurrentHashMap;

import static org.ehrbase.configuration.CacheConfiguration.OPERATIONAL_TEMPLATE_CACHE;

/**
 * Look up and caching for archetypes, openEHR showTemplates and Operational Templates. Search in path defined as
 * <ul>
 * <li> 1. System environment ETHERCIS_ARCHETYPE_DIR, ETHERCIS_TEMPLATE_DIR, ETHERCIS_OPT_DIR</li>
 * <li> 2. Application path %USER_HOME%/.ethercis/archetype, %USER_HOME%/.ethercis/template, %USER_HOME%/.ethercis/opt</li>
 * <li> 3. User can also include a source directory by invoking addXYZPath method</li>
 * </ul>
 *
 * <p>
 * The resources extensions are defined by the following default:
 * <ul>
 * <li>ADL: archetype</li>
 * <li>OET: openehr template</li>
 * <li>OPT: operational template</li>
 * </ul>
 * </p>
 *
 * @author C. Chevalley
 */
@Service
public class KnowledgeCacheService implements I_KnowledgeCache, IntrospectService {


    private final Logger log = LoggerFactory.getLogger(this.getClass());


    private final TemplateStorage templateStorage;

    private Cache<String, OPERATIONALTEMPLATE> atOptCache;
    private final Cache<UUID, I_QueryOptMetaData> queryOptMetaDataCache;

    //index
    //template index with UUID (not used so far...)
    private Map<UUID, String> idxCache = new ConcurrentHashMap<>();


    private final CacheManager cacheManager;

    @Autowired
    public KnowledgeCacheService(@Qualifier("templateDBStorageService") TemplateStorage templateStorage, CacheManager cacheManager) {
        this.templateStorage = templateStorage;
        this.cacheManager = cacheManager;

        atOptCache = cacheManager.getCache(OPERATIONAL_TEMPLATE_CACHE, String.class, OPERATIONALTEMPLATE.class);
        queryOptMetaDataCache = cacheManager.getCache(CacheConfiguration.INTROSPECT_CACHE, UUID.class, I_QueryOptMetaData.class);
    }

    @PreDestroy
    public void closeCache() {
        cacheManager.close();
    }


    @Override
    public String addOperationalTemplate(byte[] content) {

        InputStream inputStream = new ByteArrayInputStream(content);

        TemplateDocument document = null;
        try {
            document = TemplateDocument.Factory.parse(inputStream);
        } catch (XmlException | IOException e) {
            throw new InvalidApiParameterException(e.getMessage());
        }
        OPERATIONALTEMPLATE template = document.getTemplate();

        if (template == null) {
            throw new InvalidApiParameterException("Could not parse input template");
        }

        //get the filename from the template template Id
        Optional<TEMPLATEID> filenameOptional = Optional.ofNullable(template.getTemplateId());
        String templateId = filenameOptional.orElseThrow(() -> new InvalidApiParameterException("Invalid template input content")).getValue();


        // pre-check: if already existing throw proper exception
<<<<<<< HEAD
=======
        if (retrieveOperationalTemplate(filename).isPresent()) {
            throw new StateConflictException("Operational template with this template ID already exists");
        }
>>>>>>> 4d8faf78

        if (retrieveOperationalTemplate(templateId).isPresent()) {
            //Disable for now
            //   throw new StateConflictException("Operational template with this template ID already exists");
            return template.getTemplateId().getValue();
        }

        templateStorage.storeTemplate(template);


        invalidateCache(template);

        atOptCache.put(templateId, template);
        idxCache.put(UUID.fromString(template.getUid().getValue()), templateId);

        //retrieve the template Id for this new entry
        return template.getTemplateId().getValue();
    }


    // invalidates some derived caches like the queryOptMetaDataCache which depend on the template
    private void invalidateCache(OPERATIONALTEMPLATE template) {

        //invalidate the cache for this template
        queryOptMetaDataCache.remove(UUID.fromString(template.getUid().getValue()));
    }


    @Override
    public List<TemplateMetaData> listAllOperationalTemplates() {
        return templateStorage.listAllOperationalTemplates();
    }


    @Override
    public Optional<OPERATIONALTEMPLATE> retrieveOperationalTemplate(String key) {
        log.debug("retrieveOperationalTemplate({})", key);
        OPERATIONALTEMPLATE template = atOptCache.get(key);
        if (template == null) {     // null if not in cache already, which triggers the following retrieval and putting into cache
            template = getOperationaltemplateFromFileStorage(key);
        }
        return Optional.ofNullable(template);
    }

    @Override
    public Optional<OPERATIONALTEMPLATE> retrieveOperationalTemplate(UUID uuid) {
        String key = findTemplateIdByUuid(uuid);
        if (key == null) {
            return Optional.empty();
        }

        return retrieveOperationalTemplate(key);
    }

    private String findTemplateIdByUuid(UUID uuid) {
        String key = idxCache.get(uuid);

        if (key == null) {
            key = listAllOperationalTemplates()
                    .stream()
                    .filter(t -> t.getErrorList().isEmpty())
                    .filter(t -> t.getOperationaltemplate().getUid().getValue().equals(uuid.toString()))
                    .map(t -> t.getOperationaltemplate().getTemplateId().getValue())
                    .findFirst()
                    .orElse(null);
        }
        return key;
    }


    @Override
    public I_QueryOptMetaData getQueryOptMetaData(UUID uuid) {

        final I_QueryOptMetaData retval;

        if (queryOptMetaDataCache.containsKey(uuid))
            retval = queryOptMetaDataCache.get(uuid);
        else {
            retval = buildAndCacheQueryOptMetaData(uuid);
        }
        return retval;
    }

    @Override
    public I_QueryOptMetaData getQueryOptMetaData(String templateId) {

        //get the matching template if any
        Optional<OPERATIONALTEMPLATE> operationaltemplate = retrieveOperationalTemplate(templateId);

        if (operationaltemplate.isPresent())
            return getQueryOptMetaData(UUID.fromString(operationaltemplate.get().getUid().getValue()));
        else {

            Optional<OPERATIONALTEMPLATE> cachedOpt = Optional.empty();
            try {
                cachedOpt = retrieveOperationalTemplate(templateId);
            } catch (Exception e) {
                log.warn(e.getMessage(), e);
            }
            if (cachedOpt.isPresent()) {
                UUID uuid = UUID.fromString(cachedOpt.get().getUid().getValue());
                return getQueryOptMetaData(uuid);
            } else
                throw new IllegalArgumentException("Could not retrieve  knowledgeCacheService.getKnowledgeCache() cache for template id:" + templateId);
        }
    }

    private I_QueryOptMetaData buildAndCacheQueryOptMetaData(UUID uuid) {
        I_QueryOptMetaData retval;
        Optional<OPERATIONALTEMPLATE> operationaltemplate = Optional.empty();
        try {
            operationaltemplate = retrieveOperationalTemplate(uuid);
        } catch (Exception e) {
            log.warn(e.getMessage(), e);
        }
        if (operationaltemplate.isPresent()) {
            I_QueryOptMetaData visitor = buildAndCacheQueryOptMetaData(operationaltemplate.get());
            retval = visitor;
        } else {
            throw new IllegalArgumentException("Could not retrieve  knowledgeCacheService.getKnowledgeCache() cache for template Uid:" + uuid);
        }
        return retval;
    }

    private I_QueryOptMetaData buildAndCacheQueryOptMetaData(OPERATIONALTEMPLATE operationaltemplate) {
        log.info("Updating getQueryOptMetaData cache for template: {}", operationaltemplate.getTemplateId().getValue());
        final I_QueryOptMetaData visitor;
        try {
            Map map = new OptVisitor().traverse(operationaltemplate);
            visitor = QueryOptMetaData.getInstance(new MapJson(map).toJson());
        } catch (Exception e) {
            throw new InternalServerException(e.getMessage(), e);
        }

        queryOptMetaDataCache.put(UUID.fromString(operationaltemplate.getUid().getValue()), visitor);
        return visitor;
    }

    /**
     * Helper function to retrieve the operational template from file storage and put it into the cache. For instance,
     * to handle first time access to an operational template before it was written to cache already.
     *
     * @param filename of the OPT file in storage
     * @return The operational template or null.
     */
    private OPERATIONALTEMPLATE getOperationaltemplateFromFileStorage(String filename) {
        OPERATIONALTEMPLATE operationaltemplate = templateStorage.readOperationaltemplate(filename).orElse(null);
        if (operationaltemplate != null) {
            atOptCache.put(filename, operationaltemplate);      // manual putting into cache (actual opt cache and then id cache)
            idxCache.put(UUID.fromString(operationaltemplate.getUid().getValue()), filename);
        }
        return operationaltemplate;
    }


    @Override
    public I_KnowledgeCache getKnowledge() {
        return this;
    }
}<|MERGE_RESOLUTION|>--- conflicted
+++ resolved
@@ -132,12 +132,9 @@
 
 
         // pre-check: if already existing throw proper exception
-<<<<<<< HEAD
-=======
-        if (retrieveOperationalTemplate(filename).isPresent()) {
+        if (retrieveOperationalTemplate(templateId).isPresent()) {
             throw new StateConflictException("Operational template with this template ID already exists");
         }
->>>>>>> 4d8faf78
 
         if (retrieveOperationalTemplate(templateId).isPresent()) {
             //Disable for now

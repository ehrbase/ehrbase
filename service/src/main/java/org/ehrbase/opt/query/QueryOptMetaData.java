/*
 * Modifications copyright (c) 2019 Vitasystems GmbH and Hannover Medical School.
 *
 * This file is part of project EHRbase
 *
 * Copyright (c) 2015 Christian Chevalley
 * This file is part of Project Ethercis
 *
 * Licensed under the Apache License, Version 2.0 (the "License");
 * you may not use this file except in compliance with the License.
 * You may obtain a copy of the License at
 *
 * http://www.apache.org/licenses/LICENSE-2.0
 *
 * Unless required by applicable law or agreed to in writing, software
 * distributed under the License is distributed on an "AS IS" BASIS,
 * WITHOUT WARRANTIES OR CONDITIONS OF ANY KIND, either express or implied.
 * See the License for the specific language governing permissions and
 * limitations under the License.
 */

package org.ehrbase.opt.query;

import org.apache.commons.lang3.StringUtils;
import org.ehrbase.aql.containment.Containment;
import org.ehrbase.webtemplate.OPTParser;
import org.ehrbase.webtemplate.WebTemplate;
import org.ehrbase.webtemplate.WebTemplateNode;
import org.openehr.schemas.v1.OPERATIONALTEMPLATE;

import java.util.LinkedHashSet;
import java.util.Optional;
import java.util.Set;
import java.util.stream.Collectors;

/**
 * Created by christian on 5/7/2018.
 * TODO: a lot of caching should be done there
 */
public class QueryOptMetaData implements I_QueryOptMetaData {


    private WebTemplate webTemplate;


    private QueryOptMetaData(WebTemplate webTemplate) {

        this.webTemplate = webTemplate;

    }

    @Override
    public WebTemplate getWebTemplate() {
        return webTemplate;
    }

    private Set<Set<Containment>> findSets(WebTemplateNode tree) {
        Set<Set<Containment>> containments = new LinkedHashSet<>();
        final Containment currentContainment;
        if (buildContainment(tree.getNodeId()).isPresent()) {


            currentContainment = buildContainment(tree.getNodeId()).get();


            containments.add(new LinkedHashSet<>(Set.of(currentContainment)));

        } else {
            currentContainment = null;
        }

        for (WebTemplateNode child : tree.getChildren()) {
            Set<Set<Containment>> subSets = findSets(child);

            containments.addAll(subSets);
            if (currentContainment != null) {
                containments.addAll(subSets.stream()
                        .map(s -> {
                            Set<Containment> list = new LinkedHashSet<>(Set.of(currentContainment));
                            list.addAll(s);
                            return list;
                        })
                        .collect(Collectors.toSet()));
                }

            }


        return containments;
    }

    @Override
    public Set<Set<Containment>> getContainmentSet() {

        return findSets(webTemplate.getTree());
    }

    private Optional<Containment> buildContainment(String nodeId) {
        String className = StringUtils.substringBetween(nodeId, "openEHR-EHR-", ".");
        if (StringUtils.isNotBlank(className)) {
            return Optional.of(new Containment(className, "dummy", nodeId));
        } else {
            return Optional.empty();
        }
    }


    /**
     * prepare a document for querying
     *
     * @return
     */
    public static QueryOptMetaData initialize(OPERATIONALTEMPLATE operationaltemplate) throws Exception {

        return new QueryOptMetaData(new OPTParser(operationaltemplate).parse());
    }

    public static I_QueryOptMetaData getInstance(OPERATIONALTEMPLATE operationaltemplate) throws Exception {
        return initialize(operationaltemplate);
    }




<<<<<<< HEAD
=======
    /**
     * returns all path for which upper limit is unbounded.
     *
     * @return
     */
    @Override
    public List upperNotBounded() {
        //TODO: potentially time consuming, should be cached as it depends on immutable templates
        return JsonPath.read(document, "$..children[?(@.max == -1)]");
    }
>>>>>>> e1719a63












}<|MERGE_RESOLUTION|>--- conflicted
+++ resolved
@@ -122,20 +122,6 @@
 
 
 
-<<<<<<< HEAD
-=======
-    /**
-     * returns all path for which upper limit is unbounded.
-     *
-     * @return
-     */
-    @Override
-    public List upperNotBounded() {
-        //TODO: potentially time consuming, should be cached as it depends on immutable templates
-        return JsonPath.read(document, "$..children[?(@.max == -1)]");
-    }
->>>>>>> e1719a63
-
 
 
 

/*
 * Modifications copyright (C) 2019 Christian Chevalley, Vitasystems GmbH and Hannover Medical School

 * This file is part of Project EHRbase

 * Copyright (c) 2015 Christian Chevalley
 * This file is part of Project Ethercis
 *
 * Licensed under the Apache License, Version 2.0 (the "License");
 * you may not use this file except in compliance with the License.
 * You may obtain a copy of the License at
 *
 * http://www.apache.org/licenses/LICENSE-2.0
 *
 * Unless required by applicable law or agreed to in writing, software
 * distributed under the License is distributed on an "AS IS" BASIS,
 * WITHOUT WARRANTIES OR CONDITIONS OF ANY KIND, either express or implied.
 * See the License for the specific language governing permissions and
 * limitations under the License.
 */

package org.ehrbase.aql.compiler;

import org.ehrbase.aql.TestAqlBase;
import org.ehrbase.dao.jooq.impl.DSLContextHelper;
import org.ehrbase.service.FhirTerminologyServerR4AdaptorImpl;
import org.jooq.DSLContext;
import org.junit.Test;

import static org.assertj.core.api.Assertions.assertThat;
import static org.assertj.core.api.Assertions.fail;
import static org.mockito.Mockito.mock;

/**
 * Created by christian on 4/1/2016.
 */

public class AqlExpressionTest extends TestAqlBase {


    private DSLContext context = DSLContextHelper.buildContext();


    @Test
    public void testDump() {

        String query = "SELECT o/data[at0002]/events[at0003] AS systolic\n" +
                "FROM EHR [ehr_id/value='1234'] \n" +
                "CONTAINS COMPOSITION c [openEHR-EHR-COMPOSITION.encounter.v1] \n" +
                "CONTAINS OBSERVATION o [openEHR-EHR-OBSERVATION.blood_pressure.v1]\n" +
                "WHERE o/data[at0001]/events[at0006]/data[at0003]/items[at0004]/value/value > 140";


        assertThat(new AqlExpression().parse(query).dump()).isEqualTo("(query (queryExpr (select SELECT (selectExpr (identifiedPath o / (objectPath (pathPart data (predicate [ (nodePredicateOr (nodePredicateAnd (nodePredicateComparable at0002))) ])) / (pathPart events (predicate [ (nodePredicateOr (nodePredicateAnd (nodePredicateComparable at0003))) ])))) AS systolic)) (from FROM (fromEHR EHR (standardPredicate [ (predicateExpr (predicateAnd (predicateEquality (predicateOperand (objectPath (pathPart ehr_id) / (pathPart value))) = (predicateOperand (operand '1234'))))) ])) CONTAINS (containsExpression (containExpressionBool (contains (simpleClassExpr (archetypedClassExpr COMPOSITION c [ openEHR-EHR-COMPOSITION.encounter.v1 ])) CONTAINS (containsExpression (containExpressionBool (contains (simpleClassExpr (archetypedClassExpr OBSERVATION o [ openEHR-EHR-OBSERVATION.blood_pressure.v1 ]))))))))) (where WHERE (identifiedExpr (identifiedEquality (identifiedOperand (identifiedPath o / (objectPath (pathPart data (predicate [ (nodePredicateOr (nodePredicateAnd (nodePredicateComparable at0001))) ])) / (pathPart events (predicate [ (nodePredicateOr (nodePredicateAnd (nodePredicateComparable at0006))) ])) / (pathPart data (predicate [ (nodePredicateOr (nodePredicateAnd (nodePredicateComparable at0003))) ])) / (pathPart items (predicate [ (nodePredicateOr (nodePredicateAnd (nodePredicateComparable at0004))) ])) / (pathPart value) / (pathPart value)))) > (identifiedOperand (operand 140))))) <EOF>))");
    }

    @Test
    public void testPass1() {

        String query = "SELECT o/data[at0002]/events[at0003] AS systolic\n" +
                "FROM EHR [ehr_id/value='1234'] \n" +
                "CONTAINS COMPOSITION c [openEHR-EHR-COMPOSITION.encounter.v1] \n" +
                "CONTAINS OBSERVATION o [openEHR-EHR-OBSERVATION.blood_pressure.v1]\n" +
                "WHERE o/data[at0001]/events[at0006]/data[at0003]/items[at0004]/value/value > 140";

        AqlExpression cut = new AqlExpression().parse(query);
        Contains contains = new Contains(cut.getParseTree(), knowledge).process();

        assertThat(contains.getIdentifierMapper()).isNotNull();
        assertThat(contains.getTemplates()).isNotNull();
//        assertThat(contains.getContainClause()).isNotNull();
    }

    @Test
    public void testPass2() {

        String query = "SELECT o/data[at0002]/events[at0003] AS systolic\n" +
                "FROM EHR [ehr_id/value='1234'] \n" +
                "CONTAINS COMPOSITION c [openEHR-EHR-COMPOSITION.encounter.v1] \n" +
                "CONTAINS OBSERVATION o [openEHR-EHR-OBSERVATION.blood_pressure.v1]\n" +
                "WHERE o/data[at0001]/events[at0006]/data[at0003]/items[at0004]/value/value > 140";

        AqlExpression cut = new AqlExpression().parse(query);

<<<<<<< HEAD
        Statements statements = new Statements(cut.getParseTree(), new Contains(cut.getParseTree(), knowledge).process().getIdentifierMapper()).process() ;
=======
        Statements statements = new Statements(cut.getParseTree(), new Contains(cut.getParseTree()).process().getIdentifierMapper(), mock(FhirTerminologyServerR4AdaptorImpl.class)).process();
>>>>>>> 239944bb

        assertThat(statements.getVariables()).isNotNull();
        assertThat(statements.getWhereClause()).isNotNull();

    }

    @Test
    public void testRejectDuplicateAliases() {

        String query = "SELECT o/data[at0002]/events[at0003] AS value, o/data[at0003]/events[at0004] as value\n" +
                "FROM EHR [ehr_id/value='1234'] \n" +
                "CONTAINS COMPOSITION c [openEHR-EHR-COMPOSITION.encounter.v1] \n" +
                "CONTAINS OBSERVATION o [openEHR-EHR-OBSERVATION.blood_pressure.v1]";

        AqlExpression cut = new AqlExpression().parse(query);

        try {
<<<<<<< HEAD
            new Statements(cut.getParseTree(), new Contains(cut.getParseTree(), knowledge).process().getIdentifierMapper()).process();
=======
            new Statements(cut.getParseTree(), new Contains(cut.getParseTree()).process().getIdentifierMapper(), mock(FhirTerminologyServerR4AdaptorImpl.class)
            ).process();
>>>>>>> 239944bb
            fail("duplicate alias has not been detected");
        } catch (IllegalArgumentException e) {

        }
    }

    @Test
    public void testWhereExpressionWithParenthesis() {

        String query = "select\n" +
                "    e/ehr_id,\n" +
                "    a_a/data[at0002]/events[at0003]/data[at0001]/items[at0004]/value/magnitude,\n" +
                "    a_a/data[at0002]/events[at0003]/time/value\n" +
                "from EHR e\n" +
                "contains COMPOSITION a\n" +
                "contains OBSERVATION a_a[openEHR-EHR-OBSERVATION.body_temperature.v1]\n" +
                "where a_a/data[at0002]/events[at0003]/data[at0001]/items[at0004]/value/magnitude>38\n" +
                "AND  a_a/data[at0002]/events[at0003]/data[at0001]/items[at0004]/value/units = '°C'\n" +
                "AND e/ehr_id/value MATCHES {\n" +
                "    '849bf097-bd16-44fc-a394-10676284a012',\n" +
                "    '34b2e263-00eb-40b8-88f1-823c87096457'}\n" +
                "    OR (a_a/data[at0002]/events[at0003]/data[at0001]/items[at0004]/value/units = '°C' AND a_a/data[at0002]/events[at0003]/data[at0001]/items[at0004]/value/units = '°C')";

        AqlExpression cut = new AqlExpression().parse(query);

<<<<<<< HEAD
        Statements statements = new Statements(cut.getParseTree(), new Contains(cut.getParseTree(), knowledge).process().getIdentifierMapper()).process();
=======
        Statements statements = new Statements(cut.getParseTree(), new Contains(cut.getParseTree()).process().getIdentifierMapper(), mock(FhirTerminologyServerR4AdaptorImpl.class)).process();
>>>>>>> 239944bb

        assertThat(statements.getWhereClause()).isNotNull();

    }


}<|MERGE_RESOLUTION|>--- conflicted
+++ resolved
@@ -82,11 +82,7 @@
 
         AqlExpression cut = new AqlExpression().parse(query);
 
-<<<<<<< HEAD
         Statements statements = new Statements(cut.getParseTree(), new Contains(cut.getParseTree(), knowledge).process().getIdentifierMapper()).process() ;
-=======
-        Statements statements = new Statements(cut.getParseTree(), new Contains(cut.getParseTree()).process().getIdentifierMapper(), mock(FhirTerminologyServerR4AdaptorImpl.class)).process();
->>>>>>> 239944bb
 
         assertThat(statements.getVariables()).isNotNull();
         assertThat(statements.getWhereClause()).isNotNull();
@@ -104,12 +100,8 @@
         AqlExpression cut = new AqlExpression().parse(query);
 
         try {
-<<<<<<< HEAD
             new Statements(cut.getParseTree(), new Contains(cut.getParseTree(), knowledge).process().getIdentifierMapper()).process();
-=======
-            new Statements(cut.getParseTree(), new Contains(cut.getParseTree()).process().getIdentifierMapper(), mock(FhirTerminologyServerR4AdaptorImpl.class)
-            ).process();
->>>>>>> 239944bb
+
             fail("duplicate alias has not been detected");
         } catch (IllegalArgumentException e) {
 
@@ -135,11 +127,7 @@
 
         AqlExpression cut = new AqlExpression().parse(query);
 
-<<<<<<< HEAD
         Statements statements = new Statements(cut.getParseTree(), new Contains(cut.getParseTree(), knowledge).process().getIdentifierMapper()).process();
-=======
-        Statements statements = new Statements(cut.getParseTree(), new Contains(cut.getParseTree()).process().getIdentifierMapper(), mock(FhirTerminologyServerR4AdaptorImpl.class)).process();
->>>>>>> 239944bb
 
         assertThat(statements.getWhereClause()).isNotNull();
 

/*
 * Copyright (c) 2019 Vitasystems GmbH and Hannover Medical School.
 *
 * This file is part of project EHRbase
 *
 * Licensed under the Apache License, Version 2.0 (the "License");
 * you may not use this file except in compliance with the License.
 * You may obtain a copy of the License at
 *
 * http://www.apache.org/licenses/LICENSE-2.0
 *
 * Unless required by applicable law or agreed to in writing, software
 * distributed under the License is distributed on an "AS IS" BASIS,
 * WITHOUT WARRANTIES OR CONDITIONS OF ANY KIND, either express or implied.
 * See the License for the specific language governing permissions and
 * limitations under the License.
 */

package org.ehrbase.dao.access.jooq;

import static org.assertj.core.api.Assertions.assertThat;
import static org.mockito.Mockito.mock;

import org.ehrbase.aql.sql.AqlResult;
import org.ehrbase.dao.access.interfaces.I_DomainAccessTest;
import org.ehrbase.dao.jooq.impl.DSLContextHelper;
import org.ehrbase.service.CacheRule;
import org.ehrbase.validation.terminology.ExternalTerminologyValidation;
import org.jooq.tools.jdbc.MockResult;
import org.junit.Ignore;
import org.junit.Rule;
import org.junit.Test;
import org.junit.rules.TemporaryFolder;


public class AqlQueryHandlerTest {
    @Rule
    public TemporaryFolder testFolder = new TemporaryFolder();

    @Rule
    public CacheRule cacheRule = new CacheRule();

    @Test
    @Ignore("see https://github.com/ehrbase/project_management/issues/375")
    public void process() throws Exception {
        AqlQueryHandler cut = new AqlQueryHandler(I_DomainAccessTest.buildDomainAccess(DSLContextHelper.buildContext(ctx -> {
            MockResult[] mock = new MockResult[1];
            mock[0] = new MockResult(0, null);
            return mock;
<<<<<<< HEAD
        }), testFolder, cacheRule), mock(FhirTerminologyServerR4AdaptorImpl.class));
    AqlResult aqlResult = cut.process("select e/ehr_id/value from EHR e LIMIT 10 OFFSET 5", null);
=======
        }), testFolder, cacheRule), mock(ExternalTerminologyValidation.class));
        AqlResult aqlResult = cut.process("select e/ehr_id/value from EHR e LIMIT 10 OFFSET 5");
>>>>>>> 82da08b1
        assertThat(aqlResult.getExplain().get(0)).hasSize(3).contains("10", "5");
        assertThat(aqlResult.getExplain().get(0).get(0).replaceAll("alias_\\d+", "")).isEqualToIgnoringWhitespace(
                        "select \"ehr_join\".\"id\" as \"/ehr_id/value\" " +
                        "from \"ehr\".\"entry\" right outer join \"ehr\".\"composition\" as \"composition_join\" on \"composition_join\".\"id\" = \"ehr\".\"entry\".\"composition_id\" " +
                        "right outer join \"ehr\".\"ehr\" as \"ehr_join\" on \"ehr_join\".\"id\" = \"composition_join\".\"ehr_id\" " +
                        "limit ? offset ?");
    }
}<|MERGE_RESOLUTION|>--- conflicted
+++ resolved
@@ -47,13 +47,8 @@
             MockResult[] mock = new MockResult[1];
             mock[0] = new MockResult(0, null);
             return mock;
-<<<<<<< HEAD
-        }), testFolder, cacheRule), mock(FhirTerminologyServerR4AdaptorImpl.class));
-    AqlResult aqlResult = cut.process("select e/ehr_id/value from EHR e LIMIT 10 OFFSET 5", null);
-=======
         }), testFolder, cacheRule), mock(ExternalTerminologyValidation.class));
-        AqlResult aqlResult = cut.process("select e/ehr_id/value from EHR e LIMIT 10 OFFSET 5");
->>>>>>> 82da08b1
+        AqlResult aqlResult = cut.process("select e/ehr_id/value from EHR e LIMIT 10 OFFSET 5", null);
         assertThat(aqlResult.getExplain().get(0)).hasSize(3).contains("10", "5");
         assertThat(aqlResult.getExplain().get(0).get(0).replaceAll("alias_\\d+", "")).isEqualToIgnoringWhitespace(
                         "select \"ehr_join\".\"id\" as \"/ehr_id/value\" " +

--- conflicted
+++ resolved
@@ -1,5 +1,5 @@
 /*
- * Copyright (c) 2019 Stefan Spiska (Vitasystems GmbH) and Hannover Medical School.
+ * Copyright (c) 2019 Stefan Spiska (Vitasystems GmbH) and Jake Smolka (Hannover Medical School).
  *
  * This file is part of project EHRbase
  *
@@ -18,13 +18,9 @@
 
 package org.ehrbase.service;
 
-<<<<<<< HEAD
 import org.ehrbase.api.definitions.ServerConfig;
 import org.ehrbase.opt.query.TemplateTestData;
-=======
->>>>>>> 6ab9a37f
 import org.apache.commons.io.IOUtils;
-import org.ehrbase.opt.query.TemplateTestData;
 import org.junit.rules.TemporaryFolder;
 
 import java.io.File;

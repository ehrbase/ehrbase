--- conflicted
+++ resolved
@@ -44,15 +44,8 @@
 
     private DbToRmFormat() {}
 
-<<<<<<< HEAD
-=======
-    public static final String TYPE_ALIAS = "T";
-
-    public static final String TYPE_ATTRIBUTE = "_type";
-
     public static final String FOLDER_ITEMS_UUID_ARRAY_ALIAS = "IA";
 
->>>>>>> 0c775a5f
     public static Object reconstructFromDbFormat(Class<? extends RMObject> rmType, String dbJsonStr) {
         JsonNode jsonNode = parseJson(dbJsonStr);
 

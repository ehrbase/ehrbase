/*
 * Copyright (c) 2024 vitasystems GmbH.
 *
 * This file is part of project EHRbase
 *
 * Licensed under the Apache License, Version 2.0 (the "License");
 * you may not use this file except in compliance with the License.
 * You may obtain a copy of the License at
 *
 *      https://www.apache.org/licenses/LICENSE-2.0
 *
 * Unless required by applicable law or agreed to in writing, software
 * distributed under the License is distributed on an "AS IS" BASIS,
 * WITHOUT WARRANTIES OR CONDITIONS OF ANY KIND, either express or implied.
 * See the License for the specific language governing permissions and
 * limitations under the License.
 */
package org.ehrbase.openehr.dbformat;

import com.fasterxml.jackson.core.JsonProcessingException;
import com.fasterxml.jackson.databind.JsonNode;
import com.fasterxml.jackson.databind.node.ArrayNode;
import com.fasterxml.jackson.databind.node.ObjectNode;
import com.fasterxml.jackson.databind.node.TextNode;
import com.nedap.archie.rm.RMObject;
import com.nedap.archie.rm.datavalues.quantity.DvProportion;
import com.nedap.archie.rm.datavalues.quantity.datetime.DvDate;
import com.nedap.archie.rm.datavalues.quantity.datetime.DvDateTime;
import com.nedap.archie.rm.datavalues.quantity.datetime.DvDuration;
import com.nedap.archie.rm.datavalues.quantity.datetime.DvTime;
import java.util.ArrayList;
import java.util.Iterator;
import java.util.List;
import java.util.Map;
import java.util.Optional;
import java.util.stream.Stream;
import java.util.stream.StreamSupport;
import org.ehrbase.openehr.dbformat.json.RmDbJson;
import org.ehrbase.openehr.sdk.util.OpenEHRDateTimeSerializationUtils;
import org.ehrbase.openehr.sdk.webtemplate.parser.NodeId;

public final class VersionedObjectDataStructure {

    /**
     * Synthetic field for DV_ORDERDED.magnitude() that contains the calculated magnitude.
     */
    public static final String MAGNITUDE_FIELD = "_magnitude";

<<<<<<< HEAD
    public static final ObjectMapper MARSHAL_OM = CanonicalJson.MARSHAL_OM
            .copy()
            .setDefaultTyping(
                    new ObjectMapper.DefaultTypeResolverBuilder(ObjectMapper.DefaultTyping.EVERYTHING) {
                        @Override
                        public boolean useForType(JavaType t) {
                            return OpenEHRBase.class.isAssignableFrom(t.getRawClass());
                        }
                    }.init(JsonTypeInfo.Id.NAME, new CanonicalJson.CJOpenEHRTypeNaming())
                            .typeProperty(RmAttribute.OBJ_TYPE.attribute())
                            .typeIdVisibility(true)
                            .inclusion(JsonTypeInfo.As.PROPERTY));

=======
>>>>>>> f425ec6c
    private VersionedObjectDataStructure() {}

    public static List<StructureNode> createDataStructure(RMObject rmObject) {
        JsonNode jsonNode = RmDbJson.MARSHAL_OM.valueToTree(rmObject);
        fillInMagnitudes(jsonNode);

        var root = createStructureDto(
                null, jsonNode, StructureRmType.byType(rmObject.getClass()).orElseThrow(), null);

        List<StructureNode> roots = new ArrayList<>();
        roots.add(root);

        handleSubStructure(root, root.getJsonNode(), null, roots);

        // set num and parentNum fields
        {
            int num = 0;
            root.setParentNum(0);
            for (StructureNode r : roots) {
                // skip intermediates
                if (r.getStructureRmType().isStructureEntry()) {
                    r.setNum(num++);
                    r.getChildren().stream()
                            .filter(c -> c.getStructureRmType().isStructureEntry())
                            .forEach(c -> c.setParentNum(r.getNum()));
                }
            }
        }
        return roots;
    }

    /**
     * Depth-first stream of object nodes
     *
     * @param jsonNode root node
     */
    private static Stream<ObjectNode> streamObjectNodes(JsonNode jsonNode) {
        if (!jsonNode.isContainerNode()) {
            return Stream.empty();
        }
        Stream<ObjectNode> childContainers = StreamSupport.stream(jsonNode.spliterator(), false)
                .flatMap(VersionedObjectDataStructure::streamObjectNodes);
        if (jsonNode.isObject()) {
            return Stream.concat(childContainers, Stream.of((ObjectNode) jsonNode));
        } else {
            return childContainers;
        }
    }

    public static void fillInMagnitudes(JsonNode jsonNode) {
        streamObjectNodes(jsonNode)
                .filter(JsonNode::isObject)
                .forEach(n -> addMagnitudeAttribute(
                        n.get(RmAttribute.OBJ_TYPE.attribute()).textValue(), n));
    }

    private static void addMagnitudeAttribute(String type, ObjectNode object) {
        try {
            switch (type) {
                case "DV_DATE_TIME" -> object.put(
                        MAGNITUDE_FIELD,
                        OpenEHRDateTimeSerializationUtils.toMagnitude(
                                RmDbJson.MARSHAL_OM.treeToValue(object, DvDateTime.class)));
                case "DV_DATE" -> object.put(
                        MAGNITUDE_FIELD,
                        OpenEHRDateTimeSerializationUtils.toMagnitude(
                                RmDbJson.MARSHAL_OM.treeToValue(object, DvDate.class)));
                case "DV_TIME" -> object.put(
                        MAGNITUDE_FIELD,
                        OpenEHRDateTimeSerializationUtils.toMagnitude(
                                RmDbJson.MARSHAL_OM.treeToValue(object, DvTime.class)));
                case "DV_DURATION" -> object.put(
                        MAGNITUDE_FIELD,
                        RmDbJson.MARSHAL_OM
                                .treeToValue(object, DvDuration.class)
                                .getMagnitude());
                case "DV_PROPORTION" -> object.put(
                        MAGNITUDE_FIELD,
                        RmDbJson.MARSHAL_OM
                                .treeToValue(object, DvProportion.class)
                                .getMagnitude());
                default -> {
                    /* do not add magnitude */
                }
            }
        } catch (JsonProcessingException e) {
            throw new RuntimeException(e);
        }
    }

    /**
     * Walks the JSON tree and removes nodes that are structure roots.
     * Root nodes are only present in arrays.
     * Arrays never hold a mix of root and non-root nodes.
     * Empty arrays are removed.
     *
     * @param currentNode
     * @param currentJson
     * @param arrayParentName
     * @param roots gathers all structure roots
     * @return if the child needs to remain in the parent data structure
     */
    private static boolean handleSubStructure(
            StructureNode currentNode, JsonNode currentJson, String arrayParentName, List<StructureNode> roots) {
        if (!currentJson.isContainerNode()) {
            return true;
        }

        if (currentJson.isObject()) {
            handleSubObject(currentNode, (ObjectNode) currentJson, roots);
            return true;

        } else if (currentJson.isArray()) {
            boolean hasRemainingChildren = false;
            for (int i = 0; i < currentJson.size(); i++) {
                boolean remainingChild =
                        handleArrayElement(currentNode, (ArrayNode) currentJson, arrayParentName, roots, i);
                if (i == 0) {
                    hasRemainingChildren = remainingChild;
                } else if (hasRemainingChildren != remainingChild) {
                    throw new IllegalArgumentException(
                            "Structure elements must not be mixed with non-structure elements");
                }
            }
            return hasRemainingChildren;
        } else {
            throw new IllegalStateException("Unexpected container type: " + currentJson.getNodeType());
        }
    }

    private static boolean handleArrayElement(
            StructureNode root, ArrayNode parentArray, String parentName, List<StructureNode> roots, int childIndex) {
        var child = parentArray.get(childIndex);
        Optional<StructureRmType> structureRmType = getType(child).flatMap(StructureRmType::byTypeName);
        var childRoot = structureRmType.map(t -> {
            StructureNode newRoot = createStructureDto(root, child, t, StructureIndex.Node.of(parentName, childIndex));
            roots.add(newRoot);
            return newRoot;
        });
        handleSubStructure(childRoot.orElse(root), child, null, roots);

        return structureRmType.filter(StructureRmType::isStructureEntry).isEmpty();
    }

    private static void handleSubObject(StructureNode root, ObjectNode jsonNode, List<StructureNode> roots) {
        Iterator<Map.Entry<String, JsonNode>> fieldIt = jsonNode.fields();
        while (fieldIt.hasNext()) {
            Map.Entry<String, JsonNode> e = fieldIt.next();
            String attribute = e.getKey();
            JsonNode child = e.getValue();
            Optional<StructureNode> childRoot = getType(child)
                    .flatMap(StructureRmType::byTypeName)
                    .map(structureRmType -> {
                        if (structureRmType.isStructureEntry()
                                // Feeder audit is kept for element
                                && !(StructureRmType.ELEMENT.equals(root.getStructureRmType())
                                        && StructureRmType.FEEDER_AUDIT.equals(
                                                structureRmType))) { // structureRmType.isDataRoot()) {
                            fieldIt.remove();
                        }
                        StructureNode newRoot = createStructureDto(
                                root, child, structureRmType, StructureIndex.Node.of(attribute, null));
                        roots.add(newRoot);
                        return newRoot;
                    });
            boolean keepChild = handleSubStructure(childRoot.orElse(root), child, attribute, roots);
            // remove empty arrays
            if (!keepChild) {
                fieldIt.remove();
            }
        }
    }

    private static StructureNode createStructureDto(
            StructureNode parent, JsonNode jsonNode, StructureRmType structureRmType, StructureIndex.Node idx) {
        StructureNode newRoot = parent == null ? new StructureNode() : new StructureNode(parent);
        newRoot.setEntityIdx(
                parent == null ? new StructureIndex() : parent.getEntityIdx().createChild(idx));
        newRoot.setStructureRmType(structureRmType);

        var jn = Optional.of(jsonNode);
        jn.map(n -> n.get("name"))
                .map(n -> n.get("value"))
                .map(JsonNode::asText)
                .ifPresent(newRoot::setEntityName);
        jn.map(n -> n.get("archetype_node_id")).map(JsonNode::asText).ifPresent(newRoot::setArchetypeNodeId);
        newRoot.setJsonNode((ObjectNode) jsonNode);

        /* the archetype parent of the node.
         * e.g. for c/content[at0001]/data/events[at0002]/items[at003]/items[openEHR-EHR-CLUSTER.myCluster.v1]/items[at002]/items[openEHR-EHR-ELEMENT.myElement.v1, 'Data']
         * this would be items[openEHR-EHR-CLUSTER.myCluster.v1]
         */
        StructureNode contentItem;
        if (parent == null) {
            contentItem = null;
        } else if (Optional.of(parent)
                .map(StructureNode::getArchetypeNodeId)
                .map(NodeId::new)
                .filter(NodeId::isArchetypeId)
                .isPresent()) {
            contentItem = parent;
        } else {
            contentItem = parent.getContentItem();
        }
        newRoot.setContentItem(contentItem);

        return newRoot;
    }

    private static Optional<String> getType(JsonNode childNode) {
        return Optional.of(childNode)
                .filter(JsonNode::isObject)
                .map(n -> n.get(RmAttribute.OBJ_TYPE.attribute()))
                .map(JsonNode::asText);
    }

    public static ObjectNode applyRmAliases(ObjectNode jsonNode) {
        ObjectNode newNode = jsonNode.objectNode();

        jsonNode.fields().forEachRemaining(e -> {
            String alias = RmAttribute.getAlias(e.getKey());
            JsonNode child = e.getValue();
            if (child.isObject()) {
                child = applyRmAliases((ObjectNode) child);
            } else if (child.isArray()) {
                ArrayNode newArray = jsonNode.arrayNode(child.size());
                child.forEach(c -> {
                    if (c.isObject()) {
                        newArray.add(applyRmAliases((ObjectNode) c));
                    } else {
                        newArray.add(c);
                    }
                });
                child = newArray;
            } else if (child.isTextual() && e.getKey().equals(RmAttribute.OBJ_TYPE.attribute())) {
                String rmNameAlias = RmType.getAlias(child.textValue());
                child = new TextNode(rmNameAlias);
            }
            newNode.putIfAbsent(alias, child);
        });

        return newNode;
    }
}<|MERGE_RESOLUTION|>--- conflicted
+++ resolved
@@ -46,7 +46,6 @@
      */
     public static final String MAGNITUDE_FIELD = "_magnitude";
 
-<<<<<<< HEAD
     public static final ObjectMapper MARSHAL_OM = CanonicalJson.MARSHAL_OM
             .copy()
             .setDefaultTyping(
@@ -60,8 +59,6 @@
                             .typeIdVisibility(true)
                             .inclusion(JsonTypeInfo.As.PROPERTY));
 
-=======
->>>>>>> f425ec6c
     private VersionedObjectDataStructure() {}
 
     public static List<StructureNode> createDataStructure(RMObject rmObject) {

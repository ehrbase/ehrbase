--- conflicted
+++ resolved
@@ -18,17 +18,21 @@
 
 package org.ehrbase.rest.openehr.controller;
 
+import java.net.URI;
+import java.sql.Timestamp;
+import java.time.Instant;
+import java.util.Objects;
+import java.util.Optional;
+import java.util.UUID;
+import java.util.regex.Pattern;
+
 import com.nedap.archie.rm.directory.Folder;
 import com.nedap.archie.rm.support.identification.ObjectVersionId;
-import io.swagger.annotations.*;
-import org.ehrbase.api.exception.DuplicateObjectException;
+
 import org.ehrbase.api.exception.InternalServerException;
 import org.ehrbase.api.exception.ObjectNotFoundException;
-<<<<<<< HEAD
 import org.ehrbase.api.exception.PreconditionFailedException;
-=======
 import org.ehrbase.api.exception.StateConflictException;
->>>>>>> 6aebc8fb
 import org.ehrbase.api.service.EhrService;
 import org.ehrbase.api.service.FolderService;
 import org.ehrbase.response.ehrscape.FolderDto;
@@ -38,17 +42,29 @@
 import org.ehrbase.rest.openehr.controller.OperationNotesResourcesReaderOpenehr.ApiNotes;
 import org.joda.time.DateTime;
 import org.springframework.beans.factory.annotation.Autowired;
-import org.springframework.format.annotation.DateTimeFormat;
-import org.springframework.http.*;
-import org.springframework.web.bind.annotation.*;
-
-import java.net.URI;
-import java.sql.Timestamp;
-import java.time.*;
-import java.util.Objects;
-import java.util.Optional;
-import java.util.UUID;
-import java.util.regex.Pattern;
+import org.springframework.http.HttpHeaders;
+import org.springframework.http.HttpMethod;
+import org.springframework.http.HttpStatus;
+import org.springframework.http.MediaType;
+import org.springframework.http.ResponseEntity;
+import org.springframework.web.bind.annotation.DeleteMapping;
+import org.springframework.web.bind.annotation.GetMapping;
+import org.springframework.web.bind.annotation.PathVariable;
+import org.springframework.web.bind.annotation.PostMapping;
+import org.springframework.web.bind.annotation.PutMapping;
+import org.springframework.web.bind.annotation.RequestBody;
+import org.springframework.web.bind.annotation.RequestHeader;
+import org.springframework.web.bind.annotation.RequestMapping;
+import org.springframework.web.bind.annotation.RequestParam;
+import org.springframework.web.bind.annotation.ResponseStatus;
+import org.springframework.web.bind.annotation.RestController;
+
+import io.swagger.annotations.Api;
+import io.swagger.annotations.ApiOperation;
+import io.swagger.annotations.ApiParam;
+import io.swagger.annotations.ApiResponse;
+import io.swagger.annotations.ApiResponses;
+import io.swagger.annotations.ResponseHeader;
 
 /**
  * Controller for openEHR /directory endpoints
@@ -120,17 +136,10 @@
                     "EHR with id " + ehrId + " not found."
             );
         }
-<<<<<<< HEAD
-        // Check if there is already a DIRECTORY inside this EHR
-        if (this.ehrService.getDirectoryId(ehrId) != null) {
-            throw new DuplicateObjectException(
-                    "DIRECTORY",
-=======
 
         // Check for duplicate directories
         if (this.ehrService.getDirectoryId(ehrId) != null) {
             throw new StateConflictException(
->>>>>>> 6aebc8fb
                     String.format("EHR with id %s already contains a directory.", ehrId.toString())
             );
         }

/*
 * Copyright (c) 2019 Vitasystems GmbH,  Jake Smolka (Hannover Medical School), and Luis Marco-Ruiz(Hannover Medical School).
 *
 * This file is part of project EHRbase
 *
 * Licensed under the Apache License, Version 2.0 (the "License");
 * you may not use this file except in compliance with the License.
 * You may obtain a copy of the License at
 *
 * http://www.apache.org/licenses/LICENSE-2.0
 *
 * Unless required by applicable law or agreed to in writing, software
 * distributed under the License is distributed on an "AS IS" BASIS,
 * WITHOUT WARRANTIES OR CONDITIONS OF ANY KIND, either express or implied.
 * See the License for the specific language governing permissions and
 * limitations under the License.
 */

package org.ehrbase.rest.openehr.controller;

import org.ehrbase.api.dto.FolderDto;
import org.ehrbase.api.exception.InternalServerException;
import org.ehrbase.api.exception.NotAcceptableException;
import org.ehrbase.api.exception.ObjectNotFoundException;
import org.ehrbase.api.service.EhrService;
import org.ehrbase.api.service.FolderService;
import org.ehrbase.rest.openehr.annotation.RequestUrl;
import org.ehrbase.rest.openehr.controller.OperationNotesResourcesReaderOpenehr.ApiNotes;
import org.ehrbase.rest.openehr.response.DirectoryResponseData;
import org.ehrbase.rest.openehr.response.ErrorResponseData;
import com.nedap.archie.rm.directory.Folder;
import io.swagger.annotations.*;
import org.springframework.beans.factory.annotation.Autowired;
import org.springframework.http.HttpHeaders;
import org.springframework.http.HttpStatus;
import org.springframework.http.MediaType;
import org.springframework.http.ResponseEntity;
import org.springframework.web.bind.annotation.*;

import java.net.URI;
import java.util.Objects;
import java.util.Optional;
import java.util.UUID;

/**
 * Controller for openEHR /directory endpoints
 */
@Api(tags = "Directory")
@RestController
@RequestMapping(path = "/rest/openehr/v1/ehr")
public class OpenehrDirectoryController extends BaseController {

    private final FolderService folderService;
    private final EhrService ehrService;

    @Autowired
    public OpenehrDirectoryController(FolderService folderService, EhrService ehrService) {
        this.folderService = Objects.requireNonNull(folderService);
        this.ehrService = Objects.requireNonNull(ehrService);
    }

    @PostMapping(value = "/{ehr_id}/directory", consumes = {"application/xml", "application/json"})
    @ApiOperation("Create a new directory folder associated with the EHR identified by ehr_id.")
    @ApiNotes("directoryPost.md")
    @ApiResponses(value = {
            @ApiResponse(
                    code = 201,
                    response = DirectoryResponseData.class,
                    message = "Created successfully - new FOLDER created was created. Content body is only returned when Prefer header has return=representation, otherwise only headers are returned.",
                    responseHeaders = {
                            @ResponseHeader(name = CONTENT_TYPE, description = RESP_CONTENT_TYPE_DESC, response = MediaType.class),
                            @ResponseHeader(name = LOCATION, description = RESP_LOCATION_DESC, response = URI.class),
                            @ResponseHeader(name = ETAG, description = RESP_ETAG_DESC, response = String.class),
                            @ResponseHeader(name = LAST_MODIFIED, description = RESP_LAST_MODIFIED_DESC, response = long.class)
                    }
            ),
            @ApiResponse(
                    code = 204,
                    message = "No Content - New FOLDER was created but not full representation requested. Details in response headers.",
                    responseHeaders = {
                            @ResponseHeader(name = LOCATION, description = RESP_LOCATION_DESC, response = URI.class),
                            @ResponseHeader(name = ETAG, description = RESP_ETAG_DESC, response = String.class),
                            @ResponseHeader(name = LAST_MODIFIED, description = RESP_LAST_MODIFIED_DESC, response = long.class)
                    }
            ),
            @ApiResponse(
                    code = 400,
                    message = "Bad Request - New FOLDER could not be created due to a malformed request data. Request must be modified to match the expected formats.",
                    response = ErrorResponseData.class
            ),
            @ApiResponse(
                    code = 404,
                    message = "Not Found - New FOLDER could not be created due to the EHR identified by the ehr_id could not be found.",
                    response = ErrorResponseData.class
            )
    })
    @ResponseStatus(value = HttpStatus.CREATED)
    public ResponseEntity createFolder(
            @ApiParam(value = REQ_OPENEHR_VERSION) @RequestHeader(value = "openEHR-VERSION", required = false) String openEhrVersion,
            @ApiParam(value = REQ_OPENEHR_AUDIT) @RequestHeader(value = "openEHR-AUDIT_DETAILS", required = false) String openEhrAuditDetails,
            @ApiParam(value = REQ_CONTENT_TYPE_BODY) @RequestHeader(value = CONTENT_TYPE) String contentType,
            @ApiParam(value = REQ_ACCEPT) @RequestHeader(value = ACCEPT, required = false, defaultValue = MediaType.APPLICATION_JSON_VALUE) String accept,
            @ApiParam(value = REQ_PREFER) @RequestHeader(value = PREFER, required = false, defaultValue = RETURN_MINIMAL) String prefer,
            @ApiParam(value = "EHR identifier from resource path after ehr/", required = true) @PathVariable(value = "ehr_id") UUID ehrId,
            @ApiParam(value = "The FOLDER to create.", required = true) @RequestBody Folder folder,
            @RequestUrl String requestUrl
                                      ) {

        // Check for existence of EHR record
        if (!this.ehrService.doesEhrExist(ehrId)) {
            throw new ObjectNotFoundException(
                    "ehr",
                    "EHR with id " + ehrId + " not found."
            );
        }
        // Insert New folder
        UUID folderId = this.folderService.create(
                ehrId,
                folder
                                                 );

        // Fetch inserted folder for response data
        Optional<FolderDto> newFolder = this.folderService.retrieve(folderId, 0);

        if (!newFolder.isPresent()) {
            throw new InternalServerException(
                    "Something went wrong. Folder could be persisted but not fetched again."
            );
        }

        // Create response data
        HttpHeaders resHeaders = new HttpHeaders();
        resHeaders.setLocation(URI.create(requestUrl +
                                          "/" +
                                          newFolder.get()
                                                   .getUid()
                                                   .toString()));
        resHeaders.setETag("\"" +
                           newFolder.get()
                                    .getUid()
                                    .toString() +
                           "\"");
        // TODO: Set LastModified header

        // Check for desired response representation format from PREFER header
        if (prefer.equals(RETURN_REPRESENTATION)) {

            FolderDto folderDto = newFolder.get();
            // Evaluate target format from accept header
            MediaType resContentType = MediaType.APPLICATION_JSON;

            switch (accept) {
                case MediaType.APPLICATION_JSON_VALUE:
                    break;
                case MediaType.APPLICATION_XML_VALUE:
                    resContentType = MediaType.APPLICATION_XML;
                    break;
                default:
                    throw new NotAcceptableException(
                            "Media type " + accept + " not supported."
                    );
            }

            DirectoryResponseData resBody = buildResponse(folderDto);

            resHeaders.setContentType(resContentType);

            return new ResponseEntity<>(
                    resBody,
                    resHeaders,
                    HttpStatus.CREATED
            );
        }
        // No representation desired
        return new ResponseEntity<>(
                null,
                resHeaders,
                HttpStatus.NO_CONTENT
        );
    }

    @GetMapping(path = "/{ehr_id}/directory/{version_uid}{?path}")
    @ApiOperation("Get an existing FOLDER in EHR identified by id ")
    @ApiResponses(value = {
            @ApiResponse(
                    code = 200,
                    response = DirectoryResponseData.class,
                    message = "Success - FOLDER found and will be returned inside response body.",
                    responseHeaders = {
                            @ResponseHeader(name = CONTENT_TYPE, description = RESP_CONTENT_TYPE_DESC, response = MediaType.class),
                            @ResponseHeader(name = LOCATION, description = RESP_LOCATION_DESC, response = URI.class),
                            @ResponseHeader(name = ETAG, description = RESP_ETAG_DESC, response = String.class),
                            @ResponseHeader(name = LAST_MODIFIED, description = RESP_LAST_MODIFIED_DESC, response = long.class)
                    }
            ),
            @ApiResponse(
                    code = 204,
                    message = "No Content - No FOLDER found at specified path."
            ),
            @ApiResponse(
                    code = 404,
                    message = ("Not Found - Either specified EHR with ehr_id or directory with the directory_id do not exist.")
            )
    })
    public ResponseEntity<DirectoryResponseData> getFolder(
            @ApiParam(value = REQ_ACCEPT) @RequestHeader(value = ACCEPT, required = false, defaultValue = MediaType.APPLICATION_JSON_VALUE) String accept,
            @ApiParam(value = "EHR identifier from resource path after ehr/", required = true) @PathVariable(value = "ehr_id") UUID ehrId,
            @ApiParam(value = "DIRECTORY identifier from resource path after directory/", required = true) @PathVariable(value = "version_uid") String versionUid,
            @ApiParam(value = "Path parameter to specify a subfolder at directory") @RequestParam(value = "path", required = false) String path
                                                          ) {

        // Tries to create an UUID from versionUid and throws an IllegalArgumentException for 400 error
        UUID versionUUID = UUID.fromString(versionUid);

        // Get response data format for deserialization; defaults to JSON
        MediaType responseContentType = MediaType.APPLICATION_JSON;

        switch (accept) {
            case MediaType.APPLICATION_XML_VALUE:
                responseContentType = MediaType.APPLICATION_XML;
                break;
            case MediaType.APPLICATION_JSON_VALUE:
                break;
            default:
                throw new NotAcceptableException("Media type " + accept + " not supported.");
        }

        // Check if EHR for the folder exists
        if (!ehrService.doesEhrExist(ehrId)) {
            throw new ObjectNotFoundException(
                    "ehr",
                    "EHR with id " + ehrId + " not found."
            );
        }

        // Get the folder entry from database
        Optional<FolderDto> foundFolder = folderService.retrieve(versionUUID, 1);
        if (!foundFolder.isPresent()) {
<<<<<<< HEAD
            throw new ObjectNotFoundException("folder", "The FOLDER with id " + versionUUID.toString() + " does not exist.");
=======
            throw new ObjectNotFoundException("folder",
                                              "The FOLDER with id " +
                                              versionUid +
                                              " does not exist.");
>>>>>>> c42d481d
        }

        FolderDto folderDto = foundFolder.get();

        // Create response data
        HttpHeaders headers = new HttpHeaders();
        headers.setContentType(responseContentType);
        headers.setETag("\"" + folderDto.getUid().toString() + "\"");

        DirectoryResponseData resBody = buildResponse(folderDto);

        return new ResponseEntity<>(resBody, headers, HttpStatus.OK);

    }

    @GetMapping(path = "/{ehr_id}/directory{?version_at_time,path}")
    @ApiOperation("Get an existing FOLDER in EHR which was actual at given version at time.")
    @ApiResponses(value = {
            @ApiResponse(
                    code = 200,
                    response = DirectoryResponseData.class,
                    message = "Success - FOLDER found and will be returned inside response body.",
                    responseHeaders = {
                            @ResponseHeader(name = CONTENT_TYPE, description = RESP_CONTENT_TYPE_DESC, response = MediaType.class),
                            @ResponseHeader(name = LOCATION, description = RESP_LOCATION_DESC, response = URI.class),
                            @ResponseHeader(name = ETAG, description = RESP_ETAG_DESC, response = String.class),
                            @ResponseHeader(name = LAST_MODIFIED, description = RESP_LAST_MODIFIED_DESC, response = long.class)
                    }
            ),
            @ApiResponse(
                    code = 204,
                    message = "No Content - EHR has no version at time or no folder at path"
            ),
            @ApiResponse(
                    code = 404,
                    message = ("Not Found - Specified EHR with ehr_id does not exist.")
            )
    })
    public ResponseEntity getFolderVersionAtTime(
            @ApiParam(value = REQ_ACCEPT) @RequestHeader(value = ACCEPT, required = false, defaultValue = MediaType.APPLICATION_JSON_VALUE) String accept,
            @ApiParam(value = "EHR identifier from resource path after ehr/", required = true) @PathVariable(value = "ehr_id") UUID ehrId,
            @ApiParam(value = "Timestamp in extended ISO8601 format to identify version of folder.") @RequestParam(value = "version_at_time", required = false) String versionAtTime,
            @ApiParam(value = "Path parameter to specify a subfolder at directory") @RequestParam(value = "path", required = false) String path
                                                ) {
        // UUID ehrId = getEhrUuid(ehrIdString);
        // TODO: Implement get folder by version at time functionality
        return ResponseEntity.status(HttpStatus.NOT_IMPLEMENTED)
                             .build();
    }

    @PutMapping(path = "/{ehr_id}/directory")
    @ApiOperation("Update an existing folder in directory. The folder will be identified by the latest version_uid specified in the If-Match header")
    @ApiNotes("directoryPut.md")
    @ApiResponses(value = {
            @ApiResponse(
                    code = 200,
                    response = DirectoryResponseData.class,
                    message = "Success - FOLDER has been updated successfully.",
                    responseHeaders = {
                            @ResponseHeader(name = CONTENT_TYPE, description = RESP_CONTENT_TYPE_DESC, response = MediaType.class),
                            @ResponseHeader(name = LOCATION, description = RESP_LOCATION_DESC, response = URI.class),
                            @ResponseHeader(name = ETAG, description = RESP_ETAG_DESC, response = String.class),
                            @ResponseHeader(name = LAST_MODIFIED, description = RESP_LAST_MODIFIED_DESC, response = long.class)
                    }
            ),
            @ApiResponse(
                    code = 204,
                    message = "Success - FOLDER has been updated successfully but no representation has been requested. Details at response headers.",
                    responseHeaders = {
                            @ResponseHeader(name = LOCATION, description = RESP_LOCATION_DESC, response = URI.class),
                            @ResponseHeader(name = ETAG, description = RESP_ETAG_DESC, response = String.class),
                            @ResponseHeader(name = LAST_MODIFIED, description = RESP_LAST_MODIFIED_DESC, response = long.class)
                    }
            ),
            @ApiResponse(
                    code = 400,
                    response = ErrorResponseData.class,
                    message = "Bad Request - FOLDER could not be updated due to one or more malformed request parameters or data."
            ),
            @ApiResponse(
                    code = 404,
                    response = ErrorResponseData.class,
                    message = "Not Found - EHR with given id from path could not be found."
            ),
            @ApiResponse(
                    code = 412,
                    response = ErrorResponseData.class,
                    message = "Precondition failed - The version specified in the If-Match header does not match the latest version of the FOLDER. Returns the latest version_uid in Location and ETag header.",
                    responseHeaders = {
                            @ResponseHeader(name = LOCATION, description = RESP_LOCATION_DESC, response = URI.class),
                            @ResponseHeader(name = ETAG, description = RESP_ETAG_DESC, response = URI.class)
                    }
            )
    })
    public ResponseEntity updateFolder(
            @ApiParam(value = REQ_OPENEHR_VERSION) @RequestHeader(value = "openEHR-VERSION", required = false) String openEhrVersion,
            @ApiParam(value = REQ_OPENEHR_AUDIT) @RequestHeader(value = "openEHR-AUDIT_DETAILS", required = false) String openEhrAuditDetails,
            @ApiParam(value = REQ_CONTENT_TYPE_BODY) @RequestHeader(value = CONTENT_TYPE) String contentType,
            @ApiParam(value = REQ_ACCEPT) @RequestHeader(value = ACCEPT, required = false, defaultValue = MediaType.APPLICATION_JSON_VALUE) String accept,
            @ApiParam(value = REQ_PREFER) @RequestHeader(value = PREFER, required = false, defaultValue = RETURN_MINIMAL) String prefer,
            @ApiParam(value = "{preceding_version_uid}", required = true) @RequestHeader(value = IF_MATCH) String ifMatch,
            @ApiParam(value = "EHR identifier from resource path after ehr/", required = true) @PathVariable(value = "ehr_id") UUID ehrId,
            @ApiParam(value = "Update data for the target FOLDER") @RequestBody Folder folder,
            @RequestUrl String requestUrl
                                      ) {

        // Check for existence of EHR record
        if (!this.ehrService.doesEhrExist(ehrId)) {
            throw new ObjectNotFoundException(
                    "ehr",
                    "EHR with id " + ehrId + " not found"
            );
        }

        UUID folderId = UUID.fromString(ifMatch);

        // Update folder and get new version
        Optional<FolderDto> updatedFolder = this.folderService.update(
                folderId,
                folder,
                ehrId
                                                                     );


        if (!updatedFolder.isPresent()) {
            throw new InternalServerException(
                    "Something went wrong. Folder could be persisted but not fetched again."
            );
        }

        // Create response data
        HttpHeaders resHeaders = new HttpHeaders();
        resHeaders.setLocation(URI.create(requestUrl +
                                          "/" +
                                          updatedFolder.get()
                                                       .getUid()
                                                       .toString()));
        resHeaders.setETag("\"" +
                           updatedFolder.get()
                                        .getUid()
                                        .toString() +
                           "\"");
        // TODO: Set LastModified header

        // Check for desired response representation format from PREFER header
        if (prefer.equals(RETURN_REPRESENTATION)) {

            FolderDto folderDto = updatedFolder.get();

            // Evaluate target format from accept header
            MediaType resContentType = MediaType.APPLICATION_JSON;

            switch (accept) {
                case MediaType.APPLICATION_JSON_VALUE:
                    break;
                case MediaType.APPLICATION_XML_VALUE:
                    resContentType = MediaType.APPLICATION_XML;
                    break;
                default:
                    throw new NotAcceptableException(
                            "Media type " + accept + " not supported."
                    );
            }

            DirectoryResponseData resBody = buildResponse(folderDto);

            resHeaders.setContentType(resContentType);

            return new ResponseEntity<>(
                    resBody,
                    resHeaders,
                    HttpStatus.OK
            );
        }
        // No representation desired
        return new ResponseEntity<>(
                null,
                resHeaders,
                HttpStatus.NO_CONTENT
        );
    }

    @DeleteMapping(path = "/{ehr_id}/directory")
    @ApiOperation("Delete an existing folder in directory. The folder will be identified by the latest version_uid specified in the If-Match header")
    @ApiResponses(value = {
            @ApiResponse(
                    code = 204,
                    message = "Success - DIRECTORY has been deleted successfully.",
                    responseHeaders = {
                            @ResponseHeader(name = ETAG, description = RESP_ETAG_DESC, response = String.class),
                            @ResponseHeader(name = LAST_MODIFIED, description = RESP_LAST_MODIFIED_DESC, response = long.class)
                    }
            ),
            @ApiResponse(
                    code = 400,
                    response = ErrorResponseData.class,
                    message = "Bad Request - FOLDER could not be deleted due to one or more malformed request parameters or data."
            ),
            @ApiResponse(
                    code = 404,
                    response = ErrorResponseData.class,
                    message = "Not Found - EHR with given id from path could not be found."
            ),
            @ApiResponse(
                    code = 412,
                    response = ErrorResponseData.class,
                    message = "Precondition failed - The version specified in the If-Match header does not match the latest version of the FOLDER. Returns the latest version_uid in Location and ETag header.",
                    responseHeaders = {
                            @ResponseHeader(name = LOCATION, description = RESP_LOCATION_DESC, response = URI.class),
                            @ResponseHeader(name = ETAG, description = RESP_ETAG_DESC, response = URI.class)
                    }
            )
    })
    public ResponseEntity deleteFolder(
            @ApiParam(value = REQ_OPENEHR_VERSION) @RequestHeader(value = "openEHR-VERSION", required = false) String openEhrVersion,
            @ApiParam(value = REQ_OPENEHR_AUDIT) @RequestHeader(value = "openEHR-AUDIT_DETAILS", required = false) String openEhrAuditDetails,
            @ApiParam(value = REQ_ACCEPT) @RequestHeader(value = ACCEPT, required = false, defaultValue = MediaType.APPLICATION_JSON_VALUE) String accept,
            @ApiParam(value = "{preceding_version_uid}", required = true) @RequestHeader(value = IF_MATCH) String ifMatch,
            @ApiParam(value = "EHR identifier from resource path after ehr/", required = true) @PathVariable(value = "ehr_id") String ehrIdString
                                      ) {
        UUID ehrId = getEhrUuid(ehrIdString);
        // TODO: Implement delete FOLDER fuctionality
        return ResponseEntity.status(HttpStatus.NOT_IMPLEMENTED)
                             .build();
    }

    private DirectoryResponseData buildResponse(FolderDto folderDto) {


        DirectoryResponseData resBody = new DirectoryResponseData();
        resBody.setDetails(folderDto.getDetails());
        resBody.setFolders(folderDto.getFolders());
        resBody.setItems(folderDto.getItems());
        resBody.setName(folderDto.getName());
        resBody.setUid(folderDto.getUid());
        return resBody;
    }

}<|MERGE_RESOLUTION|>--- conflicted
+++ resolved
@@ -236,14 +236,10 @@
         // Get the folder entry from database
         Optional<FolderDto> foundFolder = folderService.retrieve(versionUUID, 1);
         if (!foundFolder.isPresent()) {
-<<<<<<< HEAD
-            throw new ObjectNotFoundException("folder", "The FOLDER with id " + versionUUID.toString() + " does not exist.");
-=======
             throw new ObjectNotFoundException("folder",
                                               "The FOLDER with id " +
-                                              versionUid +
+                                              versionUUID.toString() +
                                               " does not exist.");
->>>>>>> c42d481d
         }
 
         FolderDto folderDto = foundFolder.get();

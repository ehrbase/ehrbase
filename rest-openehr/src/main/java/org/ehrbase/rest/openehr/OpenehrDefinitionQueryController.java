/*
 * Copyright (c) 2024 vitasystems GmbH.
 *
 * This file is part of project EHRbase
 *
 * Licensed under the Apache License, Version 2.0 (the "License");
 * you may not use this file except in compliance with the License.
 * You may obtain a copy of the License at
 *
 *      https://www.apache.org/licenses/LICENSE-2.0
 *
 * Unless required by applicable law or agreed to in writing, software
 * distributed under the License is distributed on an "AS IS" BASIS,
 * WITHOUT WARRANTIES OR CONDITIONS OF ANY KIND, either express or implied.
 * See the License for the specific language governing permissions and
 * limitations under the License.
 */
package org.ehrbase.rest.openehr;

import static org.apache.commons.lang3.StringUtils.isBlank;
import static org.ehrbase.api.rest.HttpRestContext.QUERY_ID;
import static org.springframework.http.MediaType.APPLICATION_JSON;
import static org.springframework.http.MediaType.APPLICATION_JSON_VALUE;
import static org.springframework.http.MediaType.APPLICATION_XML_VALUE;
import static org.springframework.http.MediaType.TEXT_PLAIN;
import static org.springframework.http.MediaType.TEXT_PLAIN_VALUE;
import static org.springframework.web.util.UriComponentsBuilder.fromPath;

import com.fasterxml.jackson.core.JsonProcessingException;
import com.fasterxml.jackson.databind.JsonNode;
import com.fasterxml.jackson.databind.ObjectMapper;
import java.util.Objects;
import java.util.Optional;
import org.ehrbase.api.exception.GeneralRequestProcessingException;
import org.ehrbase.api.exception.InvalidApiParameterException;
import org.ehrbase.api.exception.UnexpectedSwitchCaseException;
import org.ehrbase.api.exception.UnsupportedMediaTypeException;
import org.ehrbase.api.rest.HttpRestContext;
import org.ehrbase.api.service.StoredQueryService;
import org.ehrbase.openehr.sdk.response.dto.QueryDefinitionListResponseData;
import org.ehrbase.openehr.sdk.response.dto.QueryDefinitionResponseData;
import org.ehrbase.openehr.sdk.response.dto.ehrscape.QueryDefinitionResultDto;
import org.ehrbase.rest.BaseController;
import org.ehrbase.rest.openehr.specification.DefinitionQueryApiSpecification;
import org.springframework.beans.factory.annotation.Autowired;
import org.springframework.boot.autoconfigure.condition.ConditionalOnMissingBean;
import org.springframework.http.HttpHeaders;
import org.springframework.http.MediaType;
import org.springframework.http.ResponseEntity;
import org.springframework.lang.Nullable;
import org.springframework.web.bind.annotation.GetMapping;
import org.springframework.web.bind.annotation.PathVariable;
import org.springframework.web.bind.annotation.PutMapping;
import org.springframework.web.bind.annotation.RequestBody;
import org.springframework.web.bind.annotation.RequestHeader;
import org.springframework.web.bind.annotation.RequestMapping;
import org.springframework.web.bind.annotation.RequestParam;
import org.springframework.web.bind.annotation.RestController;

@ConditionalOnMissingBean(name = "primaryopenehrdefinitionquerycontroller")
@RestController
@RequestMapping(
        path = BaseController.API_CONTEXT_PATH_WITH_VERSION + "/definition/query",
        produces = {APPLICATION_JSON_VALUE, APPLICATION_XML_VALUE})
public class OpenehrDefinitionQueryController extends BaseController implements DefinitionQueryApiSpecification {

    private static final String AQL = "AQL";

    private final StoredQueryService storedQueryService;

    @Autowired
    public OpenehrDefinitionQueryController(StoredQueryService storedQueryService) {
        this.storedQueryService = Objects.requireNonNull(storedQueryService);
    }

    // ----- DEFINITION: Manage Stored Query, From definition package
    // https://openehr.github.io/specifications-ITS-REST/definitions.html#definitions-stored-query

    /**
     * Get a stored query
     *
     * @param accept
     * @param qualifiedQueryName
     * @return
     */
    @Override
    @GetMapping(value = {"/{qualified_query_name}", ""})
    public ResponseEntity<QueryDefinitionListResponseData> getStoredQueryList(
            @RequestHeader(value = ACCEPT, required = false) String accept,
            @PathVariable(value = "qualified_query_name", required = false) String qualifiedQueryName) {

<<<<<<< HEAD
        logger.debug("getStoredQueryList invoked with the following input: {}", qualifiedQueryName);

        registerLocation(qualifiedQueryName, null);
=======
        createAuditLogsMsgBuilder(qualifiedQueryName, null);
>>>>>>> 320d8de4
        QueryDefinitionListResponseData responseData =
                new QueryDefinitionListResponseData(storedQueryService.retrieveStoredQueries(qualifiedQueryName));

        HttpRestContext.register(QUERY_ID, qualifiedQueryName);

        return ResponseEntity.ok(responseData);
    }

    @Override
    @GetMapping(value = {"/{qualified_query_name}/{version}"})
    public ResponseEntity<QueryDefinitionResponseData> getStoredQueryVersion(
            @RequestHeader(value = ACCEPT, required = false) String accept,
            @PathVariable(value = "qualified_query_name") String qualifiedQueryName,
            @PathVariable(value = "version") Optional<String> version) {

<<<<<<< HEAD
        logger.debug(
                "getStoredQueryVersion invoked with the following input: {}, version:{}", qualifiedQueryName, version);

        registerLocation(qualifiedQueryName, version.orElse(null));
=======
        createAuditLogsMsgBuilder(qualifiedQueryName, version.orElse(null));
>>>>>>> 320d8de4

        QueryDefinitionResponseData queryDefinitionResponseData = new QueryDefinitionResponseData(
                storedQueryService.retrieveStoredQuery(qualifiedQueryName, version.orElse(null)));

        HttpRestContext.register(QUERY_ID, qualifiedQueryName);

        return ResponseEntity.ok(queryDefinitionResponseData);
    }

    @Override
    @PutMapping(
            value = {"/{qualified_query_name}/{version}", "/{qualified_query_name}"},
            consumes = {TEXT_PLAIN_VALUE, APPLICATION_JSON_VALUE},
            produces = {APPLICATION_JSON_VALUE})
    public ResponseEntity<QueryDefinitionResponseData> putStoredQuery(
            @RequestHeader(value = CONTENT_TYPE, required = false) String contentType,
            @RequestHeader(value = ACCEPT, required = false) String accept,
            @PathVariable(value = "qualified_query_name") String qualifiedQueryName,
            @PathVariable(value = "version") Optional<String> version,
            @RequestParam(value = "type", required = false, defaultValue = "AQL") String type,
            @RequestBody String queryPayload) {

        if (!AQL.equalsIgnoreCase(type)) {
            throw new InvalidApiParameterException("Query type:%s not supported!".formatted(type));
        }

        MediaType mediaType = MediaType.parseMediaType(contentType);
        String aql;
        if (APPLICATION_JSON.isCompatibleWith(mediaType)) {
            // assume same format as adhoc POST
            aql = Optional.of(queryPayload)
                    .map(p -> {
                        try {
                            return new ObjectMapper().readTree(p);
                        } catch (JsonProcessingException e) {
                            throw new GeneralRequestProcessingException("Invalid content format", e);
                        }
                    })
                    .map(n -> n.get("q"))
                    .filter(JsonNode::isTextual)
                    .map(JsonNode::asText)
                    .orElse(null);

        } else if (TEXT_PLAIN.isCompatibleWith(mediaType)) {
            aql = queryPayload;
        } else {
            throw new UnsupportedMediaTypeException(mediaType.getType());
        }

        if (isBlank(aql)) {

            throw new InvalidApiParameterException("no aql query provided");
        }

        registerLocation(qualifiedQueryName, version.orElse(null));

        QueryDefinitionResultDto storedQuery =
                storedQueryService.createStoredQuery(qualifiedQueryName, version.orElse(null), aql);

        HttpRestContext.register(QUERY_ID, qualifiedQueryName);

        return getPutDefenitionResponseEntity(mediaType, storedQuery);
    }

    private ResponseEntity<QueryDefinitionResponseData> getPutDefenitionResponseEntity(
            MediaType mediaType, QueryDefinitionResultDto storedQuery) {
        if (APPLICATION_JSON.isCompatibleWith(mediaType)) {
            return ResponseEntity.ok(new QueryDefinitionResponseData(storedQuery));
        } else if (TEXT_PLAIN.isCompatibleWith(mediaType)) {
            HttpHeaders respHeaders = new HttpHeaders();
            respHeaders.setContentType(APPLICATION_JSON);
            respHeaders.setLocation(
                    createLocationUri(DEFINITION, QUERY, storedQuery.getQualifiedName(), storedQuery.getVersion()));

            return ResponseEntity.ok().headers(respHeaders).build();
        } else {
            throw new UnexpectedSwitchCaseException(mediaType.getType());
        }
    }

    private void registerLocation(String queryName, @Nullable String version) {
        HttpRestContext.register(
                HttpRestContext.LOCATION,
                fromPath("")
                        .pathSegment(DEFINITION, QUERY, queryName, version)
                        .build()
                        .toString());
    }
}<|MERGE_RESOLUTION|>--- conflicted
+++ resolved
@@ -89,13 +89,9 @@
             @RequestHeader(value = ACCEPT, required = false) String accept,
             @PathVariable(value = "qualified_query_name", required = false) String qualifiedQueryName) {
 
-<<<<<<< HEAD
         logger.debug("getStoredQueryList invoked with the following input: {}", qualifiedQueryName);
 
         registerLocation(qualifiedQueryName, null);
-=======
-        createAuditLogsMsgBuilder(qualifiedQueryName, null);
->>>>>>> 320d8de4
         QueryDefinitionListResponseData responseData =
                 new QueryDefinitionListResponseData(storedQueryService.retrieveStoredQueries(qualifiedQueryName));
 
@@ -111,14 +107,10 @@
             @PathVariable(value = "qualified_query_name") String qualifiedQueryName,
             @PathVariable(value = "version") Optional<String> version) {
 
-<<<<<<< HEAD
         logger.debug(
                 "getStoredQueryVersion invoked with the following input: {}, version:{}", qualifiedQueryName, version);
 
         registerLocation(qualifiedQueryName, version.orElse(null));
-=======
-        createAuditLogsMsgBuilder(qualifiedQueryName, version.orElse(null));
->>>>>>> 320d8de4
 
         QueryDefinitionResponseData queryDefinitionResponseData = new QueryDefinitionResponseData(
                 storedQueryService.retrieveStoredQuery(qualifiedQueryName, version.orElse(null)));

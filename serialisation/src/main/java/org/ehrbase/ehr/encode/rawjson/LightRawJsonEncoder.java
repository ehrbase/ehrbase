--- conflicted
+++ resolved
@@ -28,15 +28,9 @@
 import org.ehrbase.ehr.encode.wrappers.json.I_DvTypeAdapter;
 import org.ehrbase.ehr.encode.wrappers.json.writer.translator_db2raw.ArchieCompositionProlog;
 import org.ehrbase.ehr.encode.wrappers.json.writer.translator_db2raw.CompositionRoot;
-
-<<<<<<< HEAD
 import java.util.ArrayList;
 import java.util.HashMap;
 import java.util.Hashtable;
-=======
->>>>>>> 4b060551
-import java.util.Map;
-import java.util.regex.Pattern;
 
 /**
  * Created by christian on 6/21/2017.
@@ -104,11 +98,7 @@
                 jsonbOrigin = "{\"items\":"+jsonbOrigin+"}"; //joy of json... this deals with array with and name/value predicate
         }
 
-<<<<<<< HEAD
         Map fromDB = gsondb.create().fromJson(jsonbOrigin, Map.class);
-=======
-        Map<String, Object> fromDB = (Map<String, Object>)gsondb.create().fromJson(jsonbOrigin, Map.class);
->>>>>>> 4b060551
 
         if (fromDB.containsKey("content")){
             //push contents upward

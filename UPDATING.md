# Updating EHRbase

This file documents any backwards-incompatible changes in EHRBase and
assists users migrating to a new version.

## EHRbase 0.19.0

### Database Configuration

The creation of the DB must ensure that SQL interval type is ISO-8601 compliant. This is required to ensure proper
formatting of the resultset.
Scripts provided ensure this encoding is done properly (see `base/db-setup`) with the following statement:

```
-- ensure INTERVAL is ISO8601 encoded
alter database ehrbase SET intervalstyle = 'iso_8601';
```

If an old version of the scripts was used this statement needs to be run manually.

## EHRbase 0.21.0

### Switch to native Postgres

Before 0.21.0 EHRbase offered two setups, one using the
extensions   [temporal tables](https://github.com/arkhipov/temporal_tables),
[jsquery](https://github.com/postgrespro/jsquery) and one without. With 0.21.0 EHRbase now always runs against a plain
postgres.
To migrate a postgres without those extensions run `base/db-setup/migrate_to_cloud_db_setup.sql`. This is not needed if
you used the old `base/db-setup/cloud_db_setup.sql`
or run the EHRbase Postgres docker image.

### Fix Duplicate User issue
<<<<<<< HEAD

Prior to release 0.21.0, EHRbase contained a bug that creates a new internal user for each request.

The execution of the Flyway migration script `V71__merge_duplicate_users.sql` may take its time as the duplicates are
being consolidated.

## EHRbase 0.24.0

### Switch to new directory structure

With release 0.24.0 a new Structure to store EHR directory was introduced. There is no automatic migration of old EHR
directory data into the new structure.
If you used EHR directory and are fine with losing the old data you can run in postgres as admin

```
-- remove Ehr directory!!!

begin;
alter table ehr.ehr drop column if exists directory;
TRUNCATE ehr.folder, ehr.folder_hierarchy, ehr.folder_items,ehr.folder_history,ehr.folder_items_history,ehr.folder_hierarchy_history;
alter table ehr.ehr add column directory uuid references ehr.folder(id);
commit ;
```

If you need to migrate old EHR directory data please contact us.
=======
Prior to release 0.21.0, EHRbase contained a bug that creates a new internal user for each request.

The execution of the Flyway migration script `V71__merge_duplicate_users.sql` may take its time as the duplicates are being consolidated.

## EHRbase 0.24.0

### Switch to non-privileged user for DB Access

Prior to 0.24.0 used one user for DDL Statements and to run the application's logic. With 0.24.0 these are run with different Users with different DB Privileges.
To migrate run adjust the password in `base/db-setup/add_restricted_user.sql` and run it as DB-Admin in the ehrbase DB. 
After that adjust the ehrbase Properties:

Set the migration to use the user with DDL Privilege:
```
spring:
  flyway:
    user: ehrbase
    password: ehrbase
```
And set the application to use the restricted user
```
spring:
  datasource:
    username: ehrbase_restricted
    password: ehrbase_restricted
```

If you use the official Docker image you can also set this via

```
    environment:
      DB_URL: jdbc:postgresql://ehrdb:5432/ehrbase
      DB_USER_ADMIN: ehrbase
      DB_PASS_ADMIN: ehrbase
      DB_USER: ehrbase_restricted
      DB_PASS: ehrbase_restricted
```

see `\docker-compose.yml `
>>>>>>> f2d0d874
<|MERGE_RESOLUTION|>--- conflicted
+++ resolved
@@ -31,36 +31,10 @@
 or run the EHRbase Postgres docker image.
 
 ### Fix Duplicate User issue
-<<<<<<< HEAD
-
 Prior to release 0.21.0, EHRbase contained a bug that creates a new internal user for each request.
 
 The execution of the Flyway migration script `V71__merge_duplicate_users.sql` may take its time as the duplicates are
 being consolidated.
-
-## EHRbase 0.24.0
-
-### Switch to new directory structure
-
-With release 0.24.0 a new Structure to store EHR directory was introduced. There is no automatic migration of old EHR
-directory data into the new structure.
-If you used EHR directory and are fine with losing the old data you can run in postgres as admin
-
-```
--- remove Ehr directory!!!
-
-begin;
-alter table ehr.ehr drop column if exists directory;
-TRUNCATE ehr.folder, ehr.folder_hierarchy, ehr.folder_items,ehr.folder_history,ehr.folder_items_history,ehr.folder_hierarchy_history;
-alter table ehr.ehr add column directory uuid references ehr.folder(id);
-commit ;
-```
-
-If you need to migrate old EHR directory data please contact us.
-=======
-Prior to release 0.21.0, EHRbase contained a bug that creates a new internal user for each request.
-
-The execution of the Flyway migration script `V71__merge_duplicate_users.sql` may take its time as the duplicates are being consolidated.
 
 ## EHRbase 0.24.0
 
@@ -97,4 +71,24 @@
 ```
 
 see `\docker-compose.yml `
->>>>>>> f2d0d874
+
+## EHRbase 0.25.0
+
+### Switch to new directory structure
+
+With release 0.24.0 a new Structure to store EHR directory was introduced. There is no automatic migration of old EHR
+directory data into the new structure.
+If you used EHR directory and are fine with losing the old data you can run in postgres as admin
+
+```
+-- remove Ehr directory!!!
+
+begin;
+alter table ehr.ehr drop column if exists directory;
+TRUNCATE ehr.folder, ehr.folder_hierarchy, ehr.folder_items,ehr.folder_history,ehr.folder_items_history,ehr.folder_hierarchy_history;
+alter table ehr.ehr add column directory uuid references ehr.folder(id);
+commit ;
+```
+
+If you need to migrate old EHR directory data please contact us.
+The execution of the Flyway migration script `V71__merge_duplicate_users.sql` may take its time as the duplicates are being consolidated.
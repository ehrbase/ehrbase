--- conflicted
+++ resolved
@@ -117,9 +117,6 @@
 environment variables. Users should have their roles assigned accordingly, either in the `realm_access.roles` or `scope`
 claim of the JWT used for authentication.
 
-<<<<<<< HEAD
-----
-=======
 ## Contributing
 
 ### Codestyle/Formatting
@@ -182,7 +179,7 @@
 * [Maven](https://maven.apache.org/) - Dependency Management
 
 
->>>>>>> 67bc278c
+----
 
 ## License
 

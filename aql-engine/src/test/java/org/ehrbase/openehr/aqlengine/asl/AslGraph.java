/*
 * Copyright (c) 2024 vitasystems GmbH.
 *
 * This file is part of project EHRbase
 *
 * Licensed under the Apache License, Version 2.0 (the "License");
 * you may not use this file except in compliance with the License.
 * You may obtain a copy of the License at
 *
 *      https://www.apache.org/licenses/LICENSE-2.0
 *
 * Unless required by applicable law or agreed to in writing, software
 * distributed under the License is distributed on an "AS IS" BASIS,
 * WITHOUT WARRANTIES OR CONDITIONS OF ANY KIND, either express or implied.
 * See the License for the specific language governing permissions and
 * limitations under the License.
 */
package org.ehrbase.openehr.aqlengine.asl;

import static org.apache.commons.lang3.StringUtils.join;

import java.util.List;
import java.util.Objects;
import java.util.Optional;
import java.util.function.BiFunction;
import java.util.function.Function;
import java.util.function.Predicate;
import java.util.stream.Collectors;
import java.util.stream.Stream;
import org.apache.commons.collections4.CollectionUtils;
import org.apache.commons.lang3.StringUtils;
import org.ehrbase.openehr.aqlengine.asl.model.condition.AslAndQueryCondition;
import org.ehrbase.openehr.aqlengine.asl.model.condition.AslDescendantCondition;
import org.ehrbase.openehr.aqlengine.asl.model.condition.AslFalseQueryCondition;
import org.ehrbase.openehr.aqlengine.asl.model.condition.AslFieldJoinCondition;
import org.ehrbase.openehr.aqlengine.asl.model.condition.AslFieldValueQueryCondition;
import org.ehrbase.openehr.aqlengine.asl.model.condition.AslNotNullQueryCondition;
import org.ehrbase.openehr.aqlengine.asl.model.condition.AslNotQueryCondition;
import org.ehrbase.openehr.aqlengine.asl.model.condition.AslOrQueryCondition;
import org.ehrbase.openehr.aqlengine.asl.model.condition.AslPathChildCondition;
import org.ehrbase.openehr.aqlengine.asl.model.condition.AslQueryCondition;
import org.ehrbase.openehr.aqlengine.asl.model.condition.AslTrueQueryCondition;
import org.ehrbase.openehr.aqlengine.asl.model.field.AslAggregatingField;
import org.ehrbase.openehr.aqlengine.asl.model.field.AslColumnField;
import org.ehrbase.openehr.aqlengine.asl.model.field.AslComplexExtractedColumnField;
import org.ehrbase.openehr.aqlengine.asl.model.field.AslConstantField;
import org.ehrbase.openehr.aqlengine.asl.model.field.AslField;
import org.ehrbase.openehr.aqlengine.asl.model.field.AslFolderItemIdVirtualField;
import org.ehrbase.openehr.aqlengine.asl.model.field.AslOrderByField;
import org.ehrbase.openehr.aqlengine.asl.model.field.AslRmPathField;
import org.ehrbase.openehr.aqlengine.asl.model.field.AslSubqueryField;
import org.ehrbase.openehr.aqlengine.asl.model.join.AslAuditDetailsJoinCondition;
import org.ehrbase.openehr.aqlengine.asl.model.join.AslCommitterJoinCondition;
import org.ehrbase.openehr.aqlengine.asl.model.join.AslDelegatingJoinCondition;
import org.ehrbase.openehr.aqlengine.asl.model.join.AslFolderItemJoinCondition;
import org.ehrbase.openehr.aqlengine.asl.model.join.AslJoin;
import org.ehrbase.openehr.aqlengine.asl.model.join.AslJoinCondition;
import org.ehrbase.openehr.aqlengine.asl.model.join.AslPathFilterJoinCondition;
import org.ehrbase.openehr.aqlengine.asl.model.query.AslDataQuery;
import org.ehrbase.openehr.aqlengine.asl.model.query.AslEncapsulatingQuery;
import org.ehrbase.openehr.aqlengine.asl.model.query.AslPathDataQuery;
import org.ehrbase.openehr.aqlengine.asl.model.query.AslQuery;
import org.ehrbase.openehr.aqlengine.asl.model.query.AslRootQuery;
import org.ehrbase.openehr.aqlengine.asl.model.query.AslStructureQuery;
import org.ehrbase.openehr.sdk.aql.dto.path.AqlObjectPath.PathNode;

public class AslGraph {

    public static String createAslGraph(AslRootQuery query) {
        return join(
                indented(0, "AslRootQuery"),
                selectGraph(1, query.getSelect()),
                indented(1, "FROM"),
                query.getChildren().stream()
                        .map(s -> sqToGraph(2, s.getLeft(), s.getRight()))
                        .collect(Collectors.joining()),
                section(1, query.getCondition(), Objects::nonNull, __ -> "WHERE", AslGraph::conditionToGraph),
                section(
                        1,
                        query.getGroupByFields(),
                        CollectionUtils::isNotEmpty,
                        __ -> "GROUP BY",
                        (l, fs) -> fs.stream()
                                .map(f -> indented(l, fieldToGraph(l, f)))
                                .collect(Collectors.joining())),
                section(
                        1,
                        query.getOrderByFields(),
                        CollectionUtils::isNotEmpty,
                        __ -> "ORDER BY",
                        (l, fs) -> fs.stream().map(f -> orderByToGraph(l, f)).collect(Collectors.joining())),
                section(1, query.getLimit(), Objects::nonNull, "LIMIT %d"::formatted, (l, v) -> ""),
                section(1, query.getOffset(), Objects::nonNull, "OFFSET %d"::formatted, (l, v) -> ""));
    }

    private static String selectGraph(int level, List<AslField> select) {
        return indented(level, "SELECT") + indented(level + 1, select.stream(), s -> fieldToGraph(level + 1, s));
    }

    private static <T> String sqToGraph(int level, AslQuery subquery, AslJoin join) {
        String fromStructure = section(
                level + 1,
                subquery,
                AslStructureQuery.class::isInstance,
                sq -> "FROM " + ((AslStructureQuery) sq).getType().name(),
                (l, sq) -> "");

        String fromEncapsulating = section(
                level + 2,
                subquery,
                AslEncapsulatingQuery.class::isInstance,
                __ -> "FROM",
                (l, sq) -> indented(
                        l,
                        ((AslEncapsulatingQuery) sq).getChildren().stream(),
                        c -> sqToGraph(l + 1, c.getLeft(), c.getRight())));
        String base = section(
                level + 1,
                subquery,
                AslDataQuery.class::isInstance,
                sq -> "BASE " + ((AslDataQuery) sq).getBase().getAlias(),
                (l, sq) -> "");

        String joinStr = Optional.ofNullable(join)
                .map(j -> indented(
                                level + 1,
                                j.getJoinType() + " " + j.getLeft().getAlias() + " -> "
                                        + j.getRight().getAlias())
                        + section(
                                level + 2,
                                j.getOn(),
                                CollectionUtils::isNotEmpty,
                                c -> "on",
                                AslGraph::conditionsToGraph))
                .orElse("");

        String queryComment =
                switch (subquery) {
                    case AslPathDataQuery pq -> pq.getPathNodes(pq.getDataField()).stream()
                            .map(p -> p.getAttribute() + p.getPredicateOrOperands())
                            .collect(Collectors.joining(".", " -- ", ""));
                    default -> "";
                };

        return indented(level == 2 ? 2 : 0, subquery.getAlias() + ": " + typeName(subquery) + queryComment)
                + selectGraph(level + 1, subquery.getSelect())
                + base
                + section(
                        level + 1, subquery.getCondition(), Objects::nonNull, c -> "WHERE", AslGraph::conditionToGraph)
                + fromStructure
                + fromEncapsulating
                + section(
                        level + 1,
                        subquery.getStructureConditions(),
                        CollectionUtils::isNotEmpty,
                        c -> "STRUCTURE CONDITIONS",
                        (l, cs) -> cs.stream()
                                .map(c -> conditionToGraph(level + 2, c))
                                .collect(Collectors.joining()))
                + joinStr;
    }

    private static <T> String section(
            int level, T t, Predicate<T> condition, Function<T, String> header, BiFunction<Integer, T, String> body) {
        if (!condition.test(t)) {
            return "";
        }
        Optional<String> heading =
                Optional.of(header.apply(t)).filter(StringUtils::isNotBlank).map(h -> indented(level, h));
        return heading.orElse("") + body.apply(level + (heading.isPresent() ? 1 : 0), t);
    }

    private static String typeName(AslQuery subquery) {
        String simpleName = subquery.getClass().getSimpleName();
        return StringUtils.removeStart(simpleName, "Asl");
    }

    private static String conditionToGraph(int level, AslQueryCondition condition) {
        return switch (condition) {
            case null -> "";
            case AslNotQueryCondition c -> indented(level, "NOT") + conditionToGraph(level + 1, c.getCondition());
            case AslFieldValueQueryCondition<?> c -> indented(
                    level, fieldToGraph(level + 1, c.getField()) + " " + c.getOperator() + " " + c.getValues());
            case AslFalseQueryCondition aslFalseQueryCondition -> indented(level, "false");
            case AslTrueQueryCondition aslTrueQueryCondition -> indented(level, "true");
            case AslOrQueryCondition c -> indented(level, "OR")
                    + c.getOperands().stream()
                            .map(op -> conditionToGraph(level + 1, op))
                            .collect(Collectors.joining());
            case AslAndQueryCondition c -> indented(level, "AND")
                    + c.getOperands().stream()
                            .map(op -> conditionToGraph(level + 1, op))
                            .collect(Collectors.joining());
            case AslNotNullQueryCondition c -> indented(level, "NOT_NULL " + fieldToGraph(level + 1, c.getField()));
            case AslFieldJoinCondition c -> indented(
                    level,
                    "AslFieldJoinCondition %s.%s %s %s.%s"
                            .formatted(
                                    c.getLeftOwner().getAlias(),
                                    c.getLeftField().getAliasedName(),
                                    c.getOperator(),
                                    c.getRightOwner().getAlias(),
                                    c.getRightField().getAliasedName()));
            case AslDescendantCondition c -> indented(
                    level,
                    "DescendantCondition %s %s -> %s %s"
                            .formatted(
                                    c.getParentRelation(),
                                    c.getLeftOwner().getAlias(),
                                    c.getDescendantRelation(),
                                    c.getRightOwner().getAlias()));
            case AslPathChildCondition c -> indented(
                    level,
                    "PathChildCondition %s %s -> %s %s"
                            .formatted(
                                    c.getParentRelation(),
                                    c.getLeftOwner().getAlias(),
                                    c.getChildRelation(),
                                    c.getRightOwner().getAlias()));
        };
    }

    private static String conditionsToGraph(int level, List<AslJoinCondition> joinConditions) {
        return joinConditions.stream()
                .map(jc -> switch (jc) {
                    case AslPathFilterJoinCondition c -> "PathFilterJoinCondition %s ->\n%s"
                            .formatted(c.getLeftOwner().getAlias(), conditionToGraph(level + 2, c.getCondition()));
                    case AslDelegatingJoinCondition c -> "DelegatingJoinCondition %s ->\n%s"
                            .formatted(c.getLeftOwner().getAlias(), conditionToGraph(level + 2, c.getDelegate()));
                    case AslAuditDetailsJoinCondition c -> "AuditDetailsJoinCondition %s -> %s"
                            .formatted(
                                    c.getLeftOwner().getAlias(),
                                    c.getRightOwner().getAlias());
<<<<<<< HEAD
                    case AslCommitterJoinCondition c -> "CommitterJoinCondition %s -> %s"
                            .formatted(
                                    c.getLeftOwner().getAlias(),
                                    c.getRightOwner().getAlias());
=======
                    case AslFolderItemJoinCondition
                    c -> "FolderItemJoinCondition FOLDER -> %s [%s.vo_id in %s.data.items[].id.value]"
                            .formatted(
                                    c.descendantRelation(),
                                    c.getRightOwner().getAlias(),
                                    c.getLeftOwner().getAlias());
>>>>>>> 0c775a5f
                })
                .map(s -> indented(level, s))
                .collect(Collectors.joining());
    }

    private static String orderByToGraph(int level, AslOrderByField sortOrderPair) {
        return fieldToGraph(level, sortOrderPair.field()) + " " + sortOrderPair.direction();
    }

    private static String fieldToGraph(int level, AslField field) {
        String providerAlias = (field.getInternalProvider() != null)
                ? (field.getInternalProvider().getAlias() + ".")
                : "";
        return switch (field) {
            case AslColumnField f -> providerAlias
                    + f.getAliasedName()
                    + Optional.of(f)
                            .map(AslColumnField::getExtractedColumn)
                            .map(e -> " -- " + e.getPath().render())
                            .orElse("");
            case AslComplexExtractedColumnField f -> providerAlias + "??"
                    + Optional.of(f)
                            .map(AslComplexExtractedColumnField::getExtractedColumn)
                            .map(e -> " -- COMPLEX " + e.name() + " "
                                    + e.getPath().render())
                            .orElse("");
            case AslAggregatingField f -> "%s(%s%s)"
                    .formatted(
                            f.getFunction(),
                            f.isDistinct() ? "DISTINCT " : "",
                            Optional.of(f)
                                    .map(AslAggregatingField::getBaseField)
                                    .map(bf -> fieldToGraph(level, bf))
                                    .orElse("*"));
            case AslSubqueryField f -> sqToGraph(level + 1, f.getBaseQuery(), null)
                    + (f.getFilterConditions().isEmpty()
                            ? ""
                            : indented(level + 1, "Filter:")
                                    + f.getFilterConditions().stream()
                                            .map(c -> conditionToGraph(level + 2, c))
                                            .collect(Collectors.joining("\n", "", "")));
            case AslConstantField f -> "CONSTANT (%s): %s".formatted(f.getType().getSimpleName(), f.getValue());
            case AslFolderItemIdVirtualField f -> providerAlias + f.aliasedName() + " -- FOLDER.items";
            case AslRmPathField f -> providerAlias
                    + f.getSrcField().getAliasedName()
                    + f.getPathInJson().stream()
                            .map(PathNode::getAttribute)
                            .collect(Collectors.joining(" -> ", " -> ", ""));
        };
    }

    private static <T> String indented(int level, Stream<T> entries, Function<T, String> toString) {
        String prefix = StringUtils.repeat("  ", level);
        return entries.map(toString::apply).collect(Collectors.joining("\n" + prefix, prefix, "\n"));
    }

    private static <T> String indented(int level, String str) {
        String prefix = StringUtils.repeat("  ", level);
        return prefix + str + "\n";
    }
}<|MERGE_RESOLUTION|>--- conflicted
+++ resolved
@@ -231,19 +231,16 @@
                             .formatted(
                                     c.getLeftOwner().getAlias(),
                                     c.getRightOwner().getAlias());
-<<<<<<< HEAD
-                    case AslCommitterJoinCondition c -> "CommitterJoinCondition %s -> %s"
-                            .formatted(
-                                    c.getLeftOwner().getAlias(),
-                                    c.getRightOwner().getAlias());
-=======
                     case AslFolderItemJoinCondition
                     c -> "FolderItemJoinCondition FOLDER -> %s [%s.vo_id in %s.data.items[].id.value]"
                             .formatted(
                                     c.descendantRelation(),
                                     c.getRightOwner().getAlias(),
                                     c.getLeftOwner().getAlias());
->>>>>>> 0c775a5f
+                    case AslCommitterJoinCondition c -> "CommitterJoinCondition %s -> %s"
+                            .formatted(
+                                    c.getLeftOwner().getAlias(),
+                                    c.getRightOwner().getAlias());
                 })
                 .map(s -> indented(level, s))
                 .collect(Collectors.joining());

/*
 * Copyright (c) 2024 vitasystems GmbH.
 *
 * This file is part of project EHRbase
 *
 * Licensed under the Apache License, Version 2.0 (the "License");
 * you may not use this file except in compliance with the License.
 * You may obtain a copy of the License at
 *
 *      https://www.apache.org/licenses/LICENSE-2.0
 *
 * Unless required by applicable law or agreed to in writing, software
 * distributed under the License is distributed on an "AS IS" BASIS,
 * WITHOUT WARRANTIES OR CONDITIONS OF ANY KIND, either express or implied.
 * See the License for the specific language governing permissions and
 * limitations under the License.
 */
package org.ehrbase.openehr.aqlengine.featurecheck;

import static org.assertj.core.api.Assertions.assertThatThrownBy;
import static org.junit.jupiter.api.Assertions.assertDoesNotThrow;
import static org.junit.jupiter.api.Assertions.assertThrows;

import org.ehrbase.api.exception.AqlFeatureNotImplementedException;
import org.ehrbase.api.exception.IllegalAqlException;
import org.ehrbase.openehr.aqlengine.AqlConfigurationProperties;
import org.ehrbase.openehr.dbformat.StructureRmType;
import org.ehrbase.openehr.sdk.aql.dto.AqlQuery;
import org.ehrbase.openehr.sdk.aql.parser.AqlQueryParser;
import org.junit.jupiter.api.Test;
import org.junit.jupiter.params.ParameterizedTest;
import org.junit.jupiter.params.provider.EnumSource;
import org.junit.jupiter.params.provider.ValueSource;

class AqlQueryFeatureCheckTest {

    @ParameterizedTest
    @ValueSource(
            strings = {
                "SELECT s FROM EHR e CONTAINS EHR_STATUS s",
                "SELECT e/ehr_id/value FROM EHR e CONTAINS COMPOSITION LIMIT 10 OFFSET 20",
                "SELECT c from EHR [ehr_id/value='b037bf7c-0ecb-40fb-aada-fc7d559815ea'] CONTAINS COMPOSITION c",
                "SELECT c from EHR [ehr_id/value='b037bf7c-0ecb-40fb-aada-fc7d559815ea'] CONTAINS COMPOSITION c CONTAINS OBSERVATION",
                """
                    SELECT c, it from EHR [ehr_id/value='b037bf7c-0ecb-40fb-aada-fc7d559815ea']
                    CONTAINS COMPOSITION c CONTAINS OBSERVATION[openEHR-EHR-OBSERVATION.sample_blood_pressure.v1]
                    CONTAINS ITEM_TREE it""",
                """
                    SELECT c from EHR [ehr_id/value='b037bf7c-0ecb-40fb-aada-fc7d559815ea']
                    CONTAINS COMPOSITION c
                    CONTAINS OBSERVATION[openEHR-EHR-OBSERVATION.sample_blood_pressure.v1]""",
                """
                   SELECT e/ehr_id/value,
                       c/uid/value, c/name/value, c/archetype_node_id, c/archetype_details/template_id/value,
                       o/name/value, o/archetype_node_id
                   FROM EHR e CONTAINS COMPOSITION c CONTAINS OBSERVATION o""",
                """
                    SELECT c from EHR [ehr_id/value='b037bf7c-0ecb-40fb-aada-fc7d559815ea']
                    CONTAINS COMPOSITION c
                    CONTAINS OBSERVATION[openEHR-EHR-OBSERVATION.sample_blood_pressure.v1]""",
                """
                    SELECT c from EHR [ehr_id/value='b037bf7c-0ecb-40fb-aada-fc7d559815ea']
                    CONTAINS COMPOSITION c
                    CONTAINS OBSERVATION[name/value='Blood pressure (Training sample)']""",
                """
                    SELECT c from EHR [ehr_id/value='b037bf7c-0ecb-40fb-aada-fc7d559815ea']
                    CONTAINS COMPOSITION c[openEHR-EHR-COMPOSITION.sample_blood_pressure.v1,'Blood pressure (Training sample)']
                    CONTAINS OBSERVATION[openEHR-EHR-OBSERVATION.sample_blood_pressure.v1,'Blood pressure (Training sample)']""",
                """
                    SELECT c from EHR [ehr_id/value='b037bf7c-0ecb-40fb-aada-fc7d559815ea' OR ehr_id/value!='b037bf7c-0ecb-40fb-aada-fc7d559815ea']
                    CONTAINS COMPOSITION c[name/value!='Blood pressure (Training sample)' AND archetype_node_id='openEHR-EHR-COMPOSITION.sample_blood_pressure.v1' OR uid/value='b037bf7c-0ecb-40fb-aada-fc7d559815ea']
                    CONTAINS OBSERVATION[name/value!='Blood pressure (Training sample)' AND archetype_node_id='openEHR-EHR-COMPOSITION.sample_blood_pressure.v1' OR name/value!='Blood pressure (Training sample)']""",
                """
                   SELECT o
                   FROM EHR e CONTAINS COMPOSITION c CONTAINS OBSERVATION o
                   WHERE e/ehr_id/value MATCHES {'b037bf7c-0ecb-40fb-aada-fc7d559815ea'}
                     AND (o/archetype_node_id LIKE 'openEHR-EHR-OBSERVATION.sample_blood_pressure.*'
                       OR o/name/value = 'Blood pressure (Training sample)')
                     AND c/uid/value != 'b037bf7c-0ecb-40fb-aada-fc7d559815ea'
                     AND c/archetype_details/template_id/value = 'some-template.v1'""",
                """
                   SELECT e/ehr_id/value, c1, c2, o, ev, a
                   FROM EHR e CONTAINS(
                   (COMPOSITION c1
                     CONTAINS OBSERVATION o
                     AND EVALUATION ev)
                   AND COMPOSITION c2 CONTAINS ADMIN_ENTRY a)""",
                """
                   SELECT e/ehr_id/value, c1/content/name/value, c1/content/data/name/value, o, ev
                   FROM EHR e CONTAINS
                   COMPOSITION c1
                     CONTAINS OBSERVATION o
                     CONTAINS EVALUATION ev
                     WHERE c1/content/name/value = 'My Observation'""",
                """
                    SELECT e/ehr_id/value, c/content/name/value
                    FROM EHR e CONTAINS COMPOSITION c
                    ORDER BY e/ehr_id/value, c/content/name/value""",
                """
                   SELECT c/context/start_time
                   FROM COMPOSITION c
                   ORDER BY c/context/start_time
                """,
                """
                    SELECT ec/start_time/value
                    FROM EHR e CONTAINS COMPOSITION c CONTAINS EVENT_CONTEXT ec
                    ORDER BY ec/start_time ASC
                """,
                //                """
                //                   SELECT c
                //                   FROM COMPOSITION c
                //                   ORDER BY c/language/code_string
                //                """,
                """
                    SELECT e/ehr_id/value, c/content
                    FROM EHR e CONTAINS COMPOSITION c
                """,
                "SELECT c/setting/defining_code/code_string FROM EVENT_CONTEXT c",
                """
                    SELECT
                    o/name/mappings,
                    o/name/mappings/target,
                    o/name/mappings/purpose/mappings,
                    o/name/mappings/purpose/mappings/target
                    FROM OBSERVATION o
                """,
                "SELECT c/start_time/value, e/value/value, e/value/magnitude FROM EVENT_CONTEXT c CONTAINS ELEMENT e",
                """
                   SELECT c
                   FROM EVENT_CONTEXT c CONTAINS ELEMENT e
                   WHERE e/value = '1' AND c/start_time < '2023-10-13'
                """,
                """
                    SELECT l/name/value
                    FROM EHR e
                    CONTAINS EHR_STATUS
                    CONTAINS ELEMENT l
                """,
                """
                    SELECT s/subject/external_ref/id/value, s/other_details/items[at0001]/value/id
                    FROM EHR e
                    CONTAINS EHR_STATUS s
                """,
                """
                   SELECT s/other_details/items[at0001]/value/id
                   FROM EHR e
                   CONTAINS EHR_STATUS s
                   WHERE e/ehr_id/value = '10f23be7-fd39-4e71-a0a5-9d1624d662b7'
                """,
                """
                   SELECT t FROM ENTRY t
                """,
                """
                   SELECT
                       e/ehr_id/value,
                       -- All allowed usages of aggregate functions
                       COUNT(*),
                       COUNT(DISTINCT c/uid/value),
                       COUNT(el),
                       COUNT(el/name/mappings),
                       COUNT(el/value),
                       COUNT(el/value/value),
                       MAX(el/value/value),
                       MIN(el/value/value),
                       MAX(el/value),
                       MIN(el/value),
                       AVG(el/value/value),
                       SUM(el/value/value)
                   FROM EHR e CONTAINS COMPOSITION c CONTAINS ELEMENT el
                """,
                "SELECT 1 FROM EHR e",
                "SELECT c FROM COMPOSITION c WHERE c/uid/value = 'b037bf7c-0ecb-40fb-aada-fc7d559815ea::node::1'",
                "SELECT c FROM COMPOSITION c WHERE c/uid/value = 'b037bf7c-0ecb-40fb-aada-fc7d559815ea::::1'",
                "SELECT c[openEHR-EHR-COMPOSITION.sample_blood_pressure.v1,'Blood pressure (Training sample)'] FROM COMPOSITION c",
                "SELECT e/ehr_id/value, e/time_created, e/time_created/value FROM EHR e WHERE e/time_created > '2021-01-02T12:13:14+01:00' ORDER BY e/time_created",
                """
                    SELECT
                     e/ehr_id/value,
                     e/system_id,
                     e/system_id/value
                    FROM EHR e
                    WHERE e/system_id/value = 'abc'
                    ORDER BY e/system_id/value
                """
            })
    void ensureQuerySupported(String aql) {

        assertDoesNotThrow(() -> runEnsureQuerySupported(aql));
    }

    @ParameterizedTest
    @ValueSource(
            strings = {
                "SELECT f FROM FOLDER f",
                """
                      SELECT f/uid/value, f/name/value, f/archetype_node_id
                      FROM FOLDER f[openEHR-EHR-FOLDER.generic.v1]
                    """,
                """
                      SELECT f2/uid/value, f2/name/value
                      FROM FOLDER f1[openEHR-EHR-FOLDER.generic.v1,'root']
                      CONTAINS FOLDER f2[openEHR-EHR-FOLDER.generic.v1,'Encounter']
                    """,
                """
                      SELECT e/ehr_id/value, f/uid/value
                      FROM EHR e
                      CONTAINS FOLDER f[openEHR-EHR-FOLDER.generic.v1,'Encounter']
                    """,
                """
                      SELECT c/uid/value, f/name/value
                      FROM FOLDER f
                      CONTAINS COMPOSITION c
                    """
            })
    void ensureQuerySupportedAqlOnFolderEnabled(String aql) {
        assertDoesNotThrow(() -> runEnsureQuerySupportedAqlOnFolderEnabled(aql));
    }

    @ParameterizedTest
    @ValueSource(
            strings = {
                "SELECT f/items FROM FOLDER f",
                "SELECT f/folders/items FROM FOLDER f",
                "SELECT f/items/namespace FROM FOLDER f",
                "SELECT f/items/type FROM FOLDER f",
                "SELECT f/items/id FROM FOLDER f",
                "SELECT f/items/id/value FROM FOLDER f"
            })
    void ensureQueryNotSupportedAqlOnFolderEnabled(String aql) {
        assertThrows(AqlFeatureNotImplementedException.class, () -> runEnsureQuerySupportedAqlOnFolderEnabled(aql));
    }

    @ParameterizedTest
    @ValueSource(
            strings = {
                "SELECT e FROM EHR e",
                "SELECT e/ehr_id FROM EHR e",
                "SELECT e[ehr_status/subject/external_ref/id/value='abc']/ehr_id/value FROM EHR e",
                "SELECT c[category/defining_code/code_string='433'] FROM COMPOSITION c",
                // ehr_status is rewritten as CONTAINS
                "SELECT e/ehr_status FROM EHR e",
                "SELECT e/compositions FROM EHR e",
                "SELECT e/directory FROM EHR e",
                "SELECT e/folders FROM EHR e",
                """
                   SELECT f
                   FROM FOLDER f
                """,
                """
                   SELECT c
                   FROM COMPOSITION c
                   WHERE c/uid/value = c/name/value
                """,
                """
                   SELECT c
                   FROM COMPOSITION c
                   WHERE c/uid = '1'
                """,
                """
                   SELECT c
                   FROM COMPOSITION c
                   WHERE EXISTS c/uid/value
                """,
                """
                   SELECT c
                   FROM COMPOSITION c
                   ORDER BY c/context/start_time/value
                """,
                """
                   SELECT o
                   FROM EHR e CONTAINS COMPOSITION c CONTAINS OBSERVATION o
                   WHERE e/ehr_id/value MATCHES {'b037bf7c-0ecb-40fb-aada-fc7d559815ea'}
                     AND (o/archetype_node_id LIKE 'openEHR-EHR-OBSERVATION.sample_blood_pressure.*'
                       OR o/name/value = 'Blood pressure (Training sample)')
                     AND c/uid/value != 'b037bf7c-0ecb-40fb-aada-fc7d559815ea'
                     AND EXISTS c/name/value
                     AND c/archetype_details/template_id/value = 'some-template.v1'""",
                """
                   SELECT e/ehr_id/value, AVG(c/context/start_time)
                   FROM EHR e CONTAINS COMPOSITION c
                """,
                """
                   SELECT e/ehr_id/value, SUM(c/context/start_time)
                   FROM EHR e CONTAINS COMPOSITION c
                """,
                """
                   SELECT e/ehr_id/value, MAX(c/uid/value)
                   FROM EHR e CONTAINS COMPOSITION c
                """,
                """
                   SELECT e/ehr_id/value, MIN(c/uid/value)
                   FROM EHR e CONTAINS COMPOSITION c
                """,
                """
                   SELECT e/ehr_id/value, AVG(c/uid/value)
                   FROM EHR e CONTAINS COMPOSITION c
                """,
                """
                   SELECT e/ehr_id/value, SUM(c/uid/value)
                   FROM EHR e CONTAINS COMPOSITION c
                """,
                "SELECT e/ehr_id/value FROM EHR e WHERE e/time_created/value > '2021-01-02T12:13:14+01:00'",
                "SELECT e/ehr_id/value FROM EHR e ORDER BY e/time_created/value"
            })
    void ensureQueryNotSupported(String aql) {

        assertThrows(AqlFeatureNotImplementedException.class, () -> runEnsureQuerySupported(aql));
    }

    @ParameterizedTest
    @ValueSource(
            strings = {
                """
                   SELECT c/content/content/name/value
                   FROM COMPOSITION c
                """,
                """
                   SELECT c
                   FROM COMPOSITION c
                   WHERE c/content/content/name/value = 'invalid'
                """
<<<<<<< HEAD
                       SELECT c
                       FROM COMPOSITION c
                       WHERE c/content/content/name/value = 'invalid'
                    """,
                """
                       SELECT
                         cv/commit_audit/committer/start_time
                       FROM VERSION cv[LATEST_VERSION] CONTAINS COMPOSITION c
                    """
=======
>>>>>>> 0c775a5f
            })
    void ensureInvalidPathRejected(String aql) {

        assertThatThrownBy(() -> runEnsureQuerySupported(aql))
                .isInstanceOf(IllegalAqlException.class)
                .hasMessageEndingWith(" is not a valid RM path");
    }

    @ParameterizedTest
    @ValueSource(
            strings = {
                "SELECT c FROM COMPOSITION c WHERE c/uid/value = 'foo'",
                "SELECT c FROM COMPOSITION c WHERE c/uid/value = 'foo::node::1'",
                "SELECT c FROM COMPOSITION c WHERE c/uid/value = 'foo::node'",
                "SELECT c FROM COMPOSITION c WHERE c/uid/value = 'foo::::'",
                "SELECT c FROM COMPOSITION c WHERE c/uid/value = 'foo::::1'",
                "SELECT c FROM COMPOSITION c WHERE c/uid/value = ''",
                "SELECT c FROM COMPOSITION c WHERE c/uid/value = '::node::1'",
                "SELECT c FROM COMPOSITION c WHERE c/uid/value = '::node'",
                "SELECT c FROM COMPOSITION c WHERE c/uid/value = '::::'",
                "SELECT c FROM COMPOSITION c WHERE c/uid/value = '::::1'",
                "SELECT c FROM COMPOSITION c WHERE c/uid/value = 'b037bf7c-0ecb-40fb-aada-fc7d559815ea::invalid::1'",
                "SELECT c FROM COMPOSITION c WHERE c/uid/value = 'b037bf7c-0ecb-40fb-aada-fc7d559815ea::node::foo'",
                "SELECT c FROM COMPOSITION c WHERE c/uid/value = 'b037bf7c-0ecb-40fb-aada-fc7d559815ea::node::0'",
                "SELECT c FROM COMPOSITION c WHERE c/uid/value = 'b037bf7c-0ecb-40fb-aada-fc7d559815ea::::foo'",
                "SELECT c FROM COMPOSITION c WHERE c/uid/value = 'b037bf7c-0ecb-40fb-aada-fc7d559815ea::::0'"
            })
    void ensureInvalidConditionRejected(String aql) {

        assertThrows(IllegalAqlException.class, () -> runEnsureQuerySupported(aql));
    }

    @ParameterizedTest
    @ValueSource(
            strings = {
                "SELECT c FROM COMPOSITION c CONTAINS EHR_STATUS",
                "SELECT c FROM COMPOSITION c CONTAINS ELEMENT CONTAINS EHR_STATUS",
                "SELECT e FROM EHR CONTAINS COMPOSITION CONTAINS EHR_STATUS CONTAINS ELEMENT e"
            })
    void ensureContainsRejected(String aql) {

        assertThatThrownBy(() -> runEnsureQuerySupported(aql))
                .isInstanceOf(IllegalAqlException.class)
                .hasMessageContainingAll("Structure ", " cannot CONTAIN ", " (of structure ");
    }

    @ParameterizedTest
    @EnumSource(
            value = StructureRmType.class,
            mode = EnumSource.Mode.INCLUDE,
            names = {"INSTRUCTION_DETAILS", "FEEDER_AUDIT_DETAILS"})
    void ensureContainsRejectedNonStructureEntries(StructureRmType structureRmType) {

        String aql = "SELECT f FROM COMPOSITION f CONTAINS %s".formatted(structureRmType.name());
        assertThatThrownBy(() -> runEnsureQuerySupported(aql))
                .isInstanceOf(AqlFeatureNotImplementedException.class)
                .hasMessage(
                        "Not implemented: CONTAINS %s is currently not supported".formatted(structureRmType.name()));
    }

    @Test
    void ensureContainsRejectedExperimentalAqlOnFolderDisabled() {

        assertThatThrownBy(() -> runEnsureQuerySupported("SELECT f FROM FOLDER f"))
                .isInstanceOf(AqlFeatureNotImplementedException.class)
                .hasMessageContainingAll("CONTAINS FOLDER is an experimental feature and currently disabled.");
    }

    @ParameterizedTest
    @ValueSource(
            strings = {"SELECT f FROM COMPOSITION CONTAINS FOLDER f", "SELECT f FROM EHR_STATUS CONTAINS FOLDER f"})
    void ensureContainsRejectedExperimentalAqlOnFolder(String aql) {

        assertThatThrownBy(() -> runEnsureQuerySupportedAqlOnFolderEnabled(aql))
                .isInstanceOf(IllegalAqlException.class)
                .hasMessageContainingAll("Structure ", " cannot CONTAIN ", " (of structure ");
    }

    @ParameterizedTest
    @EnumSource(
            value = StructureRmType.class,
            mode = EnumSource.Mode.EXCLUDE,
            names = {"FOLDER", "COMPOSITION", "INSTRUCTION_DETAILS", "FEEDER_AUDIT_DETAILS"})
    void ensureContainsExperimentalAqlOnFolderRestrictedToTypes(StructureRmType structureRmType) {

        String aql = "SELECT f FROM FOLDER f CONTAINS %s".formatted(structureRmType.name());
        assertThatThrownBy(() -> runEnsureQuerySupportedAqlOnFolderEnabled(aql))
                .isInstanceOf(AqlFeatureNotImplementedException.class)
                .hasMessage("Not implemented: FOLDER CONTAINS %s is currently not supported"
                        .formatted(structureRmType.name()));
    }

    @ParameterizedTest
    @ValueSource(
            strings = {
                """
                   SELECT c/uid/value
                   FROM VERSION cv CONTAINS COMPOSITION c
                """,
                """
                   SELECT c/uid/value
                   FROM VERSION cv[LATEST_VERSION] CONTAINS COMPOSITION c
                """,
                """
                   SELECT e/ehr_id/value, c/uid/value
                   FROM EHR e CONTAINS VERSION cv[LATEST_VERSION] CONTAINS COMPOSITION c
                """,
                // all supported usages of all paths for (ORIGNINAL_)VERSION
                """
                   SELECT
                     cv/uid/value,
                     cv/commit_audit/time_committed,
                     cv/commit_audit/time_committed/value,
                     cv/commit_audit/system_id,
                     cv/commit_audit/description,
                     cv/commit_audit/description/value,
                     cv/commit_audit/change_type,
                     cv/commit_audit/change_type/value,
                     cv/commit_audit/change_type/defining_code/code_string,
                     cv/commit_audit/change_type/defining_code/preferred_term,
                     cv/commit_audit/change_type/defining_code/terminology_id/value,
                     cv/contribution/id/value
                   FROM VERSION cv[LATEST_VERSION] CONTAINS COMPOSITION c
                   WHERE cv/uid/value = 'b037bf7c-0ecb-40fb-aada-fc7d559815ea::node::2'
                     AND cv/commit_audit/time_committed < '2021'
                     AND cv/commit_audit/system_id = 'system'
                     AND cv/commit_audit/description/value = 'description'
                     AND cv/commit_audit/change_type/value = 'ct'
                     AND cv/commit_audit/change_type/defining_code/code_string = 'ct'
                     AND cv/commit_audit/change_type/defining_code/preferred_term = 'ct'
                     AND cv/commit_audit/change_type/defining_code/terminology_id/value = 'ct'
                     AND cv/contribution/id/value = 'c037bf7c-0ecb-40fb-aada-fc7d559815eb'
                   ORDER BY
                     cv/commit_audit/change_type/defining_code/code_string,
                     cv/commit_audit/change_type/defining_code/preferred_term,
                     cv/commit_audit/change_type/value,
                     cv/commit_audit/description/value,
                     cv/commit_audit/time_committed,
                     cv/uid/value
                """,
                """
                   SELECT
                     cv/commit_audit/committer,
                     cv/commit_audit/committer/name,
                     cv/commit_audit/committer/identifiers/id
                   FROM VERSION cv[LATEST_VERSION] CONTAINS COMPOSITION c
                   WHERE
                     cv/commit_audit/committer/name = 'abc'
                     AND cv/commit_audit/committer/identifiers/id != 'xyz'
                   ORDER BY
                     cv/commit_audit/committer/name,
                     cv/commit_audit/committer/identifiers/id
                """,
                """
                   SELECT es/uid/value
                   FROM VERSION cv[LATEST_VERSION] CONTAINS EHR_STATUS es
                """,
                """
                   SELECT e/ehr_id/value, c1/uid/value, c2/uid/value
                   FROM EHR e CONTAINS
                     (VERSION[LATEST_VERSION] CONTAINS COMPOSITION c1)
                     OR (VERSION[LATEST_VERSION] CONTAINS COMPOSITION c2)
                """,
                """
                   SELECT e/ehr_id/value, c1/uid/value, c2/uid/value
                   FROM EHR e CONTAINS
                     (VERSION[LATEST_VERSION] CONTAINS COMPOSITION c1)
                     AND (VERSION[LATEST_VERSION] CONTAINS COMPOSITION c2)
                """,
            })
    void ensureVersionSupported(String aql) {

        assertDoesNotThrow(() -> runEnsureQuerySupported(aql));
    }

    @ParameterizedTest
    @ValueSource(
            strings = {
                """
                   SELECT cv/commit_audit/time_committed/value
                   FROM VERSION cv[LATEST_VERSION]
                """,
                """
                   SELECT el/name/value
                   FROM VERSION cv[LATEST_VERSION] CONTAINS ELEMENT el
                """,
                """
                   SELECT c/name/value
                   FROM VERSION cv[LATEST_VERSION] CONTAINS VERSION cv2[LATEST_VERSION] CONTAINS COMPOSITION c
                """,
                """
                   SELECT c/name/value
                   FROM COMPOSITION c CONTAINS VERSION cv[LATEST_VERSION]
                """
            })
    void checkIllegalVersion(String aql) {

        assertThatThrownBy(() -> runEnsureQuerySupported(aql))
                .isInstanceOf(IllegalAqlException.class)
                .message()
                .isNotBlank();
    }

    @ParameterizedTest
    @ValueSource(
            strings = {
                """
                   SELECT c/uid/value
                   FROM VERSION cv[ALL_VERSIONS] CONTAINS COMPOSITION c
                """,
                """
                   SELECT c/uid/value
                   FROM VERSION cv[commit_audit/time_committed > '2021-12-13'] CONTAINS COMPOSITION c
                """,
                """
                   SELECT f/uid/value
                   FROM VERSION cv[LATEST_VERSION] CONTAINS FOLDER f
                """,
                """
                   SELECT c1/name/value, c2/name/value
                   FROM VERSION cv[LATEST_VERSION] CONTAINS COMPOSITION c1 OR COMPOSITION c2
                """,
                """
                   SELECT c1/name/value, c2/name/value
                   FROM VERSION cv[LATEST_VERSION] CONTAINS COMPOSITION c1 AND COMPOSITION c2
                """,
                """
                   SELECT cv/preceding_version_uid
                   FROM VERSION cv[LATEST_VERSION] CONTAINS COMPOSITION c
                """,
                """
                   SELECT cv/other_input_version_uids
                   FROM VERSION cv[LATEST_VERSION] CONTAINS COMPOSITION c
                """,
                """
                   SELECT cv/data
                   FROM VERSION cv[LATEST_VERSION] CONTAINS COMPOSITION c
                """,
                """
                   SELECT cv/attestations
                   FROM VERSION cv[LATEST_VERSION] CONTAINS COMPOSITION c
                """,
                """
                   SELECT cv/lifecycle_state
                   FROM VERSION cv[LATEST_VERSION] CONTAINS COMPOSITION c
                """,
                """
                   SELECT cv/signature
                   FROM VERSION cv[LATEST_VERSION] CONTAINS COMPOSITION c
                """,
                """
                   SELECT cv
                   FROM VERSION cv[LATEST_VERSION] CONTAINS COMPOSITION c
                """,
                """
                   SELECT cv/commit_audit
                   FROM VERSION cv[LATEST_VERSION] CONTAINS COMPOSITION c
                """
            })
    void ensureVersionNotSupported(String aql) {

        assertThatThrownBy(() -> runEnsureQuerySupported(aql))
                .isInstanceOf(AqlFeatureNotImplementedException.class)
                .hasMessageStartingWith("Not implemented: ");
    }

    @Test
    void ensureVersionSupportedAqlOnFolderEnabled() {

        assertDoesNotThrow(
                () -> runEnsureQuerySupportedAqlOnFolderEnabled(
                        """
                   SELECT f/uid/value
                   FROM VERSION cv[LATEST_VERSION] CONTAINS FOLDER f
                """));
    }

    private void runEnsureQuerySupported(String aql) {

        runEnsureQuerySupported(propertiesWithAqlOnFolderEnabled(false), aql);
    }

    private void runEnsureQuerySupportedAqlOnFolderEnabled(String aql) {

        runEnsureQuerySupported(propertiesWithAqlOnFolderEnabled(true), aql);
    }

    private void runEnsureQuerySupported(AqlConfigurationProperties aqlFeature, String aql) {

        AqlQuery aqlQuery = AqlQueryParser.parse(aql);
        AqlQueryFeatureCheck aqlQueryFeatureCheck = new AqlQueryFeatureCheck(() -> "node", aqlFeature);
        aqlQueryFeatureCheck.ensureQuerySupported(aqlQuery);
    }

    private AqlConfigurationProperties propertiesWithAqlOnFolderEnabled(boolean aqlOnFolderEnabled) {
        return new AqlConfigurationProperties(
                false,
                new AqlConfigurationProperties.Experimental(
                        new AqlConfigurationProperties.Experimental.AqlOnFolder(aqlOnFolderEnabled)));
    }
}<|MERGE_RESOLUTION|>--- conflicted
+++ resolved
@@ -318,19 +318,12 @@
                    SELECT c
                    FROM COMPOSITION c
                    WHERE c/content/content/name/value = 'invalid'
-                """
-<<<<<<< HEAD
-                       SELECT c
-                       FROM COMPOSITION c
-                       WHERE c/content/content/name/value = 'invalid'
-                    """,
-                """
-                       SELECT
-                         cv/commit_audit/committer/start_time
-                       FROM VERSION cv[LATEST_VERSION] CONTAINS COMPOSITION c
-                    """
-=======
->>>>>>> 0c775a5f
+                """,
+                """
+                   SELECT
+                     cv/commit_audit/committer/start_time
+                   FROM VERSION cv[LATEST_VERSION] CONTAINS COMPOSITION c
+                """
             })
     void ensureInvalidPathRejected(String aql) {
 

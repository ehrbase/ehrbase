--- conflicted
+++ resolved
@@ -252,19 +252,10 @@
     @Test
     void testRmAttributeAlias() {
 
-<<<<<<< HEAD
+        List<String> synthetic = List.of("_magnitude", "_type", "_index");
         List<String> rmAttributes = RmAttribute.VALUES.stream()
                 .map(RmAttribute::attribute)
-                .filter(s -> !List.of(
-                                // synthetic
-                                "_magnitude", "details", "folders", "_type", "_index")
-                        .contains(s))
-=======
-        List<String> synthetic = List.of("_magnitude", "_type", "_index");
-        List<String> rmAttributes = RmAttributeAlias.VALUES.stream()
-                .map(RmAttributeAlias::attribute)
                 .filter(s -> !synthetic.contains(s))
->>>>>>> 0c775a5f
                 .collect(Collectors.toList());
         // EHR-only
         rmAttributes.addAll(List.of("timeCreated", "ehrId", "ehrStatus", "compositions"));

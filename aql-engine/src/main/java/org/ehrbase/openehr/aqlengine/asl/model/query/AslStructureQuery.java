--- conflicted
+++ resolved
@@ -152,23 +152,7 @@
         this.requiresVersionTableJoin = requiresVersionTableJoin;
         fields.forEach(this::addField);
         this.alias = alias;
-<<<<<<< HEAD
-        if (!EnumSet.of(AslSourceRelation.EHR, AslSourceRelation.AUDIT_DETAILS, AslSourceRelation.COMMITTER)
-                .contains(type)) {
-            if (!rmTypes.isEmpty()) {
-                List<String> aliasedRmTypes = rmTypes.stream()
-                        .map(StructureRmType::getAliasOrTypeName)
-                        .toList();
-                if (NON_LOCATABLE_STRUCTURE_RM_TYPES.containsAll(aliasedRmTypes)) {
-                    this.structureConditions.add(new AslFieldValueQueryCondition(
-                            AslUtils.findFieldForOwner(AslStructureColumn.ENTITY_CONCEPT, this.getSelect(), this),
-                            AslConditionOperator.IS_NULL,
-                            List.of()));
-                }
-            }
-=======
-        if (type != AslSourceRelation.EHR && type != AslSourceRelation.AUDIT_DETAILS) {
->>>>>>> 0c775a5f
+        if (type != AslSourceRelation.EHR && type != AslSourceRelation.AUDIT_DETAILS && type != AslSourceRelation.COMMITTER) {
             if (!rmTypesConstraint.isEmpty()) {
                 List<String> aliasedRmTypes = rmTypesConstraint.stream()
                         .map(StructureRmType::getAliasOrTypeName)

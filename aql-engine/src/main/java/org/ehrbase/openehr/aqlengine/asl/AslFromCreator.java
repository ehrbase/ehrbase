--- conflicted
+++ resolved
@@ -265,11 +265,7 @@
         // e.g. "sCO_c_1"
         String rmType = containsWrapper.getRmType();
         final String sAlias = aliasProvider.uniqueAlias("s"
-<<<<<<< HEAD
-                + RmType.optionalAlias(containsWrapper.getRmType()).orElse(containsWrapper.getRmType())
-=======
-                + RmTypeAlias.optionalAlias(rmType).orElse(rmType)
->>>>>>> f425ec6c
+                + RmType.optionalAlias(rmType).orElse(rmType)
                 + Optional.of(containsWrapper)
                         .map(ContainsWrapper::alias)
                         .map(a -> "_" + a)

--- conflicted
+++ resolved
@@ -211,40 +211,6 @@
         final AslQuery base = isPathDataRoot ? (AslStructureQuery) dni.parent().owner() : parentPathDataQuery;
         final AslQuery provider = isPathDataRoot ? dni.providerSubQuery() : parentPathDataQuery;
 
-<<<<<<< HEAD
-        final AslQuery dataQuery;
-        final AslColumnField dataField;
-        String alias = aliasProvider.uniqueAlias("pd");
-        if (base instanceof AslStructureQuery asq
-                && asq.getType() == AslSourceRelation.COMMITTER
-                && dni.pathInJson().isEmpty()) {
-            // if full committer is used, we do not need an extra subquery to return it
-            dataQuery = base;
-            dataField = asq.getSelect().stream()
-                    .filter(AslColumnField.class::isInstance)
-                    .map(AslColumnField.class::cast)
-                    .filter(f -> COMMITTER.DATA.getName().equals(f.getColumnName()))
-                    .findFirst()
-                    .orElseThrow();
-        } else if (splitMultipleValued) {
-            AslPathDataQuery arrayQuery = new AslPathDataQuery(
-                    alias + "_array", base, provider, dni.pathInJson(), false, dni.dvOrderedTypes(), JSONB.class);
-            rootQuery.addChild(arrayQuery, new AslJoin(provider, JoinType.LEFT_OUTER_JOIN, arrayQuery));
-
-            dataQuery = new AslPathDataQuery(
-                    alias, arrayQuery, arrayQuery, List.of(), true, dni.dvOrderedTypes(), dni.type());
-            rootQuery.addChild(dataQuery, new AslJoin(arrayQuery, JoinType.LEFT_OUTER_JOIN, dataQuery));
-            dataField = ((AslPathDataQuery) dataQuery).getDataField();
-        } else {
-            dataQuery = new AslPathDataQuery(
-                    alias, base, provider, dni.pathInJson(), dni.multipleValued(), dni.dvOrderedTypes(), dni.type());
-            rootQuery.addChild(dataQuery, new AslJoin(provider, JoinType.LEFT_OUTER_JOIN, dataQuery));
-            dataField = ((AslPathDataQuery) dataQuery).getDataField();
-        }
-        dni.node().getPathsEndingAtNode().forEach(path -> pathToField.put(path, dataField));
-
-        addQueriesForDataNode(dni.dependentPathDataNodes(), rootQuery, dataQuery, pathToField);
-=======
         final AslPathDataQuery dataQuery;
         final AslField pathField;
         String alias = aliasProvider.uniqueAlias("pd");
@@ -279,7 +245,6 @@
                     .withProvider(rootQuery);
         }
         dni.node().getPathsEndingAtNode().forEach(path -> pathToField.put(path, pathField));
->>>>>>> 0c775a5f
     }
 
     private void addFilterQueryIfRequired(

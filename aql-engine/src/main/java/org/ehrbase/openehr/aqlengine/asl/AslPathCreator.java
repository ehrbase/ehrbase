/*
 * Copyright (c) 2024 vitasystems GmbH.
 *
 * This file is part of project EHRbase
 *
 * Licensed under the Apache License, Version 2.0 (the "License");
 * you may not use this file except in compliance with the License.
 * You may obtain a copy of the License at
 *
 *      https://www.apache.org/licenses/LICENSE-2.0
 *
 * Unless required by applicable law or agreed to in writing, software
 * distributed under the License is distributed on an "AS IS" BASIS,
 * WITHOUT WARRANTIES OR CONDITIONS OF ANY KIND, either express or implied.
 * See the License for the specific language governing permissions and
 * limitations under the License.
 */
package org.ehrbase.openehr.aqlengine.asl;

import static org.ehrbase.jooq.pg.Tables.AUDIT_DETAILS;
import static org.ehrbase.jooq.pg.Tables.COMMITTER;
import static org.ehrbase.openehr.aqlengine.asl.AslUtils.streamConditionDescriptors;

import java.util.ArrayList;
import java.util.Arrays;
import java.util.Collection;
import java.util.Collections;
import java.util.LinkedHashMap;
import java.util.List;
import java.util.Map;
import java.util.Map.Entry;
import java.util.Objects;
import java.util.Optional;
import java.util.Set;
import java.util.function.Function;
import java.util.function.Supplier;
import java.util.stream.Collectors;
import java.util.stream.Stream;
import javax.annotation.Nonnull;
import org.apache.commons.collections4.ListUtils;
import org.apache.commons.lang3.tuple.Pair;
import org.ehrbase.api.knowledge.KnowledgeCacheService;
import org.ehrbase.openehr.aqlengine.asl.AslUtils.AliasProvider;
import org.ehrbase.openehr.aqlengine.asl.DataNodeInfo.ExtractedColumnDataNodeInfo;
import org.ehrbase.openehr.aqlengine.asl.DataNodeInfo.JsonRmDataNodeInfo;
import org.ehrbase.openehr.aqlengine.asl.DataNodeInfo.StructureRmDataNodeInfo;
import org.ehrbase.openehr.aqlengine.asl.model.AslExtractedColumn;
import org.ehrbase.openehr.aqlengine.asl.model.AslRmTypeAndConcept;
import org.ehrbase.openehr.aqlengine.asl.model.AslStructureColumn;
import org.ehrbase.openehr.aqlengine.asl.model.condition.AslFieldValueQueryCondition;
import org.ehrbase.openehr.aqlengine.asl.model.condition.AslNotNullQueryCondition;
import org.ehrbase.openehr.aqlengine.asl.model.condition.AslPathChildCondition;
import org.ehrbase.openehr.aqlengine.asl.model.condition.AslQueryCondition.AslConditionOperator;
import org.ehrbase.openehr.aqlengine.asl.model.condition.AslTrueQueryCondition;
import org.ehrbase.openehr.aqlengine.asl.model.field.AslColumnField;
import org.ehrbase.openehr.aqlengine.asl.model.field.AslComplexExtractedColumnField;
import org.ehrbase.openehr.aqlengine.asl.model.field.AslConstantField;
import org.ehrbase.openehr.aqlengine.asl.model.field.AslField;
import org.ehrbase.openehr.aqlengine.asl.model.field.AslField.FieldSource;
import org.ehrbase.openehr.aqlengine.asl.model.field.AslSubqueryField;
import org.ehrbase.openehr.aqlengine.asl.model.join.AslAuditDetailsJoinCondition;
import org.ehrbase.openehr.aqlengine.asl.model.join.AslCommitterJoinCondition;
import org.ehrbase.openehr.aqlengine.asl.model.join.AslJoin;
import org.ehrbase.openehr.aqlengine.asl.model.join.AslJoinCondition;
import org.ehrbase.openehr.aqlengine.asl.model.join.AslPathFilterJoinCondition;
import org.ehrbase.openehr.aqlengine.asl.model.query.AslEncapsulatingQuery;
import org.ehrbase.openehr.aqlengine.asl.model.query.AslFilteringQuery;
import org.ehrbase.openehr.aqlengine.asl.model.query.AslPathDataQuery;
import org.ehrbase.openehr.aqlengine.asl.model.query.AslQuery;
import org.ehrbase.openehr.aqlengine.asl.model.query.AslRmObjectDataQuery;
import org.ehrbase.openehr.aqlengine.asl.model.query.AslRootQuery;
import org.ehrbase.openehr.aqlengine.asl.model.query.AslStructureQuery;
import org.ehrbase.openehr.aqlengine.asl.model.query.AslStructureQuery.AslSourceRelation;
import org.ehrbase.openehr.aqlengine.pathanalysis.ANode.NodeCategory;
import org.ehrbase.openehr.aqlengine.pathanalysis.PathCohesionAnalysis.PathCohesionTreeNode;
import org.ehrbase.openehr.aqlengine.pathanalysis.PathInfo;
import org.ehrbase.openehr.aqlengine.pathanalysis.PathInfo.JoinMode;
import org.ehrbase.openehr.aqlengine.querywrapper.AqlQueryWrapper;
import org.ehrbase.openehr.aqlengine.querywrapper.contains.ContainsWrapper;
import org.ehrbase.openehr.aqlengine.querywrapper.select.SelectWrapper.SelectType;
import org.ehrbase.openehr.aqlengine.querywrapper.where.ComparisonOperatorConditionWrapper;
import org.ehrbase.openehr.aqlengine.querywrapper.where.ConditionWrapper.LogicalConditionOperator;
import org.ehrbase.openehr.dbformat.RmAttribute;
import org.ehrbase.openehr.sdk.aql.dto.operand.IdentifiedPath;
import org.ehrbase.openehr.sdk.aql.dto.operand.StringPrimitive;
import org.ehrbase.openehr.sdk.aql.dto.path.AndOperatorPredicate;
import org.ehrbase.openehr.sdk.aql.dto.path.AqlObjectPath.PathNode;
import org.ehrbase.openehr.sdk.aql.dto.path.AqlObjectPathUtil;
import org.ehrbase.openehr.sdk.aql.dto.path.ComparisonOperatorPredicate;
import org.ehrbase.openehr.sdk.aql.util.AqlUtil;
import org.ehrbase.openehr.sdk.util.rmconstants.RmConstants;
import org.jooq.JSONB;
import org.jooq.JoinType;
import org.springframework.util.function.SingletonSupplier;

final class AslPathCreator {

    private final AliasProvider aliasProvider;
    private final KnowledgeCacheService knowledgeCacheService;
    private final String systemId;

    @FunctionalInterface
    interface PathToField {
        AslField getField(IdentifiedPath path);
    }

    AslPathCreator(AliasProvider aliasProvider, KnowledgeCacheService knowledgeCacheService, String systemId) {
        this.aliasProvider = aliasProvider;
        this.knowledgeCacheService = knowledgeCacheService;
        this.systemId = systemId;
    }

    @Nonnull
    public PathToField addPathQueries(
            AqlQueryWrapper query,
            AslFromCreator.ContainsToOwnerProvider containsToStructureSubQuery,
            AslRootQuery rootQuery) {
        Map<IdentifiedPath, AslField> pathToField = new LinkedHashMap<>();

        addEhrFields(query, containsToStructureSubQuery, pathToField);

        List<DataNodeInfo> dataNodeInfos = new ArrayList<>();

        query.pathInfos().forEach((contains, pathInfo) -> {
            if (RmConstants.EHR.equals(contains.getRmType())) {
                throw new IllegalArgumentException("Only paths within [EHR_STATUS,COMPOSITION,CLUSTER] are supported");
            }

            OwnerProviderTuple parent = containsToStructureSubQuery.get(contains);
            AslSourceRelation sourceRelation = ((AslStructureQuery) parent.owner()).getType();

            joinPathStructureNode(
                            rootQuery,
                            parent,
                            null,
                            sourceRelation,
                            pathInfo.getCohesionTreeRoot(),
                            pathInfo,
                            parent.provider(),
                            -1)
                    .forEach(dataNodeInfos::add);
        });

        addQueriesForDataNode(dataNodeInfos.stream(), rootQuery, null, pathToField);

        return pathToField::get;
    }

    private void addEhrFields(
            AqlQueryWrapper query,
            AslFromCreator.ContainsToOwnerProvider containsToStructureSubQuery,
            Map<IdentifiedPath, AslField> pathToField) {
        Stream.of(
                        // select
                        query.nonPrimitiveSelects()
                                // We want to skip COUNT(*) since it does not have a path
                                .filter(sd -> sd.type() != SelectType.AGGREGATE_FUNCTION
                                        || sd.getIdentifiedPath().isPresent())
                                .map(s ->
                                        Pair.of(s.root(), s.getIdentifiedPath().orElse(null))),
                        // where
                        streamConditionDescriptors(query.where())
                                .map(ComparisonOperatorConditionWrapper::leftComparisonOperand)
                                .map(s -> Pair.of(s.root(), s.path())),
                        // order by
                        query.orderBy().stream().map(s -> Pair.of(s.root(), s.identifiedPath())))
                .flatMap(s -> s)
                .filter(p -> RmConstants.EHR.equals(p.getLeft().getRmType()))
                .distinct()
                .forEach(p -> {
                    ContainsWrapper contains = p.getLeft();
                    AslExtractedColumn ec = AslExtractedColumn.find(
                                    contains, p.getRight().getPath())
                            .orElseThrow();
                    AslQuery ehrSubquery =
                            containsToStructureSubQuery.get(contains).owner();
                    AslField field;
                    if (ec == AslExtractedColumn.EHR_SYSTEM_ID_DV || ec == AslExtractedColumn.EHR_SYSTEM_ID) {
                        field = new AslConstantField<>(
                                String.class, systemId, new FieldSource(ehrSubquery, ehrSubquery, ehrSubquery), ec);
                    } else {
                        field = findExtractedColumnField(ec, new FieldSource(ehrSubquery, ehrSubquery, ehrSubquery));
                    }
                    pathToField.put(p.getRight(), field);
                });
    }

    private void addQueriesForDataNode(
            Stream<DataNodeInfo> dataNodeInfos,
            AslRootQuery rootQuery,
            AslQuery parentPathDataQuery,
            Map<IdentifiedPath, AslField> pathToField) {
        dataNodeInfos.forEach(dni -> {
            switch (dni) {
                case ExtractedColumnDataNodeInfo ecDni -> addExtractedColumns(rootQuery, ecDni, pathToField);
                case JsonRmDataNodeInfo jrdDni -> addPathDataQuery(jrdDni, rootQuery, parentPathDataQuery, pathToField);
                case StructureRmDataNodeInfo srdDni -> addRmObjectData(srdDni, rootQuery, pathToField);
            }
            dni.node().getPathsEndingAtNode().forEach(ip -> addFilterQueryIfRequired(dni, ip, rootQuery, pathToField));
        });
    }

    private void addPathDataQuery(
            JsonRmDataNodeInfo dni,
            AslRootQuery rootQuery,
            AslQuery parentPathDataQuery,
            Map<IdentifiedPath, AslField> pathToField) {
        boolean hasPathQueryParent = parentPathDataQuery != null;
        boolean splitMultipleValued = dni.multipleValued() && !hasPathQueryParent;
        final AslQuery base = hasPathQueryParent
                ? parentPathDataQuery
                : (AslStructureQuery) dni.parent().owner();
<<<<<<< HEAD
        AslQuery provider =
                parentPathDataQuery != null ? parentPathDataQuery : dni.parent().provider();
        AslEncapsulatingQuery parentJoin = dni.parentJoin();
        final AslQuery dataQuery;
        final String dataFieldName;
        if (base instanceof AslStructureQuery asq
                && asq.getType() == AslSourceRelation.COMMITTER
                && dni.pathInJson().isEmpty()) {
            // if full committer is used, we do not need an extra subquery to return it
            dataQuery = base;
            dataFieldName = COMMITTER.DATA.getName();
        } else {
            Class<?> fieldType = dni.type();
            dataQuery = new AslPathDataQuery(
                    aliasProvider.uniqueAlias("pd"),
                    base,
                    provider,
                    dni.pathInJson(),
                    dni.multipleValued(),
                    dni.dvOrderedTypes(),
                    fieldType);
            // multiple-values entries have to be left-joined (actually only if other paths are retrieved, too)
            JoinType joinType = dni.multipleValued() ? JoinType.LEFT_OUTER_JOIN : JoinType.JOIN;
            parentJoin.addChild(dataQuery, new AslJoin(provider, joinType, dataQuery));
            dataFieldName = ((AslPathDataQuery) dataQuery).getDataField().getColumnName();
        }

        List<IdentifiedPath> pathsEndingAtNode = dni.node().getPathsEndingAtNode();
        if (!pathsEndingAtNode.isEmpty()) {
            AslField target = (parentJoin == rootQuery
                            ? dataQuery.getSelect().stream()
                            : dni.providerSubQuery().getSelect().stream()
                                    .filter(f -> f.getOwner() == dataQuery)
                                    .map(f -> f.withProvider(rootQuery)))
                    .filter(AslColumnField.class::isInstance)
                    .map(AslColumnField.class::cast)
                    .filter(f -> dataFieldName.equals(f.getColumnName()))
                    .findFirst()
                    .orElseThrow();

            pathsEndingAtNode.forEach(path -> pathToField.put(path, target));
        }
=======
        final AslQuery provider = hasPathQueryParent ? parentPathDataQuery : dni.providerSubQuery();

        final AslPathDataQuery dataQuery;
        String alias = aliasProvider.uniqueAlias("pd");
        if (splitMultipleValued) {
            AslPathDataQuery arrayQuery = new AslPathDataQuery(
                    alias + "_array", base, provider, dni.pathInJson(), false, dni.dvOrderedTypes(), JSONB.class);
            rootQuery.addChild(arrayQuery, new AslJoin(provider, JoinType.LEFT_OUTER_JOIN, arrayQuery));

            dataQuery = new AslPathDataQuery(
                    alias, arrayQuery, arrayQuery, List.of(), true, dni.dvOrderedTypes(), dni.type());
            rootQuery.addChild(dataQuery, new AslJoin(arrayQuery, JoinType.LEFT_OUTER_JOIN, dataQuery));
        } else {
            dataQuery = new AslPathDataQuery(
                    alias, base, provider, dni.pathInJson(), dni.multipleValued(), dni.dvOrderedTypes(), dni.type());
            rootQuery.addChild(dataQuery, new AslJoin(provider, JoinType.LEFT_OUTER_JOIN, dataQuery));
        }
        dni.node()
                .getPathsEndingAtNode()
                .forEach(path -> pathToField.put(path, dataQuery.getSelect().getFirst()));
>>>>>>> f425ec6c

        addQueriesForDataNode(dni.dependentPathDataNodes(), rootQuery, dataQuery, pathToField);
    }

    private void addFilterQueryIfRequired(
            DataNodeInfo dni,
            IdentifiedPath identifiedPath,
            AslRootQuery rootQuery,
            Map<IdentifiedPath, AslField> pathToField) {
        List<AslJoinCondition> filterConditions = Stream.concat(
                        rootQuery.getChildren().stream()
                                .filter(jp -> jp.getLeft() == dni.providerSubQuery())
                                .map(Pair::getRight)
                                .filter(Objects::nonNull)
                                .map(AslJoin::getLeft),
                        Stream.of(dni.providerSubQuery()))
                .map(AslQuery::joinConditionsForFiltering)
                .map(m -> m.getOrDefault(identifiedPath, Collections.emptyList()))
                .flatMap(List::stream)
                .filter(jc -> !(jc.getCondition() instanceof AslTrueQueryCondition))
                .map(jc -> jc.withLeftProvider(rootQuery))
                .map(AslJoinCondition.class::cast)
                .toList();
        if (!filterConditions.isEmpty()) {
            AslField sourceField = pathToField.get(identifiedPath);

            if (sourceField instanceof AslSubqueryField sf) {
                AslSubqueryField filtered = sf.withFilterConditions(filterConditions);
                pathToField.replace(identifiedPath, filtered);

            } else {
                AslFilteringQuery filteringQuery = new AslFilteringQuery(
                        aliasProvider.uniqueAlias(sourceField.getOwner().getAlias() + "_f"), sourceField);
                rootQuery.addChild(
                        filteringQuery,
                        new AslJoin(
                                sourceField.getInternalProvider(),
                                JoinType.LEFT_OUTER_JOIN,
                                filteringQuery,
                                filterConditions));
                pathToField.replace(identifiedPath, filteringQuery.getSelect().getFirst());
            }
        }
    }

    private void addRmObjectData(
            StructureRmDataNodeInfo dni, AslRootQuery rootQuery, Map<IdentifiedPath, AslField> pathToField) {

        AslStructureQuery base = (AslStructureQuery) dni.parent().owner();
        AslQuery provider = dni.providerSubQuery();
        AslRmObjectDataQuery dataQuery = new AslRmObjectDataQuery(aliasProvider.uniqueAlias("pd"), base, provider);

        AslSubqueryField field = AslSubqueryField.createAslSubqueryField(JSONB.class, dataQuery);

        dni.node().getPathsEndingAtNode().forEach(path -> pathToField.put(path, field));
    }

    private void addExtractedColumns(
            AslRootQuery root, ExtractedColumnDataNodeInfo dni, Map<IdentifiedPath, AslField> pathToField) {
        final FieldSource fieldSource = new FieldSource(dni.parent().owner(), dni.providerSubQuery(), root);
        AslField field = createExtractedColumnField(dni.extractedColumn(), fieldSource);
        dni.node().getPathsEndingAtNode().forEach(path -> pathToField.put(path, field));
    }

    private AslField createExtractedColumnField(AslExtractedColumn ec, FieldSource fieldSource) {
        return switch (ec) {
            case NAME_VALUE,
                    TEMPLATE_ID,
                    EHR_ID,
                    ROOT_CONCEPT,
                    OV_CONTRIBUTION_ID,
                    OV_TIME_COMMITTED,
                    OV_TIME_COMMITTED_DV,
                    AD_CHANGE_TYPE_PREFERRED_TERM,
                    AD_CHANGE_TYPE_CODE_STRING,
                    AD_CHANGE_TYPE_VALUE,
                    AD_CHANGE_TYPE_DV,
                    AD_DESCRIPTION_VALUE,
                    AD_DESCRIPTION_DV,
                    EHR_TIME_CREATED,
                    EHR_TIME_CREATED_DV -> findExtractedColumnField(ec, fieldSource);
            case AD_CHANGE_TYPE_TERMINOLOGY_ID_VALUE -> new AslConstantField<>(
                    String.class, "openehr", fieldSource, ec);
            case AD_SYSTEM_ID, EHR_SYSTEM_ID, EHR_SYSTEM_ID_DV -> new AslConstantField<>(
                    String.class, systemId, fieldSource, ec);
            case VO_ID, ARCHETYPE_NODE_ID -> new AslComplexExtractedColumnField(ec, fieldSource);
        };
    }

    @Nonnull
    private static AslColumnField findExtractedColumnField(AslExtractedColumn ec, FieldSource fieldSource) {
        AslColumnField field = AslUtils.findFieldForOwner(
                        ec.getColumns().getFirst(),
                        fieldSource.internalProvider().getSelect(),
                        fieldSource.owner())
                .withProvider(fieldSource.provider());
        if (field.getExtractedColumn() == null) {
            /*
            Some extracted columns refer to fields representing multiple extracted columns.
            The field is copied, so the field represents exactly one extracted column.
            */
            field = new AslColumnField(
                    field.getType(),
                    field.getColumnName(),
                    new FieldSource(field.getOwner(), field.getInternalProvider(), field.getProvider()),
                    field.isVersionTableField(),
                    ec);
        }
        return field;
    }

    private Stream<DataNodeInfo> joinPathStructureNode(
            AslEncapsulatingQuery query,
            OwnerProviderTuple parent,
            JoinMode parentJoinMode,
            AslSourceRelation sourceRelation,
            PathCohesionTreeNode currentNode,
            PathInfo pathInfo,
            AslQuery rootProviderQuery,
            final int structureLevel) {

        final OwnerProviderTuple subQuery;
        final AslEncapsulatingQuery currentQuery;
        final JoinMode joinMode = pathInfo.joinMode(currentNode);
        if (joinMode == JoinMode.ROOT) {
            subQuery = parent;
            currentQuery = query;
        } else {

            AslStructureQuery sq = pathStructureSubQuery(
                    currentNode.getAttribute().getAttribute(),
                    currentNode.getAttribute().getPredicateOrOperands(),
                    sourceRelation,
                    pathInfo.getTargetTypes(currentNode));
            subQuery = new OwnerProviderTuple(sq, sq);

            if (parentJoinMode == JoinMode.INTERNAL_SINGLE_CHILD) {
                currentQuery = addInternalPathNode(query, parent, sourceRelation, sq, currentNode);
            } else {
                currentQuery = addEncapsulatingQueryWithPathNode(
                        query, parent, parentJoinMode, sourceRelation, sq, currentNode);
                if (parentJoinMode == JoinMode.ROOT) {
                    rootProviderQuery = currentQuery;
                }
            }
        }

        if (subQuery.owner() instanceof AslStructureQuery sq) {
            addFiltersToPathNodeSubquery(currentNode, structureLevel, sq);
        }

        final AslQuery finalRootProviderSubQuery = rootProviderQuery;
        Stream<DataNodeInfo> dataNodeInfoStream = currentNode.getChildren().stream()
                .flatMap(child -> handlePathStructureNodeChild(
                        sourceRelation,
                        pathInfo,
                        structureLevel,
                        child,
                        subQuery,
                        currentQuery,
                        finalRootProviderSubQuery,
                        joinMode));

        if ((joinMode == JoinMode.ROOT || joinMode == JoinMode.DATA)
                // this node only returns an RM object, if there is actually a path ending here
                && !currentNode.getPathsEndingAtNode().isEmpty()) {
            return Stream.of(
                            dataNodeInfoStream,
                            Stream.of(new StructureRmDataNodeInfo(
                                    currentNode, subQuery, currentQuery, rootProviderQuery)))
                    .flatMap(s -> s);
        } else {
            return dataNodeInfoStream;
        }
    }

    private Stream<DataNodeInfo> handlePathStructureNodeChild(
            AslSourceRelation sourceRelation,
            PathInfo pathInfo,
            int structureLevel,
            PathCohesionTreeNode child,
            OwnerProviderTuple subQuery,
            AslEncapsulatingQuery currentQuery,
            AslQuery rootProvider,
            JoinMode joinMode) {
        if (subQuery.owner() instanceof AslStructureQuery sq
                && sq.isRepresentsOriginalVersionExpression()
                && pathInfo.getTargetTypes(child).stream().anyMatch(RmConstants.AUDIT_DETAILS::equals)) {
            // VERSION.commit_audit
            return joinAuditDetailsPaths(currentQuery, subQuery, child, rootProvider, pathInfo);
        }

        NodeCategory nodeCategory = pathInfo.getNodeCategory(child);
        return switch (nodeCategory) {
            case STRUCTURE -> joinPathStructureNode(
                    currentQuery,
                    subQuery,
                    joinMode,
                    sourceRelation,
                    child,
                    pathInfo,
                    rootProvider,
                    structureLevel + 1);
            case STRUCTURE_INTERMEDIATE, FOUNDATION_EXTENDED -> throw new IllegalArgumentException();
            case RM_TYPE -> joinRmTypeNode(child, currentQuery, subQuery, rootProvider, pathInfo, 1);
            case FOUNDATION -> joinFoundationNode(child, currentQuery, subQuery, rootProvider, pathInfo, 1);
        };
    }

    @Nonnull
    private AslEncapsulatingQuery addEncapsulatingQueryWithPathNode(
            AslEncapsulatingQuery query,
            OwnerProviderTuple parent,
            JoinMode parentJoinMode,
            AslSourceRelation sourceRelation,
            AslStructureQuery sq,
            PathCohesionTreeNode currentNode) {
        final AslEncapsulatingQuery currentQuery = new AslEncapsulatingQuery(aliasProvider.uniqueAlias("p_eq"));
        currentQuery.addChild(sq, null);

        AslQuery parentProvider = parentJoinMode == JoinMode.ROOT ? parent.provider() : parent.owner();
        AslJoinCondition[] joinConditions = Stream.concat(
                        Stream.of(new AslPathChildCondition(
                                        sourceRelation,
                                        parentProvider,
                                        parent.owner(),
                                        sourceRelation,
                                        currentQuery,
                                        sq)
                                .provideJoinCondition()),
                        parentFiltersAsJoinCondition(parent, currentNode).stream())
                .toArray(AslJoinCondition[]::new);
        query.addChild(
                currentQuery, new AslJoin(parent.provider(), JoinType.LEFT_OUTER_JOIN, currentQuery, joinConditions));

        if (parentJoinMode == JoinMode.INTERNAL_FORK) {
            query.addConditionOr(new AslNotNullQueryCondition(
                    AslUtils.findFieldForOwner(AslStructureColumn.VO_ID, currentQuery.getSelect(), sq)));
        }
        return currentQuery;
    }

    @Nonnull
    private static AslEncapsulatingQuery addInternalPathNode(
            AslEncapsulatingQuery query,
            OwnerProviderTuple parent,
            AslSourceRelation sourceRelation,
            AslStructureQuery nodeSubquery,
            PathCohesionTreeNode currentNode) {
        List<AslJoinCondition> childNodeJoinConditions = new ArrayList<>();
        parentFiltersAsJoinCondition(parent, currentNode).ifPresent(childNodeJoinConditions::add);
        childNodeJoinConditions.add(new AslPathChildCondition(
                        sourceRelation, parent.provider(), parent.owner(), sourceRelation, nodeSubquery, nodeSubquery)
                .provideJoinCondition());
        query.addChild(
                nodeSubquery, new AslJoin(parent.provider(), JoinType.JOIN, nodeSubquery, childNodeJoinConditions));
        return query;
    }

    private void addFiltersToPathNodeSubquery(
            PathCohesionTreeNode currentNode, int structureLevel, AslStructureQuery sq) {
        List<AndOperatorPredicate> condition1 = currentNode.getAttribute().getPredicateOrOperands();
        long attributePredicateCount = AqlUtil.streamPredicates(condition1).count();
        List<Pair<IdentifiedPath, List<AndOperatorPredicate>>> allPathPredicates = currentNode.getPaths().stream()
                .map(ip -> Pair.of(
                        ip,
                        structureLevel < 0
                                ? ListUtils.emptyIfNull(ip.getRootPredicate())
                                : ip.getPath()
                                        .getPathNodes()
                                        .get(structureLevel)
                                        .getPredicateOrOperands()))
                .toList();

        if (allPathPredicates.stream()
                .map(Pair::getRight)
                .map(AqlUtil::streamPredicates)
                .map(Stream::count)
                .anyMatch(c -> attributePredicateCount != c)) {
            allPathPredicates.forEach(p -> sq.addJoinConditionForFiltering(
                    p.getKey(),
                    AslUtils.predicates(
                                    p.getRight(),
                                    cp -> AslUtils.structurePredicateCondition(
                                            cp, sq, knowledgeCacheService::findUuidByTemplateId))
                            .orElse(new AslTrueQueryCondition())));
        }
    }

    private static Optional<AslPathFilterJoinCondition> parentFiltersAsJoinCondition(
            OwnerProviderTuple parent, PathCohesionTreeNode currentNode) {
        Map<IdentifiedPath, List<AslPathFilterJoinCondition>> filterConditions =
                parent.owner().joinConditionsForFiltering();
        if (filterConditions.isEmpty()) {
            return Optional.empty();
        }

        return AslUtils.reduceConditions(
                        LogicalConditionOperator.OR,
                        filterConditions.entrySet().stream()
                                .filter(e -> currentNode.getPaths().contains(e.getKey()))
                                .map(Entry::getValue)
                                .map(Collection::stream)
                                .map(jc -> jc.map(AslPathFilterJoinCondition::getCondition))
                                .map(AslUtils::and)
                                .filter(Objects::nonNull))
                .filter(condition -> !(condition instanceof AslTrueQueryCondition))
                .map(condition -> new AslPathFilterJoinCondition(parent.owner(), condition));
    }

    private Stream<DataNodeInfo> joinAuditDetailsPaths(
            AslEncapsulatingQuery currentQuery,
            OwnerProviderTuple parent,
            PathCohesionTreeNode currentNode,
            AslQuery rootProviderSubQuery,
            PathInfo pathInfo) {
        Supplier<OwnerProviderTuple> auditDetailsParent =
                SingletonSupplier.of(() -> addAuditDetailsSubQuery(currentQuery, parent));

        Map<IdentifiedPath, PathCohesionTreeNode> pathToNode = streamCohesionTreeNodes(currentNode)
                .flatMap(n -> n.getPathsEndingAtNode().stream().map(p -> Pair.of(p, n)))
                .collect(Collectors.toMap(Pair::getLeft, Pair::getRight));

        Stream<DataNodeInfo> dataNodeStream = currentNode.getChildren().stream()
                // No commit_audit.committer
                .filter(n -> !RmAttribute.COMMITTER
                        .attribute()
                        .equals(n.getAttribute().getAttribute()))
                .map(PathCohesionTreeNode::getPaths)
                .flatMap(List::stream)
                .map(ip -> Pair.of(
                        ip,
                        AslExtractedColumn.find(RmConstants.ORIGINAL_VERSION, ip.getPath())
                                // VERSION.commit_audit
                                .or(() -> AslExtractedColumn.find(RmConstants.AUDIT_DETAILS, ip.getPath(), 1))
                                .orElseThrow()))
                .map(p -> {
                    boolean isAuditDetailsColumn =
                            p.getRight().getAllowedRmTypes().contains(RmConstants.AUDIT_DETAILS);
                    return new ExtractedColumnDataNodeInfo(
                            pathToNode.get(p.getLeft()),
                            isAuditDetailsColumn ? auditDetailsParent.get() : parent,
                            isAuditDetailsColumn ? auditDetailsParent.get().owner() : rootProviderSubQuery,
                            p.getRight());
                });

        // commit_audit.committer
        Stream<DataNodeInfo> committerDataNodeStream = currentNode.getChildren().stream()
                .filter(n -> RmAttribute.COMMITTER
                        .attribute()
                        .equals(n.getAttribute().getAttribute()))
                .flatMap(committerNode -> joinCommitterPaths(
                        currentQuery, auditDetailsParent.get(), committerNode, rootProviderSubQuery, pathInfo));

        return Stream.of(dataNodeStream, committerDataNodeStream).flatMap(s -> s);
    }

    private Stream<DataNodeInfo> joinCommitterPaths(
            final AslEncapsulatingQuery currentQuery,
            final OwnerProviderTuple parent,
            final PathCohesionTreeNode currentNode,
            final AslQuery rootProviderSubQuery,
            final PathInfo pathInfo) {
        List<AslField> fields = Stream.of(COMMITTER.ID, COMMITTER.DATA)
                .map(f -> (AslField) new AslColumnField(f.getType(), f.getName(), null, false, null))
                .toList();
        AslStructureQuery committerQuery = new AslStructureQuery(
                aliasProvider.uniqueAlias("p_ca_co"),
                AslSourceRelation.COMMITTER,
                fields,
                pathInfo.getTargetTypes(currentNode),
                null,
                false);

        currentQuery.addChild(
                committerQuery,
                new AslJoin(
                        parent.provider(),
                        JoinType.JOIN,
                        committerQuery,
                        new AslCommitterJoinCondition(parent.owner(), committerQuery)));

        return joinRmTypeNode(
                currentNode,
                currentQuery,
                new OwnerProviderTuple(committerQuery, committerQuery),
                rootProviderSubQuery,
                pathInfo,
                0);
    }

    private OwnerProviderTuple addAuditDetailsSubQuery(AslEncapsulatingQuery currentQuery, OwnerProviderTuple parent) {
        List<AslField> fields = Stream.of(
                        AUDIT_DETAILS.ID,
                        AUDIT_DETAILS.DESCRIPTION,
                        AUDIT_DETAILS.CHANGE_TYPE,
                        AUDIT_DETAILS.COMMITTER_ID)
                .map(f -> (AslField) new AslColumnField(f.getType(), f.getName(), null, false, null))
                .toList();
        AslStructureQuery auditDetailsQuery = new AslStructureQuery(
                aliasProvider.uniqueAlias("p_ca"),
                AslSourceRelation.AUDIT_DETAILS,
                fields,
                Set.of(RmConstants.AUDIT_DETAILS),
                Set.of(RmConstants.AUDIT_DETAILS),
                null,
                false);

        currentQuery.addChild(
                auditDetailsQuery,
                new AslJoin(
                        parent.provider(),
                        JoinType.JOIN,
                        auditDetailsQuery,
                        new AslAuditDetailsJoinCondition(parent.owner(), auditDetailsQuery)));
        return new OwnerProviderTuple(auditDetailsQuery, auditDetailsQuery);
    }

    private static Stream<PathCohesionTreeNode> streamCohesionTreeNodes(PathCohesionTreeNode node) {
        return Stream.of(Stream.of(node), node.getChildren().stream().flatMap(AslPathCreator::streamCohesionTreeNodes))
                .flatMap(Function.identity());
    }

    private static Stream<DataNodeInfo> streamJsonRmDataNodes(
            PathCohesionTreeNode currentNode,
            OwnerProviderTuple subQuery,
            AslEncapsulatingQuery query,
            AslQuery rootProviderSubQuery,
            PathInfo pathInfo,
            Stream<DataNodeInfo> dependentNodes,
            int levelInJson) {

        boolean multipleValued = pathInfo.isMultipleValued(currentNode);
        boolean pathsEndingAtNode = !currentNode.getPathsEndingAtNode().isEmpty();

        if (!pathsEndingAtNode && !multipleValued) {
            return Stream.empty();
        }

        List<PathNode> pathToNode = pathInfo.getPathToNode(currentNode);
        Class<?> fieldType = Set.of("STRING").equals(pathInfo.getTargetTypes(currentNode)) ? String.class : JSONB.class;

        return Stream.of(new JsonRmDataNodeInfo(
                currentNode,
                subQuery,
                query,
                rootProviderSubQuery,
                pathToNode.subList(pathToNode.size() - levelInJson, pathToNode.size()),
                pathInfo.isMultipleValued(currentNode),
                dependentNodes,
                pathInfo.getDvOrderedTypes(currentNode),
                fieldType));
    }

    private static Stream<DataNodeInfo> joinRmTypeNode(
            PathCohesionTreeNode currentNode,
            AslEncapsulatingQuery query,
            OwnerProviderTuple parentStructureQuery,
            AslQuery rootProviderQuery,
            PathInfo pathInfo,
            int levelInJson) {

        boolean multipleValued = pathInfo.isMultipleValued(currentNode);
        int nextLevelInJson = multipleValued ? 1 : (levelInJson + 1);
        OwnerProviderTuple parent = multipleValued ? null : parentStructureQuery;
        Stream<DataNodeInfo> childNodes = currentNode.getChildren().stream().flatMap(child -> {
            NodeCategory nodeCategory = pathInfo.getNodeCategory(child);
            return switch (nodeCategory) {
                case STRUCTURE, STRUCTURE_INTERMEDIATE -> throw new IllegalArgumentException();
                case RM_TYPE, FOUNDATION_EXTENDED -> joinRmTypeNode(
                        child, query, parent, rootProviderQuery, pathInfo, nextLevelInJson);
                case FOUNDATION -> joinFoundationNode(
                        child, query, parent, rootProviderQuery, pathInfo, nextLevelInJson);
            };
        });

        return Stream.of(
                        streamJsonRmDataNodes(
                                currentNode,
                                parentStructureQuery,
                                query,
                                rootProviderQuery,
                                pathInfo,
                                multipleValued ? childNodes : Stream.empty(),
                                levelInJson),
                        multipleValued ? Stream.<DataNodeInfo>empty() : childNodes)
                .flatMap(s -> s);
    }

    private static Stream<DataNodeInfo> joinFoundationNode(
            PathCohesionTreeNode currentNode,
            AslEncapsulatingQuery query,
            OwnerProviderTuple parentStructureQuery,
            AslQuery rootProviderQuery,
            PathInfo pathInfo,
            int levelInJson) {
        AslQuery parent = Optional.ofNullable(parentStructureQuery)
                .map(OwnerProviderTuple::owner)
                .orElse(null);
        Optional<DataNodeInfo> extractedColumnInfo = (parent instanceof AslStructureQuery sq)
                ? Stream.of(AslExtractedColumn.values())
                        .filter(ec -> ec.getAllowedRmTypes().stream()
                                .anyMatch(t -> sq.getRmTypes().contains(t)
                                        || (sq.isRepresentsOriginalVersionExpression()
                                                && RmConstants.ORIGINAL_VERSION.equals(t))))
                        .filter(ec -> levelInJson == ec.getPath().getPathNodes().size())
                        .filter(ec -> currentNode.getPaths().stream()
                                .allMatch(p -> p.getPath().endsWith(ec.getPath())))
                        .findFirst()
                        .map(ec -> new ExtractedColumnDataNodeInfo(
                                currentNode, parentStructureQuery, rootProviderQuery, ec))
                : Optional.empty();

        if (extractedColumnInfo.isPresent()) {
            return extractedColumnInfo.stream();
        } else {
            return streamJsonRmDataNodes(
                    currentNode, parentStructureQuery, query, rootProviderQuery, pathInfo, Stream.empty(), levelInJson);
        }
    }

    private AslStructureQuery pathStructureSubQuery(
            String attribute,
            List<AndOperatorPredicate> attributePredicates,
            AslSourceRelation sourceRelation,
            Collection<String> rmTypes) {

        final List<AslField> fields = Arrays.stream(AslStructureColumn.values())
                // remove fields not supported by the relation
                .filter(c -> sourceRelation.getDataTable().field(c.getFieldName()) != null)
                .map(AslStructureColumn::field)
                .collect(Collectors.toList());
        fields.add(new AslColumnField(String.class, AslStructureQuery.ENTITY_ATTRIBUTE, false));

        final String sqAlias = aliasProvider.uniqueAlias("p_" + attribute + "_");
        AslStructureQuery aslStructureQuery =
                new AslStructureQuery(sqAlias, sourceRelation, fields, rmTypes, List.of(), attribute, false);

        AslUtils.predicates(attributePredicates, cp -> pathStructurePredicateCondition(cp, aslStructureQuery))
                .ifPresent(aslStructureQuery::addConditionAnd);

        return aslStructureQuery;
    }

    @Nonnull
    private static AslFieldValueQueryCondition<?> pathStructurePredicateCondition(
            ComparisonOperatorPredicate cp, AslStructureQuery aslStructureQuery) {
        String value = ((StringPrimitive) cp.getValue()).getValue();
        if (AqlObjectPathUtil.ARCHETYPE_NODE_ID.equals(cp.getPath())) {
            return new AslFieldValueQueryCondition<>(
                    AslComplexExtractedColumnField.archetypeNodeIdField(FieldSource.withOwner(aslStructureQuery)),
                    AslConditionOperator.EQ,
                    List.of(AslRmTypeAndConcept.fromArchetypeNodeId(value)));
        } else if (AqlObjectPathUtil.NAME_VALUE.equals(cp.getPath())) {
            return new AslFieldValueQueryCondition<>(
                    AslUtils.findFieldForOwner(
                            AslStructureColumn.ENTITY_NAME, aslStructureQuery.getSelect(), aslStructureQuery),
                    AslConditionOperator.EQ,
                    List.of(value));
        } else {
            throw new IllegalArgumentException("Unexpected attribute predicate path: %s".formatted(cp.getPath()));
        }
    }
}<|MERGE_RESOLUTION|>--- conflicted
+++ resolved
@@ -210,7 +210,30 @@
         final AslQuery base = hasPathQueryParent
                 ? parentPathDataQuery
                 : (AslStructureQuery) dni.parent().owner();
-<<<<<<< HEAD
+        
+        //develop
+        final AslQuery provider = hasPathQueryParent ? parentPathDataQuery : dni.providerSubQuery();
+
+        final AslPathDataQuery dataQuery;
+        String alias = aliasProvider.uniqueAlias("pd");
+        if (splitMultipleValued) {
+            AslPathDataQuery arrayQuery = new AslPathDataQuery(
+                    alias + "_array", base, provider, dni.pathInJson(), false, dni.dvOrderedTypes(), JSONB.class);
+            rootQuery.addChild(arrayQuery, new AslJoin(provider, JoinType.LEFT_OUTER_JOIN, arrayQuery));
+
+            dataQuery = new AslPathDataQuery(
+                    alias, arrayQuery, arrayQuery, List.of(), true, dni.dvOrderedTypes(), dni.type());
+            rootQuery.addChild(dataQuery, new AslJoin(arrayQuery, JoinType.LEFT_OUTER_JOIN, dataQuery));
+        } else {
+            dataQuery = new AslPathDataQuery(
+                    alias, base, provider, dni.pathInJson(), dni.multipleValued(), dni.dvOrderedTypes(), dni.type());
+            rootQuery.addChild(dataQuery, new AslJoin(provider, JoinType.LEFT_OUTER_JOIN, dataQuery));
+        }
+        dni.node()
+                .getPathsEndingAtNode()
+                .forEach(path -> pathToField.put(path, dataQuery.getSelect().getFirst()));
+        
+        //CDR-1259
         AslQuery provider =
                 parentPathDataQuery != null ? parentPathDataQuery : dni.parent().provider();
         AslEncapsulatingQuery parentJoin = dni.parentJoin();
@@ -253,28 +276,6 @@
 
             pathsEndingAtNode.forEach(path -> pathToField.put(path, target));
         }
-=======
-        final AslQuery provider = hasPathQueryParent ? parentPathDataQuery : dni.providerSubQuery();
-
-        final AslPathDataQuery dataQuery;
-        String alias = aliasProvider.uniqueAlias("pd");
-        if (splitMultipleValued) {
-            AslPathDataQuery arrayQuery = new AslPathDataQuery(
-                    alias + "_array", base, provider, dni.pathInJson(), false, dni.dvOrderedTypes(), JSONB.class);
-            rootQuery.addChild(arrayQuery, new AslJoin(provider, JoinType.LEFT_OUTER_JOIN, arrayQuery));
-
-            dataQuery = new AslPathDataQuery(
-                    alias, arrayQuery, arrayQuery, List.of(), true, dni.dvOrderedTypes(), dni.type());
-            rootQuery.addChild(dataQuery, new AslJoin(arrayQuery, JoinType.LEFT_OUTER_JOIN, dataQuery));
-        } else {
-            dataQuery = new AslPathDataQuery(
-                    alias, base, provider, dni.pathInJson(), dni.multipleValued(), dni.dvOrderedTypes(), dni.type());
-            rootQuery.addChild(dataQuery, new AslJoin(provider, JoinType.LEFT_OUTER_JOIN, dataQuery));
-        }
-        dni.node()
-                .getPathsEndingAtNode()
-                .forEach(path -> pathToField.put(path, dataQuery.getSelect().getFirst()));
->>>>>>> f425ec6c
 
         addQueriesForDataNode(dni.dependentPathDataNodes(), rootQuery, dataQuery, pathToField);
     }

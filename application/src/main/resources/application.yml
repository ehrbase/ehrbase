# Copyright (c) 2019 Vitasystems GmbH and Jake Smolka (Hannover Medical School).
#
# This file is part of Project EHRbase
#
# Licensed under the Apache License, Version 2.0 (the "License");
# you may not use this file except in compliance with the License.
# You may obtain a copy of the License at
#
# http://www.apache.org/licenses/LICENSE-2.0
#
# Unless required by applicable law or agreed to in writing, software
# distributed under the License is distributed on an "AS IS" BASIS,
# WITHOUT WARRANTIES OR CONDITIONS OF ANY KIND, either express or implied.
# See the License for the specific language governing permissions and
# limitations under the License.

spring:
  profiles:
    active: local
  datasource:
    driver-class-name: org.postgresql.Driver

  flyway:
    schemas: ehr

<<<<<<< HEAD
  jackson:
    default-property-inclusion: NON_NULL
=======
security:
  authType: BASIC
  authUser: ehrbase-user
  authPassword: SuperSecretPassword
>>>>>>> 7bfde76c

cache:
  config: '/ehcache.xml'
  enabled: true

system:
  allow-template-overwrite: false

logging:
  level:
    org.springframework: INFO
    de.vitasystems: TRACE
    com.ethercis: DEBUG
    org.jooq: INFO
    net.sf.ehcache: TRACE


terminology_server :
  tsUrl: 'https://r4.ontoserver.csiro.au/fhir/'
  codePath: '$[\"expansion\"][\"contains\"][*][\"code\"]'
  systemPath: '$[\"expansion\"][\"contains\"][*][\"system\"]'
  displayPath: '$[\"expansion\"][\"contains\"][*][\"display\"]'<|MERGE_RESOLUTION|>--- conflicted
+++ resolved
@@ -23,15 +23,13 @@
   flyway:
     schemas: ehr
 
-<<<<<<< HEAD
   jackson:
     default-property-inclusion: NON_NULL
-=======
+
 security:
   authType: BASIC
   authUser: ehrbase-user
   authPassword: SuperSecretPassword
->>>>>>> 7bfde76c
 
 cache:
   config: '/ehcache.xml'

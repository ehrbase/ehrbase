version: 2.1

# Copyright (c) 2019 Wladislaw Wagner (Vitasystems GmbH).
# This file is part of Project EHRbase
#
# Licensed under the Apache License, Version 2.0 (the "License");
# you may not use this file except in compliance with the License.
# You may obtain a copy of the License at
#
# http://www.apache.org/licenses/LICENSE-2.0
#
# Unless required by applicable law or agreed to in writing, software
# distributed under the License is distributed on a, Pablo Pazosn Vitasystems GmbHS,
# WITHOUT WARRANTIES OR CONDITIONS OF ANY KIND, either express or implied.
# See the License for the specific language governing permissions and
# limitations under the License.

#   88888888888  88        88  88888888ba   88888888ba         db         ad88888ba   88888888888
#   88           88        88  88      "8b  88      "8b       d88b       d8"     "8b  88
#   88           88        88  88      ,8P  88      ,8P      d8'`8b      Y8,          88
#   88aaaaa      88aaaaaaaa88  88aaaaaa8P'  88aaaaaa8P'     d8'  `8b     `Y8aaaaa,    88aaaaa
#   88"""""      88""""""""88  88""""88'    88""""""8b,    d8YaaaaY8b      `"""""8b,  88"""""
#   88           88        88  88    `8b    88      `8b   d8""""""""8b           `8b  88
#   88           88        88  88     `8b   88      a8P  d8'        `8b  Y8a     a8P  88
#   88888888888  88        88  88      `8b  88888888P"  d8'          `8b  "Y88888P"   88888888888



workflows:
  version: 2

  # WORKFLOW 1/3
  build-and-test:
    jobs:
      - build-ehrbase:
          context: org-global
          filters:
            branches:
              ignore:
                - /release\/.*/
                - master
                - /sync\/.*/
                - /feature/sync\/.*/
      
      - run-SDK-integration-tests:
          context: org-global
          requires:
            - build-ehrbase

      - COMPOSITION-tests-1:
          context: org-global
          requires:
            - build-ehrbase
            - QUERYSERVICE-test-1
          # post-steps:
          #   - provide-test-status-report-via-slack #

      - COMPOSITION-tests-2:
          context: org-global
          requires:
            - build-ehrbase
            - QUERYSERVICE-test-1

      - COMPOSITION-tests-3:
          context: org-global
          requires:
            - build-ehrbase
            - QUERYSERVICE-test-1

      - COMPOSITION-tests-4:
          context: org-global
          requires:
            - build-ehrbase
            - QUERYSERVICE-test-1

      - CONTRIBUTION-test:
          context: org-global
          requires:
            - build-ehrbase
            - QUERYSERVICE-test-1

      - DIRECTORY-test:
          context: org-global
          requires:
            - build-ehrbase
            - QUERYSERVICE-test-1

      - EHRSERVICE-test:
          context: org-global
          requires:
            - build-ehrbase
            - QUERYSERVICE-test-1

      - EHRSTATUS-test:
          context: org-global
          requires:
            - build-ehrbase
            - QUERYSERVICE-test-1

      - KNOWLEDGE-test:
          context: org-global
          requires:
            - build-ehrbase
            - QUERYSERVICE-test-1

      - QUERYSERVICE-test-1:
          context: org-global
          requires:
            - build-ehrbase
      
      # - QUERYSERVICE-smoke:
      #     context: org-global
      #     # requires:
      #     #   - build-ehrbase

      - QUERYSERVICE-test-2:
          context: org-global
          requires:
            - build-ehrbase
      
      - SECURITY-test:
          context: org-global
          requires:
            - build-ehrbase
            - QUERYSERVICE-test-1

      - ADMIN-test:
          context: org-global
          requires:
            - build-ehrbase

      - ROBOT-TEST-REPORT:
          context: org-global
          requires:
            - COMPOSITION-tests-1
            - COMPOSITION-tests-2
            - COMPOSITION-tests-3
            - COMPOSITION-tests-4
            - CONTRIBUTION-test
            - DIRECTORY-test
            - EHRSERVICE-test
            - EHRSTATUS-test
            - KNOWLEDGE-test
            - QUERYSERVICE-test-1
            - QUERYSERVICE-test-2
            - SECURITY-test
            - ADMIN-test

      - sonar-analysis:
          context: org-global
          requires:
            - run-SDK-integration-tests
            # TODO: reactivate this after https://github.com/ehrbase/ehrbase/issues/330
            #       resolved
            # - COMPOSITION-tests-1
            # - COMPOSITION-tests-2
            # - COMPOSITION-tests-3
            # - COMPOSITION-tests-4
            # - CONTRIBUTION-test
            # - DIRECTORY-test
            # - EHRSERVICE-test
            # - EHRSTATUS-test
            # - KNOWLEDGE-test
            # - QUERYSERVICE-test-1
            # - QUERYSERVICE-test-2
            # - SECURITY-test





  # WORKFLOW 2/3
  release:
    jobs:
      - build-ehrbase:
          context: org-global
          filters:
            branches:
              only:
                - /^(release\/v\d+\.\d+\.\d+|master)$/

      - run-SDK-integration-tests:
          context: org-global
          requires:
            - build-ehrbase

      - COMPOSITION-tests-1:
          context: org-global
          requires:
            - build-ehrbase
            - QUERYSERVICE-test-2
          # post-steps:
          #   - provide-test-status-report-via-slack #

      - COMPOSITION-tests-2:
          context: org-global
          requires:
            - build-ehrbase
            - QUERYSERVICE-test-2

      - COMPOSITION-tests-3:
          context: org-global
          requires:
            - build-ehrbase
            - QUERYSERVICE-test-2

      - COMPOSITION-tests-4:
          context: org-global
          requires:
            - build-ehrbase
            - QUERYSERVICE-test-2

      - CONTRIBUTION-test:
          context: org-global
          requires:
            - build-ehrbase
            - QUERYSERVICE-test-2

      - DIRECTORY-test:
          context: org-global
          requires:
            - build-ehrbase
            - QUERYSERVICE-test-2

      - EHRSERVICE-test:
          context: org-global
          requires:
            - build-ehrbase
            - QUERYSERVICE-test-2

      - EHRSTATUS-test:
          context: org-global
          requires:
            - build-ehrbase
            - QUERYSERVICE-test-2

      - KNOWLEDGE-test:
          context: org-global
          requires:
            - build-ehrbase
            - QUERYSERVICE-test-2

      - QUERYSERVICE-test-1:
          context: org-global
          requires:
            - build-ehrbase

      - QUERYSERVICE-test-2:
          context: org-global
          requires:
            - build-ehrbase

      - SECURITY-test:
          context: org-global
          requires:
            - build-ehrbase

      - ADMIN-test:
          context: org-global
          requires:
            - build-ehrbase

      - ROBOT-TEST-REPORT:
          context: org-global
          requires:
            - COMPOSITION-tests-1
            - COMPOSITION-tests-2
            - COMPOSITION-tests-3
            - COMPOSITION-tests-4
            - CONTRIBUTION-test
            - DIRECTORY-test
            - EHRSERVICE-test
            - EHRSTATUS-test
            - KNOWLEDGE-test
            - QUERYSERVICE-test-1
            - QUERYSERVICE-test-2
            - SECURITY-test
            - ADMIN-test

      - sonar-analysis:
          context: org-global
          requires:
            - run-SDK-integration-tests
            # TODO: reactivate this after https://github.com/ehrbase/ehrbase/issues/330
            #       resolved
            # - COMPOSITION-tests-1
            # - COMPOSITION-tests-2
            # - COMPOSITION-tests-3
            # - COMPOSITION-tests-4
            # - CONTRIBUTION-test
            # - DIRECTORY-test
            # - EHRSERVICE-test
            # - EHRSTATUS-test
            # - KNOWLEDGE-test
            # - QUERYSERVICE-test-1
            # - QUERYSERVICE-test-2
            # - SECURITY-test





  # WORKFLOW 3/3
  synced-feature-check:
    description: |
      WHAT THIS WORKFLOW DOES
      =======================

      CI kicks in after push (of sync/* branch) to ehrbase repo. It will
      1. pull (from sync/123_example-issue), build, test (unit), install SDK (makes SDK available from ~/.m2)
      2. build (using locally installed SDK), test (unit) and package ehrbase (.../target/.jar)
      3. start ehrbase server (from previously packaged .jar)
      4. run SDK's (java) integration tests
      5. run EHRbase's (robot) integration tests
      6. create robot test report

      HOW TO USE THIS WORKFLOW?
      =========================

      1. create TWO branches "sync/[issue-id]_name branches" respectively

        - ehrbase repo       --> i.e.    sync/123_example-issue
        - openehr_sdk repo   --> i.e.    sync/123_example-issue

      2. apply your code changes
      3. push to openehr_sdk repo (NO CI will be triggered)
      4. push to ehrbase repo (CI will trigger this workflow)
      5. create TWO PRs (one in ehrbase, one in openehr_sdk)
      6. WARNING:

      ///////////////////////////////////////////////////////////////////////
      ///                                                                 ///
      ///  - make sure that both PRs are reviewed and ready to be merged  ///
      ///    at the same time!                                            ///
      ///  - make sure to sync both PRs w/ develop before merging!        ///
      ///  - open each PR in it's own browser window                      ///
      ///  - MERGE BOTH PRs AT THE SAME TIME!                             ///
      ///                                                                 ///
      //////////////////////////////////////////////////////////////////////
    
    # when:
    #   or:
    #     - equal: [ sync/*, << pipeline.git.branch >> ]
    #     - equal: [ feature/sync/*, << pipeline.git.branch >> ]

    jobs:
      - pull build install sdk from sync-branch:
          filters:
            branches:
              only:
                - /^sync\/.*/
                - /^feature\/sync\/.*/
      - build package ehrbase with locally installed sdk:
          requires:
            - pull build install sdk from sync-branch
      - run java integration tests - sdk:
          requires:
            - build package ehrbase with locally installed sdk
      - COMPOSITION-tests-1:
          context: org-global
          requires:
            - build package ehrbase with locally installed sdk
      - COMPOSITION-tests-2:
          context: org-global
          requires:
            - build package ehrbase with locally installed sdk
      - COMPOSITION-tests-3:
          context: org-global
          requires:
            - build package ehrbase with locally installed sdk
      - COMPOSITION-tests-4:
          context: org-global
          requires:
            - build package ehrbase with locally installed sdk
      - CONTRIBUTION-test:
          context: org-global
          requires:
            - build package ehrbase with locally installed sdk
      - DIRECTORY-test:
          context: org-global
          requires:
            - build package ehrbase with locally installed sdk
      - EHRSERVICE-test:
          context: org-global
          requires:
            - build package ehrbase with locally installed sdk
      - EHRSTATUS-test:
          context: org-global
          requires:
            - build package ehrbase with locally installed sdk
      - KNOWLEDGE-test:
          context: org-global
          requires:
            - build package ehrbase with locally installed sdk
      - QUERYSERVICE-test-1:
          context: org-global
          requires:
            - build package ehrbase with locally installed sdk
      - QUERYSERVICE-test-2:
          context: org-global
          requires:
            - build package ehrbase with locally installed sdk
      - SECURITY-test:
          context: org-global
          requires:
            - build package ehrbase with locally installed sdk
      - ADMIN-test:
          context: org-global
          requires:
            - build package ehrbase with locally installed sdk
      - ROBOT-TEST-REPORT:
          context: org-global
          requires:
            - COMPOSITION-tests-1
            - COMPOSITION-tests-2
            - COMPOSITION-tests-3
            - COMPOSITION-tests-4
            - CONTRIBUTION-test
            - DIRECTORY-test
            - EHRSERVICE-test
            - EHRSTATUS-test
            - KNOWLEDGE-test
            - QUERYSERVICE-test-1
            - QUERYSERVICE-test-2
            - SECURITY-test
            - ADMIN-test





jobs:
  #           88    ,ad8888ba,    88888888ba    ad88888ba
  #           88   d8"'    `"8b   88      "8b  d8"     "8b
  #           88  d8'        `8b  88      ,8P  Y8,
  #           88  88          88  88aaaaaa8P'  `Y8aaaaa,
  #           88  88          88  88""""""8b,    `"""""8b,
  #           88  Y8,        ,8P  88      `8b          `8b
  #   88,   ,d88   Y8a.    .a8P   88      a8P  Y8a     a8P
  #    "Y8888P"     `"Y8888Y"'    88888888P"    "Y88888P"


  pull build install sdk from sync-branch:
    # executor: machine-ubuntu-2004
    executor: docker-python3-java11
    steps:
      - checkout
      - install-maven
      - git-clone-sdk-repo
      - git-checkout-sdk-sync-branch
      - cache-out-sdk-m2-dependencies-sync-branch
      - maven-install-sdk
      - cache-in-sdk-m2-dependencies-sync-branch
      - save-local-sdk-installation
      - collect-sdk-unittest-results
      - save-skd-test-results


  build package ehrbase with locally installed sdk:
    # executor: machine-ubuntu-2004
    executor: docker-py3-java11-postgres
    steps:
      - checkout
      - install-maven
      - restore-local-sdk-installation
      - cache-out-ehrbase-m2-dependencies-syncbranch
      - build-and-test-ehrbase
      - cache-in-ehrbase-m2-dependencies-syncbranch
      - save-packaged-ehrbase-jar
      - collect-ehrbase-unittest-results
      - save-ehrbase-test-results


  run java integration tests - sdk:
    # executor: machine-ubuntu-2004
    executor: docker-py3-java11-postgres
    steps:
      - checkout
      - install-maven
      - restore-local-sdk-installation
      - restore-packaged-ehrbase-jar
      - cache-out-ehrbase-m2-dependencies-syncbranch
      - start-ehrbase-and-run-java-integration-sdk-tests
      - collect-sdk-integrationtest-results
      - save-skd-test-results


  build-ehrbase:
    executor: docker-py3-java11-postgres
    # executor: machine-ubuntu-2004
    steps:
      - checkout
      - install-maven
      - restore-build-ehrbase-job-caches
      - maven-package
      - save-packaged-ehrbase-jar
      - save-build-ehrbase-job-caches
      - collect-ehrbase-unittest-results
      - save-ehrbase-test-results
      # - run: echo MOCKED JOB 1          # USE FOR PIPELINE DEBUGGING ONLY
      # - cache-out-ehrbase-workspace     # USE FOR PIPELINE DEBUGGING ONLY
      # - cache-in-ehrbase-workspace     # USE FOR PIPELINE DEBUGGING ONLY


  run-SDK-integration-tests:
    description: Run openEHR_SDK's Java integration tests (w/ EHRbase + DB running).
    executor: docker-py3-java11-postgres
    steps:
      - checkout
      - attach-target-folder
      - setup-jacoco-distribution
      - git-clone-sdk-repo
      - cache-out-sdk-m2-dependencies
      - start-ehrbase-and-run-all-sdk-tests
      - cache-in-sdk-m2-dependencies
      - collect-sdk-it-coverage
      - generate-sdk-it-coverage-report
      - collect-sdk-unittest-results
      - collect-sdk-integrationtest-results
      - save-skd-test-results
  
  
  COMPOSITION-tests-1:
    executor: docker-py3-java11-postgres
    # executor: machine-ubuntu-2004
    steps:
      - checkout
      - restore-packaged-ehrbase-jar
      - run-robot-tests:
          include-tags: "compositionANDjson1"
          test-suite-path: "COMPOSITION_TESTS"
          test-suite-name: "COMPOSITION_1"

  COMPOSITION-tests-2:
    executor: docker-py3-java11-postgres
    # executor: machine-ubuntu-2004
    steps:
      - run: echo MOCKED JOB 3
      - checkout
      - restore-packaged-ehrbase-jar
      - run-robot-tests:
          include-tags: "compositionANDjson2"
          test-suite-path: "COMPOSITION_TESTS"
          test-suite-name: "COMPOSITION_2"

  COMPOSITION-tests-3:
    executor: docker-py3-java11-postgres
    # executor: machine-ubuntu-2004
    steps:      
      - checkout
      - restore-packaged-ehrbase-jar
      - run-robot-tests:
          include-tags: "compositionANDxml1"
          test-suite-path: "COMPOSITION_TESTS"
          test-suite-name: "COMPOSITION_3"

  COMPOSITION-tests-4:
    executor: docker-py3-java11-postgres
    # executor: machine-ubuntu-2004
    steps:
      - checkout
      - restore-packaged-ehrbase-jar
      - run-robot-tests:
          include-tags: "compositionANDxml2"
          test-suite-path: "COMPOSITION_TESTS"
          test-suite-name: "COMPOSITION_4"

  CONTRIBUTION-test:
    executor: docker-py3-java11-postgres
    # executor: machine-ubuntu-2004
    steps:
      - checkout
      - restore-packaged-ehrbase-jar
      - run-robot-tests:
          include-tags: "CONTRIBUTION"
          test-suite-path: "CONTRIBUTION_TESTS"
          test-suite-name: "CONTRIBUTION"

  DIRECTORY-test:
    executor: docker-py3-java11-postgres
    # executor: machine-ubuntu-2004
    steps:
      - checkout
      - restore-packaged-ehrbase-jar
      - run-robot-tests:
          include-tags: "directory"
          test-suite-path: "DIRECTORY_TESTS"
          test-suite-name: "DIRECTORY"

  EHRSERVICE-test:
    executor: docker-py3-java11-postgres
    # executor: machine-ubuntu-2004
    steps:
      - checkout
      - restore-packaged-ehrbase-jar
      - run-robot-tests:
          include-tags: "EHR_SERVICE"
          test-suite-path: "EHR_SERVICE_TESTS"
          test-suite-name: "EHR_SERVICE"

  EHRSTATUS-test:
    executor: docker-py3-java11-postgres
    steps:
      - checkout
      - restore-packaged-ehrbase-jar
      - run-robot-tests:
          include-tags: "EHR_STATUS"
          test-suite-path: "EHR_STATUS_TESTS"
          test-suite-name: "EHR_STATUS"

  KNOWLEDGE-test:
    executor: docker-py3-java11-postgres
    steps:
      - checkout
      - restore-packaged-ehrbase-jar
      - run-robot-tests:
          include-tags: "KNOWLEDGE"
          test-suite-path: "KNOWLEDGE_TESTS"
          test-suite-name: "KNOWLEDGE"

  QUERYSERVICE-test-1:
    executor: docker-py3-java11-postgres
    steps:
      - checkout
      - restore-packaged-ehrbase-jar
      - run-robot-tests:
          include-tags: "aql_adhoc-queryANDempty_db"
          test-suite-path: "QUERY_SERVICE_TESTS"
          test-suite-name: "ADHOC-QUERY-1"
  

  QUERYSERVICE-test-2:
    # executor: docker-py3-java11-postgres
    executor: machine-ubuntu-2004
    environment:
      SUT: TEST
    steps:
      - checkout
      - restore-packaged-ehrbase-jar
      # - cache-out-ehrbase-workspace       # USE FOR PIPELINE DEBUGGING ONLY
      - restore_cache:
          keys:
            - expected-results-loaded-db-v7
      - run:
          name: list files after restore of cache
          command: |
            ls -la tests/robot/_resources/test_data_sets/query/aql_queries_valid/A/
            ls -la tests/robot/_resources/test_data_sets/query/aql_queries_valid/B/
            ls -la tests/robot/_resources/test_data_sets/query/aql_queries_valid/C/
            ls -la tests/robot/_resources/test_data_sets/query/aql_queries_valid/D/
      - restore_cache:
          keys:
            - ehrbasedb-dump-v7
      # COMMENT: USE THE NEXT LINE ONLY TO FORCE TEST-DATA REGENERATION! Otherwise comment it out!
      # - run: echo "FORCE GENERATION OF TEST-DATA AND EXPECTED RESULTS!" > /tmp/DATA_CHANGED_NOTICE
      - run: 
          name: CHECK IF EXPECTED-RESULT TEMPLATES HAVE CHANGED AND REGENERATE TEST-DATA IF NEEDED
          command: |
            find tests/robot/_resources/test_data_sets/query/expected_results/loaded_db/ -type f ! -name *.tmp.json | sort | xargs cat > /tmp/expected-results-loaded_db-seed
            sha256sum /tmp/expected-results-loaded_db-seed
            ACTUAL_HASH="$(sha256sum /tmp/expected-results-loaded_db-seed | cat)"
            EXPECTED_HASH="f5ee5a9a55c50687dafc3c3acff66089759f1577d7a5dd71aff6e60793ce91c2  /tmp/expected-results-loaded_db-seed"
            [ "$ACTUAL_HASH" = "$EXPECTED_HASH" ] && echo "Expected results unchanged!  Don't regenerate test-data!" || echo "Expected result data-sets changed. Regenerate!" > /tmp/DATA_CHANGED_NOTICE
      - run-robot-tests:
          sut: "SUT:TEST"
          # include-tags: "SMOKE"
          # test-suite-path: "QUERY_SERVICE_TESTS"
          # test-suite-name: "ADHOC-QUERY-SMOKE"
          include-tags: "aql_adhoc-queryANDloaded_db"
          test-suite-path: "QUERY_SERVICE_TESTS"
          test-suite-name: "ADHOC-QUERY-2"
      - save_cache:
          key: expected-results-loaded-db-v7-{{ checksum "/tmp/expected-results-loaded_db-seed" }}
          paths:
            - tests/robot/_resources/test_data_sets/query/expected_results/loaded_db/
            - tests/robot/_resources/test_data_sets/query/aql_queries_valid/
      - run:
          name: list files after save of cache
          command: |
            ls -la tests/robot/_resources/test_data_sets/query/aql_queries_valid/A/
            ls -la tests/robot/_resources/test_data_sets/query/aql_queries_valid/B/
            ls -la tests/robot/_resources/test_data_sets/query/aql_queries_valid/C/
            ls -la tests/robot/_resources/test_data_sets/query/aql_queries_valid/D/
      - save_cache:
          key: ehrbasedb-dump-v7-{{ checksum "/tmp/ehrbasedb_dump.sql" }}
          paths:
            - /tmp/ehrbasedb_dump.sql
  
  
  SECURITY-test:
    executor: machine-ubuntu-2004
    environment:
      SUT: TEST
      SECURITY_AUTHTYPE: OAUTH
      SPRING_SECURITY_OAUTH2_RESOURCESERVER_JWT_ISSUERURI: "http://localhost:8081/auth/realms/ehrbase"
    steps:
      - checkout
      - install-and-configure-keycloak
      - restore-packaged-ehrbase-jar
      - run-robot-tests:
          sut: "SUT:TEST -v AUTH_TYPE:OAUTH"
          include-tags: "OAUTH"
          # test-suite-path: ""
          test-suite-name: "KEYCLOAK-OAUTH"
        
  ADMIN-test:
    # executor: docker-py3-java11-postgres
    executor: machine-ubuntu-2004
    environment:
      ADMINAPI_ACTIVE: "TRUE"
      SYSTEM_ALLOWTEMPLATEOVERWRITE: "TRUE"
    steps:
      - checkout
      - restore-packaged-ehrbase-jar
      - run-robot-tests:
          sut: "SUT:ADMIN-TEST"
          include-tags: "admin"
          test-suite-path: "ADMIN_TESTS"
          test-suite-name: "ADMIN"


  ROBOT-TEST-REPORT:
    executor: docker-python3-java11
    steps:
      - restore-test-results-folder
      - merge-robot-outputs

  sonar-analysis:
    executor: docker-python3-java11
    steps:
      - checkout
      - attach_workspace:
          at: /home/circleci
      - run:
          name: Merge Jacoco .exec files
          command: |
            java -jar ~/jacoco/lib/jacococli.jar merge ./*/target/jacoco*.exec \
                 --destfile test-coverage/jacoco-all-tests-coverage.exec
      - run:
          name: Generate coverage report from jacoco-all-tests-coverage.exec
          command: |
            mkdir -p test-coverage/overall-coverage-report
            java -jar ~/jacoco/lib/jacococli.jar report test-coverage/jacoco-all-tests-coverage.exec \
              --classfiles api/target/classes/ \
              --classfiles application/target/classes/ \
              --classfiles base/target/classes/ \
              --classfiles jooq-pq/target/classes/ \
              --classfiles rest-ehr-scape/target/classes/ \
              --classfiles rest-openehr/target/classes/ \
              --classfiles service/target/classes/ \
              --sourcefiles api/src/main/java/ \
              --sourcefiles application/src/main/java/ \
              --sourcefiles base/src/main/java/ \
              --sourcefiles jooq-pq/src/main/java/ \
              --sourcefiles rest-ehr-scape/src/main/java/ \
              --sourcefiles rest-openehr/src/main/java/ \
              --sourcefiles service/src/main/java/ \
              --html test-coverage/overall-coverage-report \
              --xml test-coverage/overall-coverage-report/jacoco.xml \
              --name "EHRbase Code Coverage w/ All Tests (Unit, SDK, Robot)"
      - store_artifacts:
          path:  ~/projects/test-coverage/overall-coverage-report
            
      - sonarcloud/scan:
          cache_version: 1       # NOTE: increment this value to force cache rebuild










commands:
  #     ,ad8888ba,    ,ad8888ba,    88b           d88  88b           d88         db         888b      88  88888888ba,     ad88888ba
  #    d8"'    `"8b  d8"'    `"8b   888b         d888  888b         d888        d88b        8888b     88  88      `"8b   d8"     "8b
  #   d8'           d8'        `8b  88`8b       d8'88  88`8b       d8'88       d8'`8b       88 `8b    88  88        `8b  Y8,
  #   88            88          88  88 `8b     d8' 88  88 `8b     d8' 88      d8'  `8b      88  `8b   88  88         88  `Y8aaaaa,
  #   88            88          88  88  `8b   d8'  88  88  `8b   d8'  88     d8YaaaaY8b     88   `8b  88  88         88    `"""""8b,
  #   Y8,           Y8,        ,8P  88   `8b d8'   88  88   `8b d8'   88    d8""""""""8b    88    `8b 88  88         8P          `8b
  #    Y8a.    .a8P  Y8a.    .a8P   88    `888'    88  88    `888'    88   d8'        `8b   88     `8888  88      .a8P   Y8a     a8P
  #     `"Y8888Y"'    `"Y8888Y"'    88     `8'     88  88     `8'     88  d8'          `8b  88      `888  88888888Y"'     "Y88888P"
  #                            88
  #                            88                         ,d             ,d                             ,d
  #                            88                         88             88                             88
  #   8b,dPPYba,   ,adPPYba,   88,dPPYba,    ,adPPYba,  MM88MMM        MM88MMM  ,adPPYba,  ,adPPYba,  MM88MMM  ,adPPYba,
  #   88P'   "Y8  a8"     "8a  88P'    "8a  a8"     "8a   88             88    a8P_____88  I8[    ""    88     I8[    ""
  #   88          8b       d8  88       d8  8b       d8   88             88    8PP"""""""   `"Y8ba,     88      `"Y8ba,
  #   88          "8a,   ,a8"  88b,   ,a8"  "8a,   ,a8"   88,            88,   "8b,   ,aa  aa    ]8I    88,    aa    ]8I
  #   88           `"YbbdP"'   8Y"Ybbd8"'    `"YbbdP"'    "Y888          "Y888  `"Ybbd8"'  `"YbbdP"'    "Y888  `"YbbdP"'
  #


  run-robot-tests:
    description: Run integration tests written in Robot Framework
    parameters:
      sut:
        description: SUT - System Under Test Config
        enum: ["SUT:DEV", "SUT:DEV -v AUTH_TYPE:OAUTH", "SUT:ADMIN-DEV", "SUT:TEST", "SUT:TEST -v AUTH_TYPE:OAUTH", "SUT:ADMIN-TEST"]
        default: "SUT:DEV"
        type: enum

      include-tags:
        description: Which tests to inclue by TAGs (Robot syntax applies!)
        type: string

      test-suite-path:
        description: Target test-suite given by it's folder name e.g. COMPOSITION_TESTS
        type: string
        default: ""

      test-suite-name:
        description: Titel of generated Robot Log/Report.html
        type: string

    steps:
      # - cache-out-python-requirements
      - install-maven
      - install-python3-requirements
      # - run: jps
      # - run:
      #     name: Wait until EHRbase server is ready
      #     command: |
      #       grep -m 1 "Started EhrBase in" <(tail -f log)
      - run:
          name: START EHRBASE SERVER AND EXECUTE ROBOT TESTS
          no_output_timeout: 30m
          command: |
            echo "SUT: $SUT"
            echo "ADMINAPI_ACTIVE: $ADMINAPI_ACTIVE"
            echo "SECURITY_AUTHTYPE: $SECURITY_AUTHTYPE"
            echo "OAUTH_RESRCSERVER_URL: $SPRING_SECURITY_OAUTH2_RESOURCESERVER_JWT_ISSUERURI"
            ls -la
<<<<<<< HEAD
            EHRbase_VERSION=$(mvn -q -Dexec.executable="echo" -Dexec.args='${project.version}' --non-recursive exec:exec)
            echo ${EHRbase_VERSION}
            java -jar application/target/application-${EHRbase_VERSION}.jar --cache.enabled=true > log &
            grep -m 1 "Started EhrBase in" <(tail -f log)
=======
            if [ "${SUT}" != "TEST" ]; then
              EHRbase_VERSION=$(mvn -q -Dexec.executable="echo" -Dexec.args='${project.version}' --non-recursive exec:exec)
              echo ${EHRbase_VERSION}
              java -jar "application/target/application-${EHRbase_VERSION}.jar" \
                  --cache.enabled=false >log & app_pid=$!
              if ! tail -f log | timeout 30s grep -m 1 "Started EhrBase in"; then
                echo "WARNING: Did not see a startup message even after waiting 30s" >&2
                if kill -0 "$app_pid"; then
                  echo "...although EHRbase is still running" >&2
                else
                  echo "...and EHRbase did not successfully start" >&2
                fi
              fi
            fi
>>>>>>> b2f8090d
            jps
            cd ~/projects/tests
            robot --include << parameters.include-tags >> \
                  --exclude TODO -e future -e obsolete -e libtest \
                  --console dotted \
                  --loglevel TRACE \
                  --noncritical not-ready \
                  --flattenkeywords for \
                  --flattenkeywords foritem \
                  --flattenkeywords name:_resources.* \
                  --outputdir results/<< parameters.test-suite-name >> \
                  --timestampoutputs \
                  --name << parameters.test-suite-name >> \
                  -v << parameters.sut >> \
                  robot/<< parameters.test-suite-path >>
      # - cache-in-python-requirements
      - save-test-results-folder:
          suite-results-folder-name: << parameters.test-suite-name >>
      - store_test_results:
          path: ~/projects/tests/results/
      - store_artifacts:
          path: ~/projects/tests/results/

  save-test-results-folder:
    description: Persist Robot tests folder to workspace
    parameters:
      suite-results-folder-name:
        description: Titel of generated Robot Outputs
        type: string
    steps:
      - run:
          name: PERSIST ROBOT TEST RESULTS
          when: always
          command: echo "persist test results"
      - persist_to_workspace:
          root: /home/circleci
          paths:
            - projects/tests/results/<< parameters.suite-results-folder-name >>


  restore-test-results-folder:
    description: Attach Robot tests folder back to workspace
    steps:
      - attach_workspace:
          at: /home/circleci/

          
  merge-robot-outputs:
    description: Merge Robot Results from Parallel Tests
    steps:
      - run:
          command: |
            pip install robotframework
      - run:
          name: POST PROCESS & MERGE TEST RESULTS
          when: always
          command: |
            cd tests

            # Create Log/Report with ALL DETAILS
            rebot --outputdir results/0 \
                  --name EHRbase \
                  --exclude TODO -e future -e obsolete -e libtest \
                  --removekeywords for \
                  --removekeywords wuks \
                  --loglevel TRACE \
                  --noncritical not-ready \
                  --output EHRbase-output.xml \
                  --log EHRbase-log.html \
                  --report EHRbase-report.html \
                  results/*/*.xml
      - run:
          name: GENERATE TEST SUMMARY
          when: always
          command: |
            cd tests

            # Create JUNIT report from merged results
            rebot --outputdir results/robot-tests \
                  --exclude TODO -e future -e obsolete -e libtest \
                  --noncritical not-ready \
                  --xunit junit-output.xml --xunitskipnoncritical \
                  --log NONE \
                  --report NONE \
                  results/0/EHRbase-output.xml
      - save-test-results-folder:
          suite-results-folder-name: "0"
      - store_test_results:
          path: ~/projects/tests/results/
      - store_artifacts:
          path: ~/projects/tests/results/





  # ///////////////////////////////////////////////////////////////////////////
  # /// SDK COMMANDS (openEHR_SDK)                                          ///
  # ///////////////////////////////////////////////////////////////////////////

  git-clone-sdk-repo:
    steps:
      - run:
          name: CLONE SDK REPO
          command: |
            git clone git@github.com:ehrbase/openEHR_SDK.git
            ls -la
  

  git-checkout-sdk-sync-branch:
    steps:
      - run:
          name: CHECKOUT SDK SYNC/BRANCH
          command: |
            echo BRANCH NAME TO CHECKOUT: $CIRCLE_BRANCH
            cd ~/projects/openEHR_SDK
            git checkout $CIRCLE_BRANCH
  

  maven-install-sdk:
    steps:
      - run:
          name: Save the version number of locally installed SDK into a file
          command: |
            cd ~/projects/openEHR_SDK
            mvn build-helper:parse-version versions:set -DnewVersion=\${project.version}-LOCAL versions:commit
            SDK_VERSION=$(mvn -q -Dexec.executable="echo" -Dexec.args='${project.version}' --non-recursive exec:exec)
            echo $SDK_VERSION > SDK_VERSION
            cat SDK_VERSION
      - run:
          name: INSTALL SDK
          command: |
            cd ~/projects/openEHR_SDK
            mvn install -Dmaven.javadoc.skip=true -Djacoco.skip=true -Dmaven.test.skip


  start-ehrbase-and-run-java-integration-sdk-tests:
    description: |
      Starts ehrbase server and runs maven test phase using 'slow' profile defined in parent pom.xml
      This way only the Java integration tests are executed.
    steps:
      - run:
          name: Start EHRbase server and run SDK's java integration tests
          command: |
            ls -la
            cd ~/projects
            EHRbase_VERSION=$(mvn -q -Dexec.executable="echo" -Dexec.args='${project.version}' --non-recursive exec:exec)
            echo ${EHRbase_VERSION}
            java -jar application/target/application-${EHRbase_VERSION}.jar --cache.enabled=true > log &
            grep -m 1 "Started EhrBase in" <(tail -f log)
            cd ~/projects/openEHR_SDK
            jps
            # mvn verify -DskipIntegrationTests=false -Dmaven.javadoc.skip=true
            mvn test -Pslow -Dmaven.javadoc.skip=true
    

  start-ehrbase-and-run-all-sdk-tests:
    description: |
      Executes all SDK java tests (unit and integration)
      This requires EHRbase + DB to be running during test execution.
    steps:
      - install-maven
      - run:
          name: Start EHRbase server and run all test of SDK
          command: |
            ls -la
            EHRbase_VERSION=$(mvn -q -Dexec.executable="echo" -Dexec.args='${project.version}' --non-recursive exec:exec)
            echo ${EHRbase_VERSION}
            cd ~/projects    # NOTE: This is where the target folder w/ artifacts were persisted to in previous step.
<<<<<<< HEAD
            java -jar application/target/application-${EHRbase_VERSION}.jar --cache.enabled=true > log &
=======
            java -javaagent:/home/circleci/jacoco/lib/jacocoagent.jar=output=tcpserver,address=127.0.0.1 \
                 -jar application/target/application-${EHRbase_VERSION}.jar --cache.enabled=false > log &
>>>>>>> b2f8090d
            grep -m 1 "Started EhrBase in" <(tail -f log)
            cd ~/projects/openEHR_SDK
            jps
            mvn verify -DskipIntegrationTests=false -Dmaven.javadoc.skip=true
            java -jar ~/jacoco/lib/jacococli.jar dump \
              --destfile=/home/circleci/projects/test-coverage/target/jacoco-sdk-it-coverage.exec
            while [ ! -f /home/circleci/projects/test-coverage/target/jacoco-sdk-it-coverage.exec ];
              do echo "Waiting for jacoco execution data file";
              sleep 1
            done;
            echo "Jacoco execution data found!"


  collect-sdk-it-coverage:
    description: Persists coverage execution data from SDK integration tests
    steps:
      - run: echo Collect Code Coverage From SDK Integration Tests
      - persist_to_workspace:
          name: Persist coverage data (projects/test-coverage/target/jacoco-sdk-it-coverage.exec)
          root: /home/circleci
          paths:
            - projects/test-coverage/target/jacoco-sdk-it-coverage.exec

  
  generate-sdk-it-coverage-report:
    description: Generates human readable reports from jacoco-sdk-it-coverage.exec
    steps:
      - run:
          name: Generate SDK IT Coverage Report
          command: |
            mkdir -p test-coverage/sdk-it-coverage-report
            java -jar ~/jacoco/lib/jacococli.jar report test-coverage/target/jacoco-sdk-it-coverage.exec \
              --classfiles api/target/classes/ \
              --classfiles application/target/classes/ \
              --classfiles base/target/classes/ \
              --classfiles jooq-pq/target/classes/ \
              --classfiles rest-ehr-scape/target/classes/ \
              --classfiles rest-openehr/target/classes/ \
              --classfiles service/target/classes/ \
              --sourcefiles api/src/main/java/ \
              --sourcefiles application/src/main/java/ \
              --sourcefiles base/src/main/java/ \
              --sourcefiles jooq-pq/src/main/java/ \
              --sourcefiles rest-ehr-scape/src/main/java/ \
              --sourcefiles rest-openehr/src/main/java/ \
              --sourcefiles service/src/main/java/ \
              --html test-coverage/sdk-it-coverage-report \
              --xml test-coverage/sdk-it-coverage-report/jacoco.xml \
              --name "EHRbase Code Coverage w/ SDK Integration Tests"
      - store_artifacts:
          path:  ~/projects/test-coverage/sdk-it-coverage-report


  save-local-sdk-installation:
    steps:
      - persist_to_workspace:
          root: /home/circleci
          paths:
            - .m2/repository/com/github/ehrbase/openEHR_SDK
            - projects/openEHR_SDK
            - projects/SDK_VERSION


  restore-local-sdk-installation:
    steps:
      - attach_workspace:
          at: /home/circleci/


  cache-out-sdk-m2-dependencies:
      steps:
        - run:
            name: Generate Cache Checksum for openEHR_SDK Dependencies
            command: find openEHR_SDK/ -type f -name *.java | sort | xargs cat > /tmp/openEHR_SDK_maven_cache_seed
        - restore_cache:
            key: openEHR_SDK-


  cache-in-sdk-m2-dependencies:
    steps:
      - save_cache:
          key: openEHR_SDK-{{ checksum "/tmp/openEHR_SDK_maven_cache_seed" }}
          paths:
          - ~/.m2


  cache-out-sdk-m2-dependencies-sync-branch:
      steps:
        - run:
            name: Generate Cache Checksum for openEHR_SDK Dependencies
            command: find openEHR_SDK/ -type f -name *.java | sort | xargs cat > /tmp/openEHR_SDK_syncbranch_maven_cache_seed
        - restore_cache:
            key: openEHR_SDK-syncbranch-v1-


  cache-in-sdk-m2-dependencies-sync-branch:
    steps:
      - save_cache:
          key: openEHR_SDK-syncbranch-v1-{{ checksum "/tmp/openEHR_SDK_syncbranch_maven_cache_seed" }}
          paths:
          - ~/.m2


  collect-sdk-unittest-results:
    steps:
      - run:
          name: Save unit test results
          command: |
            mkdir -p ~/sdk-test-results/unit-tests/
            find ~/projects/openEHR_SDK/ -type f -regex ".*/target/surefire-reports/.*xml" -exec cp {} ~/sdk-test-results/unit-tests/ \;
            find ~/projects/openEHR_SDK/ -type f -regex ".*/target/surefire-reports/.*txt" -exec cp {} ~/sdk-test-results/unit-tests/ \;
          when: always
  

  collect-sdk-integrationtest-results:
    steps:
      - run:
          name: Save integration test results
          command: |
            mkdir -p ~/sdk-test-results/integration-tests/
            find ~/projects/openEHR_SDK/ -type f -regex ".*/target/failsafe-reports/.*xml" -exec cp {} ~/sdk-test-results/integration-tests/ \;
            find ~/projects/openEHR_SDK/ -type f -regex ".*/target/failsafe-reports/.*txt" -exec cp {} ~/sdk-test-results/integration-tests/ \;
          when: always

    
  save-skd-test-results:
    steps:
      - store_test_results:
          path: ~/sdk-test-results
      - store_artifacts:
          path: ~/sdk-test-results





  # ///////////////////////////////////////////////////////////////////////////
  # /// EHRBASE COMMANDS                                                    ///
  # ///////////////////////////////////////////////////////////////////////////

  force-ehrbase-build-to-use-local-sdk-version:
    steps:
      - install-xml-cli-tool
      - run:
          name: Adjust SDK version number in EHRbase's pom
          command: |
            SDK_VERSION=$(cat ~/projects/openEHR_SDK/SDK_VERSION)
            echo $SDK_VERSION
            # cd ~/projects
            xmlstarlet edit --inplace -u project/properties/ehrbase.sdk.version -v $SDK_VERSION pom.xml
      - run:
          name: Show EHRbase's pom
          command: cat pom.xml

            
  build-and-test-ehrbase:
    steps:
      # - install-maven
      - force-ehrbase-build-to-use-local-sdk-version
      - run:
          name: Maven build EHRbase
          command: |
            mvn package -Dmaven.javadoc.skip=true     # -Dmaven.test.skip


  start-ehrbase-server:
    steps:
      - install-maven
      - run:
          name: Start EHRbase server and wait for it to be ready
          background: true
          command: |
            ls -la
            EHRbase_VERSION=$(mvn -q -Dexec.executable="echo" -Dexec.args='${project.version}' --non-recursive exec:exec)
            echo ${EHRbase_VERSION}
            java -jar application/target/application-${EHRbase_VERSION}.jar --cache.enabled=true > log &
            grep -m 1 "Started EhrBase in" <(tail -f log)
            jps


  cache-in-ehrbase-m2-dependencies-syncbranch:
    steps:
      - save_cache:
          key: EHRbase-sychbranch-v2-{{ checksum "/tmp/EHRbase_syncbranch_maven_cache_seed" }}
          paths:
            - ~/.m2/repository/org/ehrbase/openehr/


  cache-out-ehrbase-m2-dependencies-syncbranch:
    steps:
      - run:
          name: Generate Cache Checksum for EHRbase Dependencies
          command: find ~/projects -name 'pom.xml' | sort | xargs cat > /tmp/EHRbase_syncbranch_maven_cache_seed
      - restore_cache:
          key: EHRbase-sychbranch-v2


  save-packaged-ehrbase-jar:
    steps:
      - persist_to_workspace:
          root: /home/circleci
          paths:
            - projects/api/target
            - projects/application/target
            - projects/base/target
            - projects/jooq-pq/target
            - projects/rest-ehr-scape/target
            - projects/rest-openehr/target
            - projects/service/target
            - projects/test-coverage/target

 
  restore-packaged-ehrbase-jar:
    steps:
      - attach_workspace:
          at: /home/circleci/


  collect-ehrbase-unittest-results:
    steps:
      - run:
          name: Save unit test results
          command: |
            mkdir -p ~/ehrbase-test-results/unit-tests/
            find ~/projects -type f -regex ".*/target/surefire-reports/.*xml" -exec cp {} ~/ehrbase-test-results/unit-tests/ \;
            find ~/projects -type f -regex ".*/target/surefire-reports/.*txt" -exec cp {} ~/ehrbase-test-results/unit-tests/ \;
          when: always


  save-ehrbase-test-results:
    steps:
      - store_test_results:
          path: ~/ehrbase-test-results
      - store_artifacts:
          path: ~/ehrbase-test-results

  
  # WARNING: don't use these two steps in production
  #          use them for pipeline debugging only!
  cache-in-ehrbase-workspace:
    steps:
      - save_cache:
          key: ehrbase-workspace-cache-v1
          paths:
            - application/target
  cache-out-ehrbase-workspace:
    steps:
      - restore_cache:
          key: ehrbase-workspace-cache-v1





  #                                                 88                 ad88
  #     ,d                             ,d           ""                d8"
  #     88                             88                             88
  #   MM88MMM  ,adPPYba,  ,adPPYba,  MM88MMM        88  8b,dPPYba,  MM88MMM  8b,dPPYba,  ,adPPYYba,
  #     88    a8P_____88  I8[    ""    88           88  88P'   `"8a   88     88P'   "Y8  ""     `Y8
  #     88    8PP"""""""   `"Y8ba,     88           88  88       88   88     88          ,adPPPPP88
  #     88,   "8b,   ,aa  aa    ]8I    88,          88  88       88   88     88          88,    ,88
  #     "Y888  `"Ybbd8"'  `"YbbdP"'    "Y888        88  88       88   88     88          `"8bbdP"Y8
  #

  configure-git-for-ci-bot:
    steps:
      - add_ssh_keys:
          fingerprints:
            - 3e:42:46:e1:9e:40:4d:ae:33:ab:db:0a:95:24:d2:99
      - run:
          name: Configure GIT
          command: |
            git config --global user.email "ci-bot@ehrbase.org"
            git config --global user.name "ci-bot"
            # git config --global push.followTags true
            git remote -v

  install-java-11:
    description: Install Zulu Java 11
    steps:
      - run:
          name: Install Zulu Java 11
          command: |
            wget https://github.com/AdoptOpenJDK/openjdk11-binaries/releases/download/jdk-11.0.3%2B7/OpenJDK11U-jdk_x64_linux_hotspot_11.0.3_7.tar.gz -O /tmp/openjdk-11.tar.gz
            sudo mkdir -p /usr/lib/jvm
            sudo tar xfvz /tmp/openjdk-11.tar.gz --directory /usr/lib/jvm
            rm -f /tmp/openjdk-11.tar.gz
            sudo sh -c 'for bin in /usr/lib/jvm/jdk-11.0.3+7/bin/*; do update-alternatives --install /usr/bin/$(basename $bin) $(basename $bin) $bin 100; done'
            sudo sh -c 'for bin in /usr/lib/jvm/jdk-11.0.3+7/bin/*; do update-alternatives --set $(basename $bin) $bin; done'
  
  install-maven:
    description: Install Maven tool only if it's not already installed
    steps:
      - run: 
          name: Install Maven tool
          command: |
            sudo killall -9 apt-get || true
            sudo apt -y update
            [ -f /usr/bin/mvn ] && echo "Maven is already installed." || sudo apt install maven -y
  
  install-and-configure-keycloak:
    description: Setups a Keycloak Docker instance and restores a previously exportd configuration.
    steps:
      - run:
          name: Start Keycloak in a Docker container
          command: |
            cd tests/robot/SECURITY_TESTS/I_OAuth2_Keycloak
            docker run -d --name keycloak \
              -p 8081:8080 \
              -v $(pwd)/exported-keycloak-config:/restore-keycloak-config \
              -e KEYCLOAK_USER=admin \
              -e KEYCLOAK_PASSWORD=admin \
              jboss/keycloak:10.0.2
      - run:
          name: Restore Keycloak configuration (realm, clients, roles, users)
          background: true
          command: |
            docker exec -it keycloak /opt/jboss/keycloak/bin/standalone.sh \
              -Djboss.socket.binding.port-offset=100 \
              -Dkeycloak.migration.action=import \
              -Dkeycloak.migration.provider=dir \
              -Dkeycloak.profile.feature.upload_scripts=enabled \
              -Dkeycloak.migration.dir=/restore-keycloak-config \
              -Dkeycloak.migration.strategy=OVERWRITE_EXISTING
      - run:
          name: Wait until Keycloak configuration import is complete
          command: |
            echo
            echo "Wait for Keycloak to be ready"
            echo "============================="
            echo
            while ! (docker container logs keycloak | fgrep -q "Keycloak 10.0.2 (WildFly Core 11.1.1.Final) started in");
                do sleep 1;
                # uncomment next line to see progress in terminal
                #docker container logs --tail 3 --raw keycloak;
                echo "... waiting for keycloak ...";
            done
            echo "KEYCLOAK READY"
  

  install-xml-cli-tool:
    steps:
      - run:
          name: Install xmlstarlet to handle XML file from CLI
          command: |
            sudo killall -9 apt-get || true
            sudo apt -y update && sudo apt -y install xmlstarlet


  configure-python-version:
    description: Configure Python version to 3.7.0
    steps:
      - run:
          name: Configure Python version to 3.7.0
          command: |
            pyenv global 3.7.0

  install-python-requirements:
    description: Install Python requirements
    steps:
      - run:
          name: Install Python requirements
          command: |
            python -c "import site; print(site.getsitepackages())"
            pip install -r ~/projects/tests/requirements.txt

  install-python3-requirements:
    description: Install Python requirements
    steps:
      - run:
          name: Install Python requirements
          command: |
            python3 -c "import site; print(site.getsitepackages())"
            pip3 install -r ~/projects/tests/requirements.txt

  setup-database:
    description: Setup ehrbase database
    steps:
      - run:
          name: Setup database
          command: |
            docker run  -d --name ehrdb \
                        -e POSTGRES_USER=$POSTGRES_USER \
                        -e POSTGRES_PASSWORD=$POSTGRES_PASSWORD -d \
                        -e DISABLE_SECURITY=true \
                        -p 5432:5432 ehrbaseorg/ehrbase-database-docker:11.5


  setup-file-repo:
    description: Setup file repo
    steps:
      - run:
          name: Unzip provided file repo
          command: |
            unzip ~/projects/.circleci/file_repo_content.zip -d ~/projects

  setup-jacoco-distribution:
    description: Download and unzip Jacoco Code Coverage Tool
    steps:
      - run:
          name: Download and unzip Jacoco
          command: |
            mkdir -p ~/download
            cd ~/download
            [ -e jacoco-0.8.6.zip ] || wget https://repo1.maven.org/maven2/org/jacoco/jacoco/0.8.6/jacoco-0.8.6.zip
            mkdir -p ~/jacoco
            unzip -uo jacoco-0.8.6.zip -d ~/jacoco
      - persist_to_workspace:
          name: Persist Jacoco Download (~/jacoco)
          root: /home/circleci
          paths:
            - jacoco





  #                             88
  #                             ""    ,d             ,d                             ,d
  #                                   88             88                             88
  #   88       88  8b,dPPYba,   88  MM88MMM        MM88MMM  ,adPPYba,  ,adPPYba,  MM88MMM  ,adPPYba,
  #   88       88  88P'   `"8a  88    88             88    a8P_____88  I8[    ""    88     I8[    ""
  #   88       88  88       88  88    88             88    8PP"""""""   `"Y8ba,     88      `"Y8ba,
  #   "8a,   ,a88  88       88  88    88,            88,   "8b,   ,aa  aa    ]8I    88,    aa    ]8I
  #    `"YbbdP'Y8  88       88  88    "Y888          "Y888  `"Ybbd8"'  `"YbbdP"'    "Y888  `"YbbdP"'
  #

  maven-test:
    description: Test Maven app
    steps:
      - run:
          name: Test Maven app
          command: |
            cd ~/projects
            mvn org.jacoco:jacoco-maven-plugin:0.8.2:prepare-agent test \
                org.jacoco:jacoco-maven-plugin:0.8.2:report

  persist-unit-test-coverage:
    description: Persist unit test coverage report to workspace
    steps:
      - persist_to_workspace:
          root: /home/circleci
          paths:
            - projects/rest-ehr-scape/target/site/jacoco/jacoco.xml
            - projects/rest-openehr/target/site/jacoco/jacoco.xml
            - projects/serialisation/target/site/jacoco/jacoco.xml
            - projects/service/target/site/jacoco/jacoco.xml
            - projects/terminology/target/site/jacoco/jacoco.xml
            - projects/validation/target/site/jacoco/jacoco.xml

  save-unit-tests-job-caches:
    description: Save all caches in unit tests job
    steps:
      - save_cache:
          key: job-unit-tests-v1-mvn-dependencies-{{ checksum "~/projects/pom.xml" }}
          paths:
            - ~/.m2/repository

  restore-unit-tests-job-caches:
    description: Restore all caches in unit tests job
    steps:
      - restore_cache:
          keys:
            - job-unit-tests-v1-mvn-dependencies-{{ checksum "~/projects/pom.xml" }}
            - job-unit-tests-v1-mvn-dependencies





  #
  #
  #
  #   88,dPYba,,adPYba,   ,adPPYYba,  8b       d8   ,adPPYba,  8b,dPPYba,
  #   88P'   "88"    "8a  ""     `Y8  `8b     d8'  a8P_____88  88P'   `"8a
  #   88      88      88  ,adPPPPP88   `8b   d8'   8PP"""""""  88       88
  #   88      88      88  88,    ,88    `8b,d8'    "8b,   ,aa  88       88
  #   88      88      88  `"8bbdP"Y8      "8"       `"Ybbd8"'  88       88
  #

  maven-package:
    description: Package Maven app
    steps:
      - run:
          name: Package Maven app
          command: |
            cd ~/projects
            mvn package     # -DskipTests







  #                                                88
  #                                                88
  #                                                88
  #   8b      db      d8   ,adPPYba,   8b,dPPYba,  88   ,d8   ,adPPYba,  8b,dPPYba,   ,adPPYYba,   ,adPPYba,   ,adPPYba,
  #   `8b    d88b    d8'  a8"     "8a  88P'   "Y8  88 ,a8"    I8[    ""  88P'    "8a  ""     `Y8  a8"     ""  a8P_____88
  #    `8b  d8'`8b  d8'   8b       d8  88          8888[       `"Y8ba,   88       d8  ,adPPPPP88  8b          8PP"""""""
  #     `8bd8'  `8bd8'    "8a,   ,a8"  88          88`"Yba,   aa    ]8I  88b,   ,a8"  88,    ,88  "8a,   ,aa  "8b,   ,aa
  #       YP      YP       `"YbbdP"'   88          88   `Y8a  `"YbbdP"'  88`YbbdP"'   `"8bbdP"Y8   `"Ybbd8"'   `"Ybbd8"'
  #                                                                      88
  #                                                                      88

  persist-tests-folder:
    description: Persist Robot tests folder to workspace
    steps:
      - run:
          when: always
          command: |
            echo "persist test results"
      - persist_to_workspace:
          root: /home/circleci
          paths:
            - projects/tests/results

  attach-tests-folder:
    description: Attach Robot tests folder back to workspace
    steps:
      - attach_workspace:
          at: /home/circleci

  persist-integration-test-coverage:
    description: Persist integration test coverage report to workspace
    steps:
      - persist_to_workspace:
          root: /home/circleci
          paths:
            - projects/application/target/jacoco-it.exec

  persist-target-folder:
    description: Persist target folder to workspace
    steps:
      - persist_to_workspace:
          root: /home/circleci
          paths:
            - projects/application/target

  attach-target-folder:
    description: Attach target folder back to workspace
    steps:
      - attach_workspace:
          at: /home/circleci

  # persist-dependency-check-results:
  #   description: Persist dependency check results
  #   steps:
  #     - persist_to_workspace:
  #         root: /home/circleci
  #         paths:
  #           - projects/sonar_issues.json





  #                                           88
  #                                           88
  #                                           88
  #        ,adPPYba,  ,adPPYYba,   ,adPPYba,  88,dPPYba,    ,adPPYba,
  #       a8"     ""  ""     `Y8  a8"     ""  88P'    "8a  a8P_____88
  #       8b          ,adPPPPP88  8b          88       88  8PP"""""""
  #       "8a,   ,aa  88,    ,88  "8a,   ,aa  88       88  "8b,   ,aa
  #        `"Ybbd8"'  `"8bbdP"Y8   `"Ybbd8"'  88       88   `"Ybbd8"'
  #


  save-integration-tests-job-caches:
    description: Save all caches in interation tests job
    steps:
      - run:
          when: always
          command: echo "save integration test cache"
      - save_cache:
          key: job-integration-tests-v1-download-0.8.2
          paths:
            - ~/downloads
      - save_cache:
          key: job-integration-tests-v1-installation-0.8.2
          paths:
            - ~/jacoco-0.8.2
      - save_cache:
          key: job-integration-tests-v2-pip-{{ checksum "~/projects/tests/requirements.txt" }}
          paths:
            - ~/.cache/pip
            # - /opt/circleci/.pyenv/versions/3.7.0/lib/python3.7/site-packages
      - save_cache:
          key: google-chrome-incl-webdriver-75
          paths:
            - ~/downloads/chrome

  restore-integration-tests-job-caches:
    description: Restore all caches in interation tests job
    steps:
      - restore_cache:
          keys:
            - job-integration-tests-v1-download-0.8.2
      - restore_cache:
          keys:
            - job-integration-tests-v1-installation-0.8.2
      - restore_cache:
          keys:
            - job-integration-tests-v2-pip-{{ checksum "~/projects/tests/requirements.txt" }}
      - restore_cache:
          keys: google-chrome-incl-webdriver-

  save-build-ehrbase-job-caches:
    description: Save all caches in building artifacts job
    steps:
      - save_cache:
          key: job-build-ehrbase-v1-mvn-dependencies-{{ checksum "~/projects/pom.xml" }}
          paths:
            - ~/.m2/repository

  restore-build-ehrbase-job-caches:
    description: Restore all caches in building artifacts job
    steps:
      - restore_cache:
          keys:
            - job-build-ehrbase-v1-mvn-dependencies-{{ checksum "~/projects/pom.xml" }}
            - job-build-ehrbase-v1-mvn-dependencies

  save-sonar-analysis-job-caches:
    description: Save all caches in dependency check job
    steps:
      - save_cache:
          key: job-sonar-analysis-v1-download-4.2.0.1873
          paths:
            - ~/downloads
      - save_cache:
          key: job-sonar-analysis-v1-installation-4.2.0.1873
          paths:
            - ~/sonar-scanner-4.2.0.1873-linux
      - save_cache:
          key: job-sonar-analysis-v1-scannerwork-{{ epoch }}
          paths:
            - ~/projects/.scannerwork
      - save_cache:
          key: job-sonar-analysis-v1-user-cache-{{ epoch }}
          paths:
            - ~/.sonar/cache

  restore-sonar-analysis-job-caches:
    description: Restore all caches in dependency check job
    steps:
      - restore_cache:
          keys:
            - job-sonar-analysis-v1-download-4.2.0.1873
      - restore_cache:
          keys:
            - job-sonar-analysis-v1-installation-4.2.0.1873
      - restore_cache:
          keys:
            - job-sonar-analysis-v1-scannerwork
      - restore_cache:
          keys:
            - job-sonar-analysis-v1-user-cache

  save-caches:
    description: Save all caches
    steps:
      - save_cache:
          paths:
            - ~/.m2/repository
          key: v1-mvn-dependencies-{{ checksum "pom.xml" }}

  restore-caches:
    description: Restore all caches
    steps:
      - restore_cache:
          keys:
            - v1-mvn-dependencies-{{ checksum "pom.xml" }}
            - v1-mvn-dependencies-





# ///////////////////////////////////////////////////////////////////////////
# /// CIRCLECI META                                                       ///
# ///////////////////////////////////////////////////////////////////////////


orbs:
  maven: circleci/maven@1.0.1
  openjdk-install: cloudesire/openjdk-install@1.2.3
  sonarcloud: sonarsource/sonarcloud@1.0.2

executors:
  # https://hub.docker.com/u/cimg (circleci next-gen docker images)
  # https://hub.docker.com/u/circleci (they call them legacy but they are still maintained)

  docker-base:
    working_directory: ~/projects
    docker:
      - image: cimg/base:stable

  docker-python3-java11:
    working_directory: ~/projects
    docker:
      # - image: circleci/python@sha256:e1c98a85c5ee62ac52a2779fe5abe2677f021c8e3158e4fb2d569c7b9c6ac073
      # - image: circleci/python:3.8.5-buster-node-browsers
      - image: circleci/python:3.8.5-node-browsers

  docker-py3-java11-postgres:
    working_directory: ~/projects
    docker:
      # - image: circleci/python@sha256:e1c98a85c5ee62ac52a2779fe5abe2677f021c8e3158e4fb2d569c7b9c6ac073
      # - image:  circleci/python:3.8.5-buster-node-browsers
      - image: circleci/python:3.8.5-node-browsers
      - image: ehrbaseorg/ehrbase-postgres:10
        environment:
          POSTGRES_USER: postgres
          POSTGRES_PASSWORD: postgres

  machine-ubuntu-1604:
    description: |
      Ubuntu 1604 VM
      - Python/Python3
      - Pip/Pip3
      - Java 8 and Maven
      - Docker 18.06
      - Docker-Compose 1.22.0
    working_directory: ~/projects
    environment:
      PIPELINE_ID: << pipeline.id >>
      BRANCH_NAME: << pipeline.git.branch >>
    machine:
      # image: circleci/classic:201808-01
      # image: ubuntu-1604:201903-01
      image: ubuntu-1604:202007-01


  # NOTE: this is a preview image, will be released officially in September 2020
  #       don't use before that, cause can get breaking changes
  machine-ubuntu-2004:
    description: |
      Ubuntu 20.04 VM (machine executor)
      - openjdk 1.8
      - openjdk 11.0.8 (default)
      - maven 3.6.3
      - gradle 6.6
      - python 2.7.17
      - python 3.8.5
      - pip/pip3
      - docker 19.03.12
      - docker-compose 1.26.2
      - aws-cli 2.0.43
      - google cloud sdk 307.0.0
      - heroku 7.42.12
      - chrome 85.0.4183
      - chromedriver 85.0.4183
      - firefox 80.0.0
      - go 1.15
      - leiningen 2.9.4
      - node 12.18.3 (default)
      - node 14.8.0
      - ruby 2.7.1
      - sbt 1.3.13
      - yarn 1.22.4
    working_directory: ~/projects
    environment:
      PIPELINE_ID: << pipeline.id >>
      BRANCH_NAME: << pipeline.git.branch >>
    machine:
      image: ubuntu-2004:202008-01










# oooooooooo.        .o.         .oooooo.   oooo    oooo ooooo     ooo ooooooooo.
# `888'   `Y8b      .888.       d8P'  `Y8b  `888   .8P'  `888'     `8' `888   `Y88.
#  888     888     .8"888.     888           888  d8'     888       8   888   .d88'
#  888oooo888'    .8' `888.    888           88888[       888       8   888ooo88P'
#  888    `88b   .88ooo8888.   888           888`88b.     888       8   888
#  888    .88P  .8'     `888.  `88b    ooo   888  `88b.   `88.    .8'   888
# o888bood8P'  o88o     o8888o  `Y8bood8P'  o888o  o888o    `YbodP'    o888o
#
# [ BACKUP ]

# upload-test-status-report-to-slack:
#   description: Uploads status report to Slack
#   steps:
#       - run:
#           name: Upload test status report to Slack
#           command: |
#               curl -F file=@/home/circleci/projects/tests/results/test-status-report.png \
#                    -F channels=playground \
#                    -F title="${CIRCLE_PROJECT_REPONAME} TEST STATUS | ${CIRCLE_BRANCH}"  \
#                    -H "Authorization: Bearer xoxp-701547379457-696494594291-710681511959-9c9a861be3770efdd4f8637a076bf8c8" \
#                    https://slack.com/api/files.upload

# save-chrome-and-chromedirver-download-cache:
#   description: Save Google Chrome and chromedriver download to cache
#   steps:
#     - save_cache:
#         key: google-chrome-incl-webdriver-{{ $CHROME_VERSION }}
#         paths:
#           - ~/downloads/chrome
#
#
# restore-chrome-and-chromedirver-download-cache:
#   description: Restore Google Chrome and chromedriver download from cache
#   steps:
#     - restore_cache:
#         key: google-chrome-incl-webdriver-

# COMPOSITION-tests-1:
#     machine:
#       image: ubuntu-1604:201903-01
#     environment:
#       POSTGRES_USER: postgres
#       POSTGRES_PASSWORD: postgres
#     steps:
#       - configure-python-version
#       - checkout
#       - restore-integration-tests-job-caches
#       - setup-jacoco-distribution
#       - attach-target-folder
#       - install-python-requirements
#       - run-integration-tests:
#           include: "compositionANDjson1"
#       - save-integration-tests-job-caches

# run-integration-tests:
#   description: Run integration tests
#   parameters:
#     include:
#       type: string
#       default: xxx
#   steps:
#       - run:
#           name: Run integration tests with coverage
#           no_output_timeout: 45m
#           command: |
#               cd tests
#               robot -d results --console dotted --noncritical not-ready -L TRACE \
#                     -i << parameters.include >> \
#                     -e libtest \
#                     -e obsolete \
#                     -e future \
#                     -e TODO \
#                     -e circleci \
#                     -e EHRSCAPE \
#                     --xunit junit-output.xml --xunitskipnoncritical \
#                     -v CODE_COVERAGE:True \
#                     -v JACOCO_LIB_PATH:/home/circleci/jacoco-0.8.2/lib \
#                     -v COVERAGE_DIR:/home/circleci/projects/application/target robot/

# set-slack-build-status:
#   description: Set status env at the end of a job based on success or failure.
#   steps:
#       - run:
#           name: Slack - Setting Failure Condition
#           when: on_fail
#           command: |
#               echo 'export SLACK_BUILD_STATUS="FAIL"' >> $BASH_ENV
#       - run:
#           when: on_success
#           name: Slack - Setting Success Condition
#           command: |
#             echo 'export SLACK_BUILD_STATUS="PASS"' >> $BASH_ENV

# provide-test-status-report-via-slack:
#   description: Generates an integration test status report and sends it to our Slack channel
#   steps:
#       - set-slack-build-status
#       - run:
#           name: Download and install Chrome and Chromedriver
#           when: always
#           command: |
#               mkdir -p ~/downloads/chrome
#               cd ~/downloads/chrome
#               sudo killall -9 apt-get || true && \
#               sudo apt-get update && \
#               sudo apt-get install -f lsb-release libappindicator3-1
#               [ -e google-chrome.deb ] || curl -L -o google-chrome.deb https://dl.google.com/linux/direct/google-chrome-stable_current_amd64.deb
#               sudo dpkg --configure -a
#               sudo dpkg -i google-chrome.deb
#               sudo sed -i 's|HERE/chrome"|HERE/chrome" --no-sandbox|g' /opt/google/chrome/google-chrome
#               rm google-chrome.deb
#               CHROME_VERSION=$(google-chrome --version | sed -r 's/[^0-9]+([0-9]+\.[0-9]+\.[0-9]+).*/\1/g')
#               CHROMEDRIVER_VERSION=$(curl -s https://chromedriver.storage.googleapis.com/LATEST_RELEASE_$CHROME_VERSION)
#               [ -e chromedriver_linux64.zip ] || wget https://chromedriver.storage.googleapis.com/$CHROMEDRIVER_VERSION/chromedriver_linux64.zip
#               unzip chromedriver_linux64.zip
#               sudo mv chromedriver /usr/local/bin/chromedriver
#               sudo chown root:root /usr/local/bin/chromedriver
#               sudo chmod +x /usr/local/bin/chromedriver
#       - run:
#           name: Check Browser Versions
#           when: always
#           command: |
#               which chromedriver
#               chromedriver --version
#               google-chrome --version
#       - run:
#           name: Generate and Send  Test Report To Slack Channel
#           when: always
#           command: |
#               cd tests
#               cp robot/_resources/status_report.robot  results/status_report.robot
#               cp robot/_resources/slack-message.json  results/slack-message.json
#               cp robot/_resources/logo.jpg results/logo.jpg
#               cd results
#               robot -d trash --output NONE --log NONE --noncritical chill status_report.robot
#       - store_test_results:
#           path: ~/projects/tests/results/
#       - store_artifacts:
#           path: ~/projects/tests/results/<|MERGE_RESOLUTION|>--- conflicted
+++ resolved
@@ -833,12 +833,6 @@
             echo "SECURITY_AUTHTYPE: $SECURITY_AUTHTYPE"
             echo "OAUTH_RESRCSERVER_URL: $SPRING_SECURITY_OAUTH2_RESOURCESERVER_JWT_ISSUERURI"
             ls -la
-<<<<<<< HEAD
-            EHRbase_VERSION=$(mvn -q -Dexec.executable="echo" -Dexec.args='${project.version}' --non-recursive exec:exec)
-            echo ${EHRbase_VERSION}
-            java -jar application/target/application-${EHRbase_VERSION}.jar --cache.enabled=true > log &
-            grep -m 1 "Started EhrBase in" <(tail -f log)
-=======
             if [ "${SUT}" != "TEST" ]; then
               EHRbase_VERSION=$(mvn -q -Dexec.executable="echo" -Dexec.args='${project.version}' --non-recursive exec:exec)
               echo ${EHRbase_VERSION}
@@ -853,7 +847,6 @@
                 fi
               fi
             fi
->>>>>>> b2f8090d
             jps
             cd ~/projects/tests
             robot --include << parameters.include-tags >> \
@@ -1023,12 +1016,8 @@
             EHRbase_VERSION=$(mvn -q -Dexec.executable="echo" -Dexec.args='${project.version}' --non-recursive exec:exec)
             echo ${EHRbase_VERSION}
             cd ~/projects    # NOTE: This is where the target folder w/ artifacts were persisted to in previous step.
-<<<<<<< HEAD
-            java -jar application/target/application-${EHRbase_VERSION}.jar --cache.enabled=true > log &
-=======
             java -javaagent:/home/circleci/jacoco/lib/jacocoagent.jar=output=tcpserver,address=127.0.0.1 \
-                 -jar application/target/application-${EHRbase_VERSION}.jar --cache.enabled=false > log &
->>>>>>> b2f8090d
+                 -jar application/target/application-${EHRbase_VERSION}.jar --cache.enabled=true > log &
             grep -m 1 "Started EhrBase in" <(tail -f log)
             cd ~/projects/openEHR_SDK
             jps

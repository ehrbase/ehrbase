--- conflicted
+++ resolved
@@ -119,11 +119,7 @@
         <swagger.version>1.5.23</swagger.version>
         <swagger-snapshot.version>2.0.0-rc2</swagger-snapshot.version>
         <postgressql.version>42.2.5</postgressql.version>
-<<<<<<< HEAD
-        <ehrbase.sdk.version>26d09c6</ehrbase.sdk.version>
-=======
-        <ehrbase.sdk.version>0656b7f</ehrbase.sdk.version>
->>>>>>> c0a07386
+        <ehrbase.sdk.version>8a16cb5</ehrbase.sdk.version>
         <flyway.version>6.2.0</flyway.version>
         <joda.version>2.10.6</joda.version>
         <database.name>ehrbase</database.name>

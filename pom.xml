--- conflicted
+++ resolved
@@ -108,8 +108,11 @@
         <maven.compiler.target>11</maven.compiler.target>
         <commons.io.version>2.6</commons.io.version>
         <commons.lang3.version>3.8</commons.lang3.version>
+        <commons-text.version>1.4</commons-text.version>
+        <junit.toolbox.version>2.4</junit.toolbox.version>
         <assertj.core>3.11.1</assertj.core>
         <json.path.version>2.4.0</json.path.version>
+        <log4j.version>2.7</log4j.version>
         <jooq.version>3.12.3</jooq.version>
         <jackson.version>2.10.2</jackson.version>
         <keycloak.version>4.0.0.Final</keycloak.version>
@@ -227,16 +230,19 @@
                 <artifactId>spring-boot-starter-web</artifactId>
                 <version>2.3.1.RELEASE</version>
                 <exclusions>
+                    <exclusion>
+                        <groupId>ch.qos.logback</groupId>
+                        <artifactId>logback-classic</artifactId>
+                    </exclusion>
                 </exclusions>
             </dependency>
             <dependency>
                 <groupId>org.springframework.boot</groupId>
-<<<<<<< HEAD
                 <artifactId>spring-boot-starter-validation</artifactId>
                 <version>2.3.1.RELEASE</version>
             </dependency>
-
-=======
+            <dependency>
+                <groupId>org.springframework.boot</groupId>
                 <artifactId>spring-boot-starter-security</artifactId>
                 <version>2.2.4.RELEASE</version>
             </dependency>
@@ -252,7 +258,7 @@
                 <type>pom</type>
                 <scope>import</scope>
             </dependency>
->>>>>>> fbc4c97f
+
             <dependency>
                 <groupId>org.postgresql</groupId>
                 <artifactId>postgresql</artifactId>
@@ -314,29 +320,6 @@
                 <artifactId>junit</artifactId>
                 <version>4.12</version>
             </dependency>
-<<<<<<< HEAD
-=======
-            <dependency>
-                <groupId>org.jdom</groupId>
-                <artifactId>jdom</artifactId>
-                <version>1.1.3</version>
-            </dependency>
-            <dependency>
-                <groupId>com.google.guava</groupId>
-                <artifactId>guava</artifactId>
-                <version>28.1-jre</version>
-            </dependency>
-            <dependency>
-                <groupId>org.json</groupId>
-                <artifactId>json</artifactId>
-                <version>20140107</version>
-            </dependency>
-            <dependency>
-                <groupId>com.github.everit-org.json-schema</groupId>
-                <artifactId>org.everit.json.schema</artifactId>
-                <version>1.12.1</version>
-            </dependency>
->>>>>>> fbc4c97f
             <dependency>
                 <groupId>io.springfox</groupId>
                 <artifactId>springfox-swagger2</artifactId>
@@ -380,7 +363,6 @@
                 <artifactId>javax.annotation-api</artifactId>
                 <version>1.3.2</version>
             </dependency>
-<<<<<<< HEAD
 
             <dependency>
                 <groupId>org.springframework.security</groupId>
@@ -396,14 +378,6 @@
                 <groupId>joda-time</groupId>
                 <artifactId>joda-time</artifactId>
                 <version>${joda.version}</version>
-=======
-            <!--  Test dependencies -->
-            <dependency>
-                <groupId>com.googlecode.junit-toolbox</groupId>
-                <artifactId>junit-toolbox</artifactId>
-                <version>${junit.toolbox.version}</version>
-                <scope>test</scope>
->>>>>>> fbc4c97f
             </dependency>
             <!--  Test dependencies -->
             <dependency>

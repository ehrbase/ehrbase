--- conflicted
+++ resolved
@@ -133,7 +133,7 @@
         <groupId>org.springframework.boot</groupId>
         <artifactId>spring-boot-starter-parent</artifactId>
         <version>2.3.1.RELEASE</version>
-        <relativePath/> <!-- lookup parent from repository -->
+        <relativePath /> <!-- lookup parent from repository -->
     </parent>
 
     <modules>
@@ -240,10 +240,6 @@
                 <groupId>org.springframework.boot</groupId>
                 <artifactId>spring-boot-starter-oauth2-resource-server</artifactId>
                 <version>2.2.4.RELEASE</version>
-            </dependency>
-            <dependency>
-                <groupId>org.springframework.boot</groupId>
-                <artifactId>spring-boot-starter-security</artifactId>
             </dependency>
             <dependency>
                 <groupId>org.keycloak.bom</groupId>
@@ -362,46 +358,42 @@
                 <version>1.3.2</version>
             </dependency>
 
-<<<<<<< HEAD
 
             <!--  Test dependencies -->
+            <dependency>
+                <groupId>org.springframework.security</groupId>
+                <artifactId>spring-security-web</artifactId>
+                <version>${spring-security.version}</version>
+            </dependency>
+            <dependency>
+                <groupId>org.springframework.security</groupId>
+                <artifactId>spring-security-config</artifactId>
+                <version>${spring-security.version}</version>
+            </dependency>
+            <dependency>
+                <!-- TODO migrate away from joda -->
+                <groupId>joda-time</groupId>
+                <artifactId>joda-time</artifactId>
+                <version>${joda.version}</version>
+            </dependency>
+            <!--  Test dependencies -->
+            <dependency>
+                <groupId>org.assertj</groupId>
+                <artifactId>assertj-core</artifactId>
+                <version>${assertj.core}</version>
+                <scope>test</scope>
+            </dependency>
+            <dependency>
+                <groupId>org.springframework.boot</groupId>
+                <artifactId>spring-boot-starter-test</artifactId>
+                <scope>test</scope>
+            </dependency>
             <dependency>
                 <groupId>com.googlecode.junit-toolbox</groupId>
                 <artifactId>junit-toolbox</artifactId>
                 <version>${junit.toolbox.version}</version>
                 <scope>test</scope>
-=======
-            <dependency>
-                <groupId>org.springframework.security</groupId>
-                <artifactId>spring-security-web</artifactId>
-                <version>${spring-security.version}</version>
-            </dependency>
-            <dependency>
-                <groupId>org.springframework.security</groupId>
-                <artifactId>spring-security-config</artifactId>
-                <version>${spring-security.version}</version>
-            </dependency>
-            <dependency>    <!-- TODO migrate away from joda -->
-                <groupId>joda-time</groupId>
-                <artifactId>joda-time</artifactId>
-                <version>${joda.version}</version>
->>>>>>> 6aebc8fb
-            </dependency>
-            <!--  Test dependencies -->
-            <dependency>
-                <groupId>org.assertj</groupId>
-                <artifactId>assertj-core</artifactId>
-                <version>${assertj.core}</version>
-                <scope>test</scope>
-            </dependency>
-<<<<<<< HEAD
-             <dependency>
-                <groupId>org.springframework.boot</groupId>
-                <artifactId>spring-boot-starter-test</artifactId>
-                <scope>test</scope>
-            </dependency>
-=======
->>>>>>> 6aebc8fb
+            </dependency>
         </dependencies>
     </dependencyManagement>
 

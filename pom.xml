--- conflicted
+++ resolved
@@ -62,35 +62,7 @@
         <database.user>ehrbase</database.user>
         <database.pass>ehrbase</database.pass>
         <database.name>ehrbase</database.name>
-<<<<<<< HEAD
         <!-- Dependency Versions -->
-        <archie.version>2.0.1</archie.version>
-        <commons-io.version>2.11.0</commons-io.version>
-        <commons-lang3.version>3.12.0</commons-lang3.version>
-        <maven-gpg-plugin.version>3.0.1</maven-gpg-plugin.version>
-        <nexus-staging-maven-plugin.version>1.6.8</nexus-staging-maven-plugin.version>
-        <assertj.core>3.22.0</assertj.core>
-        <json.path.version>2.7.0</json.path.version>
-        <jooq.version>3.16.5</jooq.version>
-        <spring.version>2.5.12</spring.version>
-        <springdoc-openapi.version>1.6.6</springdoc-openapi.version>
-        <postgresql.version>42.3.3</postgresql.version>
-        <ehrbase.sdk.version>1.19.0-SNAPSHOT</ehrbase.sdk.version>
-        <flyway.version>8.4.4</flyway.version>
-        <jdbc-yugabytedb.version>42.3.4</jdbc-yugabytedb.version>
-        <joda.version>2.10.13</joda.version>
-        <jacoco.version>0.8.7</jacoco.version>
-        <surefire.version>3.0.0-M5</surefire.version>
-        <failsafe.version>3.0.0-M5</failsafe.version>
-        <prometheus.version>1.8.2</prometheus.version>
-        <antlr4.version>4.9.3</antlr4.version>
-        <javamelody.version>1.90.0</javamelody.version>
-        <jackson-bom.version>2.13.2</jackson-bom.version>
-        <skipIntegrationTests>true</skipIntegrationTests>
-        <include.tests>**/*Test.java</include.tests>
-=======
->>>>>>> cdce1417
-        <test.profile>unit</test.profile>
     </properties>
 
 
@@ -232,78 +204,6 @@
             </plugin>
         </plugins>
 
-<<<<<<< HEAD
-        <pluginManagement>
-            <plugins>
-                <plugin>
-                    <groupId>org.apache.maven.plugins</groupId>
-                    <artifactId>maven-gpg-plugin</artifactId>
-                    <version>${maven-gpg-plugin.version}</version>
-                </plugin>
-                <plugin>
-                    <groupId>org.sonatype.plugins</groupId>
-                    <artifactId>nexus-staging-maven-plugin</artifactId>
-                    <version>${nexus-staging-maven-plugin.version}</version>
-                </plugin>
-                <plugin>
-                    <groupId>com.spotify</groupId>
-                    <artifactId>dockerfile-maven-plugin</artifactId>
-                    <version>1.4.13</version>
-                    <configuration>
-                        <dockerConfigFile/>
-                    </configuration>
-                </plugin>
-                <plugin>
-                    <groupId>org.antlr</groupId>
-                    <artifactId>antlr4-maven-plugin</artifactId>
-                    <version>${antlr4.version}</version>
-                    <configuration>
-                        <listener>true</listener>
-                        <visitor>true</visitor>
-                    </configuration>
-                    <executions>
-                        <execution>
-                            <id>antlr</id>
-                            <goals>
-                                <goal>antlr4</goal>
-                            </goals>
-                        </execution>
-                    </executions>
-                </plugin>
-                <plugin>
-                    <groupId>org.jooq</groupId>
-                    <artifactId>jooq-codegen-maven</artifactId>
-                    <version>${jooq.version}</version>
-                </plugin>
-                <plugin>
-                    <groupId>org.flywaydb</groupId>
-                    <artifactId>flyway-maven-plugin</artifactId>
-                    <version>${flyway.version}</version>
-                </plugin>
-                <plugin>
-                    <groupId>org.springframework.boot</groupId>
-                    <artifactId>spring-boot-maven-plugin</artifactId>
-                    <configuration>
-                        <mainClass>org.ehrbase.application.EhrBase</mainClass>
-                    </configuration>
-                    <executions>
-                        <execution>
-                            <id>build-info</id>
-                            <goals>
-                                <goal>build-info</goal>
-                            </goals>
-                            <configuration>
-                                <additionalProperties>
-                                    <archie.version>${archie.version}</archie.version>
-                                    <openEHR_SDK.version>${ehrbase.sdk.version}</openEHR_SDK.version>
-                                </additionalProperties>
-                            </configuration>
-                        </execution>
-                    </executions>
-                </plugin>
-            </plugins>
-=======
->>>>>>> cdce1417
 
     </build>
 
@@ -383,245 +283,4 @@
             </build>
         </profile>
     </profiles>
-<<<<<<< HEAD
-
-    <dependencyManagement>
-        <dependencies>
-            <dependency>
-                <groupId>commons-io</groupId>
-                <artifactId>commons-io</artifactId>
-                <version>${commons-io.version}</version>
-            </dependency>
-            <dependency>
-                <groupId>org.apache.commons</groupId>
-                <artifactId>commons-lang3</artifactId>
-                <version>${commons-lang3.version}</version>
-            </dependency>
-
-            <!-- modules -->
-            <dependency>
-                <groupId>org.ehrbase.openehr</groupId>
-                <artifactId>base</artifactId>
-                <version>${project.version}</version>
-            </dependency>
-            <dependency>
-                <groupId>org.ehrbase.openehr</groupId>
-                <artifactId>service</artifactId>
-                <version>${project.version}</version>
-            </dependency>
-            <dependency>
-                <groupId>org.ehrbase.openehr</groupId>
-                <artifactId>rest-ehr-scape</artifactId>
-                <version>${project.version}</version>
-            </dependency>
-            <dependency>
-                <groupId>org.ehrbase.openehr</groupId>
-                <artifactId>rest-openehr</artifactId>
-                <version>${project.version}</version>
-            </dependency>
-            <dependency>
-                <groupId>org.ehrbase.openehr</groupId>
-                <artifactId>application</artifactId>
-                <version>${project.version}</version>
-            </dependency>
-            <dependency>
-                <groupId>org.ehrbase.openehr</groupId>
-                <artifactId>api</artifactId>
-                <version>${project.version}</version>
-            </dependency>
-            <dependency>
-                <groupId>org.ehrbase.openehr</groupId>
-                <artifactId>jooq-pg</artifactId>
-                <version>${project.version}</version>
-            </dependency>
-            <dependency>
-                <groupId>org.ehrbase.openehr</groupId>
-                <artifactId>plugin</artifactId>
-                <version>${project.version}</version>
-            </dependency>
-
-            <!-- sdk -->
-            <dependency>
-                <groupId>org.ehrbase.openehr.sdk</groupId>
-                <artifactId>response-dto</artifactId>
-                <version>${ehrbase.sdk.version}</version>
-            </dependency>
-            <dependency>
-                <groupId>org.ehrbase.openehr.sdk</groupId>
-                <artifactId>opt-1.4</artifactId>
-                <version>${ehrbase.sdk.version}</version>
-            </dependency>
-            <dependency>
-                <groupId>org.ehrbase.openehr.sdk</groupId>
-                <artifactId>serialisation</artifactId>
-                <version>${ehrbase.sdk.version}</version>
-            </dependency>
-            <dependency>
-                <groupId>org.ehrbase.openehr.sdk</groupId>
-                <artifactId>terminology</artifactId>
-                <version>${ehrbase.sdk.version}</version>
-            </dependency>
-            <dependency>
-                <groupId>org.ehrbase.openehr.sdk</groupId>
-                <artifactId>validation</artifactId>
-                <version>${ehrbase.sdk.version}</version>
-            </dependency>
-            <dependency>
-                <groupId>org.ehrbase.openehr.sdk</groupId>
-                <artifactId>web-template</artifactId>
-                <version>${ehrbase.sdk.version}</version>
-            </dependency>
-            <dependency>
-                <groupId>org.ehrbase.openehr.sdk</groupId>
-                <artifactId>test-data</artifactId>
-                <version>${ehrbase.sdk.version}</version>
-                <scope>test</scope>
-            </dependency>
-            <dependency>
-                <groupId>org.ehrbase.openehr.sdk</groupId>
-                <artifactId>example-generator</artifactId>
-                <version>${ehrbase.sdk.version}</version>
-                <scope>compile</scope>
-            </dependency>
-            <dependency>
-                <groupId>org.springframework.boot</groupId>
-                <artifactId>spring-boot-starter-logging</artifactId>
-                <exclusions>
-                    <exclusion>
-                        <groupId>org.apache.logging.log4j</groupId>
-                        <artifactId>log4j-api</artifactId>
-                    </exclusion>
-                    <exclusion>
-                        <groupId>org.apache.logging.log4j</groupId>
-                        <artifactId>log4j-core</artifactId>
-                    </exclusion>
-                    <exclusion>
-                        <groupId>org.apache.logging.log4j</groupId>
-                        <artifactId>log4j-to-slf4j</artifactId>
-                    </exclusion>
-                </exclusions>
-            </dependency>
-
-            <dependency>
-                <groupId>org.pf4j</groupId>
-                <artifactId>pf4j-spring</artifactId>
-                <version>0.7.0</version>
-                <exclusions>
-                    <exclusion>
-                        <groupId>org.slf4j</groupId>
-                        <artifactId>slf4j-log4j12</artifactId>
-                    </exclusion>
-                </exclusions>
-            </dependency>
-
-            <dependency>
-                <groupId>org.apache.logging.log4j</groupId>
-                <artifactId>log4j-api</artifactId>
-                <version>${log4j.version}</version>
-            </dependency>
-            <dependency>
-                <groupId>com.yugabyte</groupId>
-                <artifactId>jdbc-yugabytedb</artifactId>
-                <version>${jdbc-yugabytedb.version}</version>
-            </dependency>
-            <dependency>
-                <groupId>org.antlr</groupId>
-                <artifactId>antlr4-runtime</artifactId>
-                <version>${antlr4.version}</version>
-            </dependency>
-            <dependency>
-                <groupId>com.jayway.jsonpath</groupId>
-                <artifactId>json-path</artifactId>
-                <version>${json.path.version}</version>
-            </dependency>
-            <dependency>
-                <groupId>com.nedap.healthcare.archie</groupId>
-                <artifactId>openehr-rm</artifactId>
-                <version>${archie.version}</version>
-            </dependency>
-            <dependency>
-                <groupId>org.apache.commons</groupId>
-                <artifactId>commons-collections4</artifactId>
-                <version>4.1</version>
-            </dependency>
-            <dependency>
-                <groupId>com.google.code.gson</groupId>
-                <artifactId>gson</artifactId>
-                <version>2.8.6</version>
-            </dependency>
-            <dependency>
-                <groupId>org.springdoc</groupId>
-                <artifactId>springdoc-openapi-ui</artifactId>
-                <version>${springdoc-openapi.version}</version>
-            </dependency>
-            <dependency>
-                <groupId>org.flywaydb</groupId>
-                <artifactId>flyway-core</artifactId>
-                <version>${flyway.version}</version>
-            </dependency>
-            <dependency>
-                <groupId>javax.annotation</groupId>
-                <artifactId>javax.annotation-api</artifactId>
-                <version>1.3.2</version>
-            </dependency>
-            <dependency>
-                <groupId>pl.project13.maven</groupId>
-                <artifactId>git-commit-id-plugin</artifactId>
-            </dependency>
-            <dependency>
-                <groupId>io.micrometer</groupId>
-                <artifactId>micrometer-registry-prometheus</artifactId>
-                <version>${prometheus.version}</version>
-            </dependency>
-            <dependency>
-                <groupId>org.springframework.security</groupId>
-                <artifactId>spring-security-web</artifactId>
-                <version>${spring-security.version}</version>
-            </dependency>
-            <dependency>
-                <groupId>org.springframework.security</groupId>
-                <artifactId>spring-security-config</artifactId>
-                <version>${spring-security.version}</version>
-            </dependency>
-            <dependency>
-                <!-- TODO migrate away from joda -->
-                <groupId>joda-time</groupId>
-                <artifactId>joda-time</artifactId>
-                <version>${joda.version}</version>
-            </dependency>
-
-            <dependency>
-                <groupId>com.fasterxml.jackson</groupId>
-                <artifactId>jackson-bom</artifactId>
-                <version>${jackson-bom.version}</version>
-                <type>pom</type>
-                <scope>import</scope>
-            </dependency>
-
-            <dependency>
-                <groupId>net.bull.javamelody</groupId>
-                <artifactId>javamelody-spring-boot-starter</artifactId>
-                <version>${javamelody.version}</version>
-            </dependency>
-        </dependencies>
-    </dependencyManagement>
-
-    <repositories>
-        <repository>
-            <id>ossrh-snapshots</id>
-            <url>https://oss.sonatype.org/content/repositories/snapshots</url>
-            <releases>
-                <enabled>false</enabled>
-            </releases>
-            <snapshots>
-                <enabled>true</enabled>
-            </snapshots>
-        </repository>
-        <repository>
-            <id>jitpack.io</id>
-            <url>https://jitpack.io</url>
-        </repository>
-    </repositories>
-=======
->>>>>>> cdce1417
 </project>